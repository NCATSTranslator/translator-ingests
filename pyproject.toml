[build-system]
requires = ["hatchling", "uv-dynamic-versioning"]
build-backend = "hatchling.build"

[project]
name = "bridge"
dynamic = ["version"]
description = "Translator Phase 3 Data Ingest Pipeline"
readme = "README.md"
requires-python = ">=3.12"
dependencies = [
    "beautifulsoup4>=4.14.2",
    "biolink-model",
    "bmt>=1.4.6",
    "click>=8.0.0",
    "kghub-downloader>=0.4.2",
    "koza",
    "robokop-orion==0.1.5"
]

[project.scripts]
validate-kgx = "translator_ingest.util.validate_kgx:main"

[dependency-groups]
dev = [
    "pytest>=8.4.1",
    "black>=24.1.0",
    "codespell>=2.2.0",
    "ruff>=0.12.8",
    "pandas",   # also installs numpy
    "requests",
    # for CX notebook support: I use old version that works with extensions
    "nbclassic",
    "jupyter_contrib_nbextensions",
    "jsonlines",
<<<<<<< HEAD
=======
    "resource-ingest-guide-schema",
    # Documentation dependencies
    "mkdocs>=1.6.0",
    "mkdocs-material>=9.5.0",
    "mkdocs-minify-plugin>=0.8.0",
>>>>>>> 32f3d5e1
]

[tool.pytest.ini_options]
pythonpath = ["."]

[tool.ruff]
line-length = 120
target-version = "py312"
extend-exclude = ["*.ipynb"]

[tool.black]
line-length = 120
target-version = ["py312"]

[tool.uv]
package = true

[tool.uv.sources]
koza = { git = "https://github.com/monarch-initiative/koza.git", rev = "translator-ingests-input-dir-2" }
biolink-model = { git = "https://github.com/biolink/biolink-model.git", rev = "master" }

[tool.uv-dynamic-versioning]
vcs = "git"
style = "pep440"
fallback-version = "0.0.0"

[tool.hatch.version]
source = "uv-dynamic-versioning"

[tool.hatch.build.targets.wheel]
packages = ["src/translator_ingest"]<|MERGE_RESOLUTION|>--- conflicted
+++ resolved
@@ -33,14 +33,11 @@
     "nbclassic",
     "jupyter_contrib_nbextensions",
     "jsonlines",
-<<<<<<< HEAD
-=======
     "resource-ingest-guide-schema",
     # Documentation dependencies
     "mkdocs>=1.6.0",
     "mkdocs-material>=9.5.0",
     "mkdocs-minify-plugin>=0.8.0",
->>>>>>> 32f3d5e1
 ]
 
 [tool.pytest.ini_options]
