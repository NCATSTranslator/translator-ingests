--- conflicted
+++ resolved
@@ -16,12 +16,8 @@
     "deepdiff>=8.6.1",
     "kghub-downloader>=0.4.2",
     "koza",
-<<<<<<< HEAD
     "robokop-orion==0.1.10",
     "xmltodict>=1.0.2",
-=======
-    "robokop-orion==0.1.10"
->>>>>>> 36a5499d
 ]
 
 [project.scripts]
