[build-system]
requires = ["hatchling", "uv-dynamic-versioning"]
build-backend = "hatchling.build"

[project]
name = "bridge"
dynamic = ["version"]
description = "Translator Phase 3 Data Ingest Pipeline"
readme = "README.md"
requires-python = ">=3.12,<3.14"
dependencies = [
    "beautifulsoup4>=4.14.2",
<<<<<<< HEAD
    "biolink-model", # need to pull 'master' for now, until dust settles on ingest-related model revisions
    "bmt", # need to pull 'master' for now, until a fresh release past 1.4.6
=======
    "biolink-model",
    "bmt",
>>>>>>> 0c65e170
    "click>=8.0.0",
    "deepdiff>=8.6.1",
    "hatchling",
    "kghub-downloader>=0.4.2",
    "koza",
<<<<<<< HEAD
    "mkdocs-minify-plugin>=0.8.0",
    "robokop-orion==0.1.6",
    "uv-dynamic-versioning>=0.11.2",
=======
    "robokop-orion==0.1.10",
>>>>>>> 0c65e170
]

[project.scripts]
validate-kgx = "translator_ingest.util.validate_kgx:main"

[dependency-groups]
dev = [
    "pytest>=8.4.1",
    "black>=24.1.0",
    "codespell>=2.2.0",
    "ruff>=0.12.8",
    "pandas",   # also installs numpy
    "requests",
    # for CX notebook support: I use an old version that works with extensions
    "nbclassic",
    "jupyter_contrib_nbextensions",
    "jsonlines",
    "resource-ingest-guide-schema",
    # Documentation dependencies
    "mkdocs>=1.6.0",
    "mkdocs-material>=9.5.0",
    "mkdocs-minify-plugin>=0.8.0",
]

[tool.pytest.ini_options]
pythonpath = ["."]

[tool.ruff]
line-length = 120
target-version = "py312"
extend-exclude = ["*.ipynb"]

[tool.black]
line-length = 120
target-version = ["py312"]

[tool.uv]
package = true

[tool.uv.sources]
koza = { git = "https://github.com/monarch-initiative/koza.git", rev = "translator-ingests" }
biolink-model = { git = "https://github.com/biolink/biolink-model.git", rev = "master" }
bmt = { git = "https://github.com/biolink/biolink-model-toolkit.git", rev = "master" }

[tool.uv-dynamic-versioning]
vcs = "git"
style = "pep440"
fallback-version = "0.0.0"

[tool.hatch.version]
source = "uv-dynamic-versioning"

[tool.hatch.build.targets.wheel]
packages = ["src/translator_ingest"]<|MERGE_RESOLUTION|>--- conflicted
+++ resolved
@@ -10,25 +10,16 @@
 requires-python = ">=3.12,<3.14"
 dependencies = [
     "beautifulsoup4>=4.14.2",
-<<<<<<< HEAD
     "biolink-model", # need to pull 'master' for now, until dust settles on ingest-related model revisions
     "bmt", # need to pull 'master' for now, until a fresh release past 1.4.6
-=======
-    "biolink-model",
-    "bmt",
->>>>>>> 0c65e170
     "click>=8.0.0",
     "deepdiff>=8.6.1",
     "hatchling",
     "kghub-downloader>=0.4.2",
     "koza",
-<<<<<<< HEAD
     "mkdocs-minify-plugin>=0.8.0",
-    "robokop-orion==0.1.6",
+    "robokop-orion==0.1.10",
     "uv-dynamic-versioning>=0.11.2",
-=======
-    "robokop-orion==0.1.10",
->>>>>>> 0c65e170
 ]
 
 [project.scripts]
