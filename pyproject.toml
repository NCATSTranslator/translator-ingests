--- conflicted
+++ resolved
@@ -20,13 +20,10 @@
     "kghub-downloader>=0.4.2",
     "koza>=2.1.1",
     "mkdocs-minify-plugin>=0.8.0",
-<<<<<<< HEAD
     "robokop-orion>=0.1.12",
     "psycopg2-binary>=2.9.0",
-=======
     "polars>=1.35.2",
     "robokop-orion==0.1.12",
->>>>>>> cc26869d
     "uv-dynamic-versioning>=0.11.2",
     "xmltodict>=1.0.2",
 ]
