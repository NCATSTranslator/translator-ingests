--- conflicted
+++ resolved
@@ -7,14 +7,9 @@
 dependencies = [
     "biolink-model>=4.2.5",
     "bmt>=1.4.5",
-    "importlib-metadata>=4.8.0",
     "kghub-downloader>=0.4.1",
     "koza",
-<<<<<<< HEAD
-    "pronto>=2.7.0",
-=======
     "beautifulsoup4>=4.13.4"
->>>>>>> b56f80dc
 ]
 
 [dependency-groups]
