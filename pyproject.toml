--- conflicted
+++ resolved
@@ -16,11 +16,7 @@
     "deepdiff>=8.6.1",
     "kghub-downloader>=0.4.2",
     "koza",
-<<<<<<< HEAD
     "robokop-orion==0.1.9"
-=======
-    "robokop-orion==0.1.6",
->>>>>>> b9eaaa1f
 ]
 
 [project.scripts]
