[build-system]
requires = ["hatchling", "uv-dynamic-versioning"]
build-backend = "hatchling.build"

[project]
name = "bridge"
dynamic = ["version"]
description = "Translator Phase 3 Data Ingest Pipeline"
readme = "README.md"
requires-python = ">=3.12"
dependencies = [
    "beautifulsoup4>=4.13.4",
    "biolink-model",
    "bmt>=1.4.5",
    "kghub-downloader>=0.4.2",
    "koza",
    "pronto>=2.7.0",
    "linkml",
    "click>=8.0.0",
]

[project.scripts]
validate-kgx = "translator_ingest.util.validate_kgx:main"

[dependency-groups]
dev = [
    "pytest>=8.4.1",
    "black>=24.1.0",
<<<<<<< HEAD
    "ruff>=0.12.8"
=======
    "ruff>=0.1.9",
    "codespell>=2.2.0",
>>>>>>> b9cd799e
]

[tool.pytest.ini_options]
pythonpath = ["."]

[tool.ruff]
line-length = 120
target-version = "py312"

[tool.black]
line-length = 120
target-version = ["py312"]

[tool.uv]
package = true

[tool.uv.sources]
koza = { git = "https://github.com/monarch-initiative/koza.git", rev = "translator-ingests" }
biolink-model = { git = "https://github.com/biolink/biolink-model.git", rev = "master" }

[tool.uv-dynamic-versioning]
vcs = "git"
style = "pep440"
fallback-version = "0.0.0"

[tool.hatch.version]
source = "uv-dynamic-versioning"

[tool.hatch.build.targets.wheel]
packages = ["src/translator_ingest"]<|MERGE_RESOLUTION|>--- conflicted
+++ resolved
@@ -12,6 +12,7 @@
     "beautifulsoup4>=4.13.4",
     "biolink-model",
     "bmt>=1.4.5",
+    "click>=8.0.0",
     "kghub-downloader>=0.4.2",
     "koza",
     "pronto>=2.7.0",
@@ -26,12 +27,8 @@
 dev = [
     "pytest>=8.4.1",
     "black>=24.1.0",
-<<<<<<< HEAD
+    "codespell>=2.2.0",
     "ruff>=0.12.8"
-=======
-    "ruff>=0.1.9",
-    "codespell>=2.2.0",
->>>>>>> b9cd799e
 ]
 
 [tool.pytest.ini_options]
