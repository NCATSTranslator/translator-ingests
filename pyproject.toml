[project]
name = "bridge"
version = "0.1.0"
description = "Translator Phase 3 Data Ingest Pipeline"
readme = "README.md"
requires-python = ">=3.12"
dependencies = [
    "beautifulsoup4>=4.13.4",
    "biolink-model",
    "bmt>=1.4.5",
<<<<<<< HEAD
    "kghub-downloader>=0.4.2",
    "koza",
    "beautifulsoup4>=4.13.4",
    "gocam>=0.5.2",
=======
    "kghub-downloader>=0.4.1",
    "koza"
>>>>>>> f172600f
]

[dependency-groups]
dev = [
    "pytest>=7.4.0",
    "black>=24.1.0",
    "ruff>=0.1.9",
]

[tool.pytest.ini_options]
pythonpath = ["."]

[tool.ruff]
line-length = 120
target-version = "py312"

[tool.black]
line-length = 120
target-version = ["py312"]

[tool.uv]
package = true

[tool.uv.sources]
koza = { git = "https://github.com/monarch-initiative/koza.git", rev = "koza-for-translator-ingests-2" }
biolink-model = { git = "https://github.com/biolink/biolink-model.git", rev = "master" }<|MERGE_RESOLUTION|>--- conflicted
+++ resolved
@@ -8,15 +8,9 @@
     "beautifulsoup4>=4.13.4",
     "biolink-model",
     "bmt>=1.4.5",
-<<<<<<< HEAD
     "kghub-downloader>=0.4.2",
     "koza",
     "beautifulsoup4>=4.13.4",
-    "gocam>=0.5.2",
-=======
-    "kghub-downloader>=0.4.1",
-    "koza"
->>>>>>> f172600f
 ]
 
 [dependency-groups]
