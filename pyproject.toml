[build-system]
requires = ["hatchling", "uv-dynamic-versioning"]
build-backend = "hatchling.build"

[project]
name = "bridge"
dynamic = ["version"]
description = "Translator Phase 3 Data Ingest Pipeline"
readme = "README.md"
requires-python = ">=3.12,<3.14"
dependencies = [
    "beautifulsoup4>=4.14.2",
    "biolink-model", # need to pull 'master' for now, until dust settles on ingest-related model revisions
    "bmt", # need to pull 'master' for now, until a fresh release past 1.4.6
    "click>=8.0.0",
    "deepdiff>=8.6.1",
    "hatchling",
    "kghub-downloader>=0.4.2",
    "koza",
    "mkdocs-minify-plugin>=0.8.0",
    "robokop-orion==0.1.10",
<<<<<<< HEAD
    "xmltodict>=1.0.2",
=======
    "uv-dynamic-versioning>=0.11.2",
>>>>>>> e371512d
]

[project.scripts]
validate-kgx = "translator_ingest.util.validate_kgx:main"

[dependency-groups]
dev = [
    "pytest>=8.4.1",
    "black>=24.1.0",
    "codespell>=2.2.0",
    "ruff>=0.12.8",
    "pandas", # also installs numpy
    "requests",
    # for CX notebook support: I use an old version that works with extensions
    "nbclassic",
    "jupyter_contrib_nbextensions",
    "jsonlines",
    "resource-ingest-guide-schema",
    # Documentation dependencies
    "mkdocs>=1.6.0",
    "mkdocs-material>=9.5.0",
    "mkdocs-minify-plugin>=0.8.0",
    "biolink-model>=4.3.5.post29.dev0",
]

[tool.pytest.ini_options]
pythonpath = ["."]

[tool.ruff]
line-length = 120
target-version = "py312"
extend-exclude = ["*.ipynb"]

[tool.black]
line-length = 120
target-version = ["py312"]

[tool.uv]
package = true

[tool.uv.sources]
koza = { git = "https://github.com/monarch-initiative/koza.git", rev = "translator-ingests" }
biolink-model = { git = "https://github.com/biolink/biolink-model.git", rev = "master" }
bmt = { git = "https://github.com/biolink/biolink-model-toolkit.git", rev = "master" }

[tool.uv-dynamic-versioning]
vcs = "git"
style = "pep440"
fallback-version = "0.0.0"

[tool.hatch.version]
source = "uv-dynamic-versioning"

[tool.hatch.build.targets.wheel]
packages = ["src/translator_ingest"]<|MERGE_RESOLUTION|>--- conflicted
+++ resolved
@@ -19,11 +19,8 @@
     "koza",
     "mkdocs-minify-plugin>=0.8.0",
     "robokop-orion==0.1.10",
-<<<<<<< HEAD
+    "uv-dynamic-versioning>=0.11.2",
     "xmltodict>=1.0.2",
-=======
-    "uv-dynamic-versioning>=0.11.2",
->>>>>>> e371512d
 ]
 
 [project.scripts]
