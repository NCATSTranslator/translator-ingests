--- conflicted
+++ resolved
@@ -51,20 +51,15 @@
         self._valid_categories_cache = None
         self._valid_predicates_cache = None
         self._node_ids_cache = set()
-<<<<<<< HEAD
         self._node_categories_cache = {}  # Maps node ID to its categories for domain/range validation
         self._bmt = Toolkit()  # BMT toolkit for domain/range validation
         self._ancestors_cache = {}  # Maps category name to its ancestors for performance
-=======
-        self._bmt = None
->>>>>>> 882b7a0f
 
     def _get_valid_categories(self) -> Set[str]:
         """Get valid Biolink Model categories."""
         if self._valid_categories_cache is not None:
             return self._valid_categories_cache
 
-<<<<<<< HEAD
         # Get all classes that are subclasses of named thing using BMT
         valid_categories = set()
         try:
@@ -75,23 +70,6 @@
             for desc in descendants:
                 element = self._bmt.get_element(desc)
                 if element and hasattr(element, 'class_uri') and element.class_uri:
-=======
-        # Use BMT to get all classes with proper formatting
-        valid_categories = set()
-        try:
-            # Initialize BMT toolkit if not already done
-            if self._bmt is None:
-                self._bmt = Toolkit()
-            
-            # Get all classes using BMT
-            all_classes = self._bmt.get_all_classes()
-            
-            # For each class, get the proper biolink URI format
-            for cls_name in all_classes:
-                element = self._bmt.get_element(cls_name)
-                if element and hasattr(element, 'class_uri'):
-                    # class_uri is already in the format "biolink:ClassName"
->>>>>>> 882b7a0f
                     valid_categories.add(element.class_uri)
                     
         except Exception as e:
@@ -106,7 +84,6 @@
         if self._valid_predicates_cache is not None:
             return self._valid_predicates_cache
 
-<<<<<<< HEAD
         # Get all predicates (slots that are subclasses of related to) using BMT
         valid_predicates = set()
         try:
@@ -118,25 +95,6 @@
                 element = self._bmt.get_element(desc)
                 if element and hasattr(element, 'slot_uri') and element.slot_uri:
                     valid_predicates.add(element.slot_uri)
-=======
-        # Use BMT to get all predicates with proper formatting
-        valid_predicates = set()
-        try:
-            # Initialize BMT toolkit if not already done
-            if self._bmt is None:
-                self._bmt = Toolkit()
-            
-            # Get all slots and filter for predicates
-            all_slots = self._bmt.get_all_slots()
-            
-            # For each slot, check if it's a predicate and get the proper biolink URI format
-            for slot_name in all_slots:
-                if self._bmt.is_predicate(slot_name):
-                    element = self._bmt.get_element(slot_name)
-                    if element and hasattr(element, 'slot_uri'):
-                        # slot_uri is already in the format "biolink:predicate_name"
-                        valid_predicates.add(element.slot_uri)
->>>>>>> 882b7a0f
                     
         except Exception as e:
             # Having a working schema with predicates is required
@@ -324,22 +282,7 @@
 
         if "predicate" in edge_obj:
             predicate = edge_obj["predicate"]
-<<<<<<< HEAD
-            schema_view = self._schema_view or getattr(context, "schema_view", None)
-            if schema_view:
-                valid_predicates = self._get_valid_predicates(schema_view)
-                if predicate not in valid_predicates:
-                    yield ValidationResult(
-                        type="biolink-model validation",
-                        severity=Severity.WARN,
-                        instance=edge_obj,
-                        instantiates=context.target_class,
-                        message=f"Edge at /{path} has potentially invalid predicate '{predicate}'",
-                    )
-                else:
-                    # Validate domain/range constraints for valid predicates
-                    yield from self._validate_domain_range(edge_obj, path, predicate, schema_view)
-=======
+
             valid_predicates = self._get_valid_predicates()
             if predicate not in valid_predicates:
                 yield ValidationResult(
@@ -349,7 +292,7 @@
                     instantiates=context.target_class,
                     message=f"Edge at /{path} has potentially invalid predicate '{predicate}'",
                 )
->>>>>>> 882b7a0f
+
 
         # Validate subject and object CURIEs
         for field in ["subject", "object"]:
