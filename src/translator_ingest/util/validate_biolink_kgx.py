#!/usr/bin/env python3
"""
Biolink KGX Validator using LinkML validation framework

Validates KGX files against Biolink Model requirements using LinkML validation plugins.

"""

import json
import logging
import random
import sys
from datetime import datetime
from enum import StrEnum
from pathlib import Path
from typing import Optional, Dict, Any, List

import click
from translator_ingest.util.biolink import get_biolink_schema, get_current_biolink_version
from translator_ingest.util.storage.local import IngestFileName


try:
    from .biolink_validation_plugin import BiolinkValidationPlugin
except ImportError:
    # Handle direct script execution
    sys.path.append(str(Path(__file__).parent))
    from biolink_validation_plugin import BiolinkValidationPlugin
logger = logging.getLogger("koza")
logger.setLevel(logging.INFO)


class ValidationStatus(StrEnum):
    PASSED = "PASSED"
    # maybe we want something like this
    # PASSED_WITH_WARNINGS = "PASSED_WITH_WARNINGS"
    FAILED = "FAILED"
    PENDING = "PENDING"


def load_jsonl(file_path: Path) -> List[Dict[str, Any]]:
    """Load JSONL file and return list of records."""
    records = []
    with open(file_path, "r") as f:
        for line in f:
            line = line.strip()
            if line:
                records.append(json.loads(line))
    return records


def load_jsonl_streaming(file_path: Path):
    """Stream JSONL file line by line without loading all into memory."""
    with open(file_path, "r") as f:
        for line in f:
            line = line.strip()
            if line:
                yield json.loads(line)


def extract_ids(nodes: list[dict]) -> set[str]:
    """Extract all node IDs from nodes file."""
    return {node["id"] for node in nodes if "id" in node}


def extract_edge_node_refs(edges: list[dict]) -> set[str]:
    """Extract all node IDs referenced in edges (subject + object)."""
    node_refs = set()
    for edge in edges:
        if "subject" in edge:
            node_refs.add(edge["subject"])
        if "object" in edge:
            node_refs.add(edge["object"])
    return node_refs


def save_validation_report(report: Dict[str, Any], output_dir: Path) -> Path:
    """Save validation report to JSON file"""

    # Generate report filepath
    report_path = output_dir / IngestFileName.VALIDATION_REPORT_FILE

    # Save report
    with open(report_path, "w") as f:
        json.dump(report, f, indent=2)

    logger.info(f"Validation report saved to: {report_path}")
    return report_path


def validate_large_kgx_files(nodes_file: Path, edges_file: Path) -> Dict[str, Any]:
    """
    Validate large KGX files using sampling and memory-efficient techniques.

    This is optimized for large files like ubergraph with 10M+ edges.
    Uses single-pass algorithms and streaming to avoid memory issues.
    Strategy: Sample edges first, then ensure all referenced nodes are included.
    """
    logger.info("Starting streaming validation for large files")

    # First pass: collect all node IDs and nodes for reference checking
    logger.info(f"Loading nodes from: {nodes_file}")
    node_ids = set()
    nodes_dict = {}  # Store nodes by ID for later retrieval
    node_count = 0

    for node in load_jsonl_streaming(nodes_file):
        node_count += 1
        if "id" in node:
            node_id = node["id"]
            node_ids.add(node_id)
            nodes_dict[node_id] = node

    logger.info(f"Found {node_count:,} nodes with {len(node_ids):,} unique IDs")

    # Second pass: single-pass edge sampling with counting
    logger.info(f"Single-pass reservoir sampling and validation from: {edges_file}")
    edge_count = 0
    edge_sample = []
    missing_nodes = set()
    sampled_node_refs = set()  # Only track nodes from sampled edges
    MAX_MISSING_NODES = 1000  # Limit missing nodes to track
    SAMPLE_PERCENTAGE = 0.10
    MIN_SAMPLE_SIZE = 1000    # Minimum sample size for meaningful validation

    for edge in load_jsonl_streaming(edges_file):
        edge_count += 1

        # Calculate current target sample size (10% of edges seen so far)
        current_target_size = max(MIN_SAMPLE_SIZE, int(edge_count * SAMPLE_PERCENTAGE))

        # Adaptive reservoir sampling - grow reservoir as we see more edges
        if len(edge_sample) < current_target_size:
            # Fill or expand reservoir
            edge_sample.append(edge)

            # Track nodes referenced in this sampled edge
            if "subject" in edge:
                sampled_node_refs.add(edge["subject"])
            if "object" in edge:
                sampled_node_refs.add(edge["object"])
        else:
            # Standard reservoir sampling replacement
            j = random.randint(1, edge_count)
            if j <= len(edge_sample):
                # Replace existing edge
                edge_sample[j - 1] = edge

                # Note: We rebuild sampled_node_refs after sampling is complete
                # to avoid tracking issues during replacement

        # For all edges (not just sample), check for missing nodes
        if "subject" in edge:
            subject = edge["subject"]
            if subject not in node_ids and len(missing_nodes) < MAX_MISSING_NODES:
                missing_nodes.add(subject)

        if "object" in edge:
            obj = edge["object"]
            if obj not in node_ids and len(missing_nodes) < MAX_MISSING_NODES:
                missing_nodes.add(obj)

    # Rebuild node references from final sample to ensure accuracy
    sampled_node_refs = set()
    for edge in edge_sample:
        if "subject" in edge:
            sampled_node_refs.add(edge["subject"])
        if "object" in edge:
            sampled_node_refs.add(edge["object"])

    logger.info(f"Found {edge_count:,} edges, sampled {len(edge_sample):,} for validation ({len(edge_sample)/edge_count*100:.1f}%)")

    # Create node sample that includes all nodes referenced by sampled edges
    node_sample = []
    missing_in_sample = set()
    for node_id in sampled_node_refs:
        if node_id in nodes_dict:
            node_sample.append(nodes_dict[node_id])
        else:
            missing_in_sample.add(node_id)

    logger.info(f"Created node sample of {len(node_sample):,} nodes for validation")
    if missing_in_sample:
        logger.warning(f"Found {len(missing_in_sample)} nodes referenced in edge sample but missing from nodes file")

    # Skip orphaned nodes calculation for large files to improve performance
    logger.info("Skipping orphaned nodes calculation for large file performance")
    orphaned_nodes = set()
    all_edge_node_refs = set()  # Empty for large files

    # Perform Biolink validation on sample only
    logger.info("Performing Biolink validation on sample data")
    validation_results = []
    errors = []
    warnings = []

    if node_sample and edge_sample:
        try:
            biolink_schema = get_biolink_schema()
            plugin = BiolinkValidationPlugin(schema_view=biolink_schema)
            from linkml.validator.validation_context import ValidationContext

            context = ValidationContext(target_class="KnowledgeGraph", schema=biolink_schema.schema)
            kgx_sample = {"nodes": node_sample, "edges": edge_sample}

            validation_results = list(plugin.process(kgx_sample, context))

            # Process validation results
            for result in validation_results:
                result_dict = {
                    "type": result.type,
                    "severity": result.severity.name,
                    "message": result.message,
                    "instance_path": getattr(result, "instance_path", "unknown"),
                }
                if result.severity.name == "ERROR":
                    errors.append(result_dict)
                else:
                    warnings.append(result_dict)

            logger.info(f"Sample validation found {len(errors)} errors, {len(warnings)} warnings")

        except Exception as e:
            logger.error(f"Sample validation failed: {e}")

    # Add reference integrity errors (limited)
    for missing_node in list(missing_nodes)[:100]:  # Limit to first 100
        errors.append({
            "type": "reference-integrity",
            "severity": "ERROR",
            "message": f"Edge references non-existent node: {missing_node}",
            "instance_path": "edges",
        })

    validation_passed = len(errors) == 0 and len(missing_nodes) == 0

    # Create report
    report = {
        "timestamp": datetime.now().isoformat(),
        "biolink_version": get_current_biolink_version(),
        "files": {"nodes_file": str(nodes_file), "edges_file": str(edges_file)},
        "statistics": {
            "total_nodes": node_count,
            "total_edges": edge_count,
            "unique_nodes_in_edges": len(all_edge_node_refs),
            "missing_nodes_count": len(missing_nodes),
            "orphaned_nodes_count": len(orphaned_nodes),
            "validation_errors": len(errors),
            "validation_warnings": len(warnings),
            "edge_sample_size": len(edge_sample),
            "node_sample_size": len(node_sample),
            "note": "Large file - validation performed on random edge sample with matching nodes"
        },
        "validation_status": ValidationStatus.PASSED if validation_passed else ValidationStatus.FAILED,
        "issues": {
            "errors": errors[:100],  # Limit errors in report
            "warnings": warnings[:100],  # Limit warnings in report
            "missing_nodes": list(missing_nodes)[:100],  # Skip sorting for large sets
            "orphaned_nodes": list(orphaned_nodes)[:100],  # Skip sorting for large sets
            "truncated": len(errors) > 100 or len(warnings) > 100 or len(missing_nodes) > 100 or len(orphaned_nodes) > 100
        },
    }

    # Log summary
    if errors:
        logger.error(f"Found {len(errors)} validation errors (sample)")
    if warnings:
        logger.warning(f"Found {len(warnings)} validation warnings (sample)")
    if missing_nodes:
        logger.error(f"Found {len(missing_nodes)} missing node references")
        if len(missing_nodes) >= MAX_MISSING_NODES:
            logger.error(f"Missing nodes truncated at {MAX_MISSING_NODES}")
    if orphaned_nodes:
        logger.info(f"Found {len(orphaned_nodes)} orphaned nodes")

    logger.info(f"Streaming validation {ValidationStatus.PASSED if validation_passed else ValidationStatus.FAILED}")

    return report


def validate_kgx_consistency(nodes_file: Path, edges_file: Path) -> Dict[str, Any]:
    """
    Validate KGX files using LinkML Biolink validation.

    Returns comprehensive validation report.
    """
    logger.info(f"Loading nodes from: {nodes_file}")
    nodes = load_jsonl(nodes_file)
    logger.info(f"Found {len(nodes)} nodes")

    logger.info(f"Loading edges from: {edges_file}")
    edges = load_jsonl(edges_file)
    logger.info(f"Found {len(edges)} edges")

    # Create combined KGX structure for validation
    kgx_data = {"nodes": nodes, "edges": edges}

    # Get cached Biolink schema view - always required for proper validation
    biolink_schema = get_biolink_schema()

    # Perform validation using plugin directly
    validation_results = []
    try:
        # Use plugin directly for validation, passing schema_view during initialization
        plugin = BiolinkValidationPlugin(schema_view=biolink_schema)
        from linkml.validator.validation_context import ValidationContext

        # Create validation context with schema
        context = ValidationContext(target_class="KnowledgeGraph", schema=biolink_schema.schema)

        validation_results = list(plugin.process(kgx_data, context))
    except Exception as e:
        logger.error(f"Validation failed: {e}")
        validation_results = []

    # Process validation results
    errors = []
    warnings = []
    for result in validation_results:
        result_dict = {
            "type": result.type,
            "severity": result.severity.name,
            "message": result.message,
            "instance_path": getattr(result, "instance_path", "unknown"),
        }
        if result.severity.name == "ERROR":
            errors.append(result_dict)
        else:
            warnings.append(result_dict)

    # Check reference integrity (nodes referenced in edges)
    node_ids = {node["id"] for node in nodes if "id" in node}
    edge_node_refs = set()
    for edge in edges:
        if "subject" in edge:
            edge_node_refs.add(edge["subject"])
        if "object" in edge:
            edge_node_refs.add(edge["object"])

    missing_nodes = edge_node_refs - node_ids
    orphaned_nodes = node_ids - edge_node_refs

    # Add reference integrity errors
    for missing_node in missing_nodes:
        errors.append(
            {
                "type": "reference-integrity",
                "severity": "ERROR",
                "message": f"Edge references non-existent node: {missing_node}",
                "instance_path": "edges",
            }
        )

    validation_passed = len(errors) == 0 and len(missing_nodes) == 0

    # Create structured validation report
    report = {
        "timestamp": datetime.now().isoformat(),
        "biolink_version": get_current_biolink_version(),
        "files": {"nodes_file": str(nodes_file), "edges_file": str(edges_file)},
        "statistics": {
            "total_nodes": len(nodes),
            "total_edges": len(edges),
            "unique_nodes_in_edges": len(edge_node_refs),
            "missing_nodes_count": len(missing_nodes),
            "orphaned_nodes_count": len(orphaned_nodes),
            "validation_errors": len(errors),
            "validation_warnings": len(warnings),
        },
        "validation_status": ValidationStatus.PASSED if validation_passed else ValidationStatus.FAILED,
        "issues": {
            "errors": errors,
            "warnings": warnings,
            "missing_nodes": sorted(list(missing_nodes)),
            "orphaned_nodes": sorted(list(orphaned_nodes)),
        },
    }

    # Log summary
    if errors:
        logger.error(f"Found {len(errors)} validation errors")
    if warnings:
        logger.warning(f"Found {len(warnings)} validation warnings")
    if missing_nodes:
        logger.error(f"Found {len(missing_nodes)} missing node references")
    if orphaned_nodes:
        logger.info(f"Found {len(orphaned_nodes)} orphaned nodes")

    logger.info(f"Validation {ValidationStatus.PASSED if validation_passed else ValidationStatus.FAILED}")

    return report


def find_kgx_files(data_dir: Path, nodes_only: bool = False) -> List[tuple]:
    """
    Find all KGX node/edge file pairs in data directory.

    Returns list of (source_name, nodes_file, edges_file) tuples.
    For nodes_only mode, edges_file will be None.
    """
    kgx_pairs = []

    for subdir in data_dir.iterdir():
        if not subdir.is_dir():
            continue

        # Look for *nodes.jsonl files
        nodes_files = list(subdir.glob("*nodes.jsonl"))
        if not nodes_files:
            continue

        if len(nodes_files) > 1:
            logger.warning(f"Multiple nodes files found in {subdir}: {[f.name for f in nodes_files]}")

        if nodes_only:
            # For nodes-only mode, we don't require edges files
            kgx_pairs.append((subdir.name, nodes_files[0], None))
        else:
            # Look for *edges.jsonl files
            edges_files = list(subdir.glob("*edges.jsonl"))
            if not edges_files:
                continue

            if len(edges_files) > 1:
                logger.warning(f"Multiple edges files found in {subdir}: {[f.name for f in edges_files]}")

            kgx_pairs.append((subdir.name, nodes_files[0], edges_files[0]))

    return kgx_pairs


def validate_kgx(nodes_file: Path, edges_file: Path, output_dir: Path, no_save: bool = False) -> bool:
    if not nodes_file.exists():
        error_message = f"Nodes file not found: {nodes_file}"
        logger.error(error_message)
        raise IOError(error_message)
    if not edges_file.exists():
        error_message = f"Edges file not found: {edges_file}"
        logger.error(error_message)
        raise IOError(error_message)

    # Check file sizes to determine which validation method to use
    edges_size = edges_file.stat().st_size
    nodes_size = nodes_file.stat().st_size
    # Use streaming for files > 100MB (approximately 1M+ edges)
    LARGE_FILE_THRESHOLD = 100 * 1024 * 1024  # 100MB

    if edges_size > LARGE_FILE_THRESHOLD or nodes_size > LARGE_FILE_THRESHOLD:
        logger.info(f"Large files detected (edges: {edges_size/1024/1024:.1f}MB, nodes: {nodes_size/1024/1024:.1f}MB), using streaming validation")
        single_report = validate_large_kgx_files(nodes_file, edges_file)
    else:
        single_report = validate_kgx_consistency(nodes_file, edges_file)

    validation_passed = single_report.get("validation_status") == ValidationStatus.PASSED

    # Save single file report if requested
    if not no_save:
        # Create a minimal report structure for single file validation
        validation_report = {
            "timestamp": datetime.now().isoformat(),
            "biolink_version": get_current_biolink_version(),
            "data_directory": "single_file_validation",
            "sources": {"single_validation": single_report},
            "summary": {
                "total_sources": 1,
                "passed": 1 if validation_passed else 0,
                "failed": 0 if validation_passed else 1,
                "overall_status": ValidationStatus.PASSED if validation_passed else ValidationStatus.FAILED,
            },
        }
        save_validation_report(validation_report, output_dir)
    return validation_passed


def validate_data_directory(data_dir: Path, output_dir: Optional[Path] = None, nodes_only: bool = False) -> Dict[str, Any]:
    """
    Validate all KGX files in data directory using Biolink validation.

    Returns combined validation report for all sources.
    """
    if not data_dir.exists():
        logger.error(f"Data directory not found: {data_dir}")
        return {"error": f"Data directory not found: {data_dir}"}

    kgx_pairs = find_kgx_files(data_dir, nodes_only=nodes_only)

    if not kgx_pairs:
        logger.info(f"No KGX file pairs found in {data_dir}")
        return {
            "timestamp": datetime.now().isoformat(),
            "biolink_version": get_current_biolink_version(),
            "data_directory": str(data_dir),
            "sources": {},
            "summary": {"total_sources": 0, "passed": 0, "failed": 0, "overall_status": "NO_DATA"},
        }

    logger.info(f"Found {len(kgx_pairs)} KGX file pairs to validate")

    # Create validation report
    validation_report = {
        "timestamp": datetime.now().isoformat(),
        "biolink_version": get_current_biolink_version(),
        "data_directory": str(data_dir),
        "sources": {},
        "summary": {"total_sources": len(kgx_pairs), "passed": 0, "failed": 0, "overall_status": "PENDING"},
    }

    # Validate each source
    for source_name, nodes_file, edges_file in kgx_pairs:
        logger.info(f"Validating source: {source_name}")

<<<<<<< HEAD
        if nodes_only and edges_file is None:
            # Use nodes-only validation
            validation_passed = validate_kgx_nodes_only(nodes_file, output_dir, no_save=True)
            source_report = {
                "validation_status": ValidationStatus.PASSED if validation_passed else ValidationStatus.FAILED,
                "nodes_file": str(nodes_file),
                "edges_file": None,
                "node_count": len(load_jsonl(nodes_file)),
                "edge_count": 0,
                "errors": [],
                "warnings": [],
                "missing_nodes": [],
                "orphaned_nodes": [],
            }
        else:
            source_report = validate_kgx_consistency(nodes_file, edges_file)
            
=======
        # Check file sizes to determine which validation method to use
        edges_size = edges_file.stat().st_size
        nodes_size = nodes_file.stat().st_size
        # Use streaming for files > 100MB (approximately 1M+ edges)
        LARGE_FILE_THRESHOLD = 100 * 1024 * 1024  # 100MB

        if edges_size > LARGE_FILE_THRESHOLD or nodes_size > LARGE_FILE_THRESHOLD:
            logger.info(f"Large files detected for {source_name} (edges: {edges_size/1024/1024:.1f}MB, nodes: {nodes_size/1024/1024:.1f}MB), using streaming validation")
            source_report = validate_large_kgx_files(nodes_file, edges_file)
        else:
            source_report = validate_kgx_consistency(nodes_file, edges_file)

>>>>>>> e5d93cc9
        validation_report["sources"][source_name] = source_report

        if source_report.get("validation_status") == ValidationStatus.PASSED:
            validation_report["summary"]["passed"] += 1
        else:
            validation_report["summary"]["failed"] += 1

    # Set overall status
    if validation_report["summary"]["failed"] == 0:
        validation_report["summary"]["overall_status"] = ValidationStatus.PASSED
    else:
        validation_report["summary"]["overall_status"] = ValidationStatus.FAILED

    # Save report if output directory specified
    if output_dir:
        save_validation_report(validation_report, output_dir)

    logger.info(f"Overall validation: {validation_report['summary']['overall_status']}")
    logger.info(f"Passed: {validation_report['summary']['passed']}, Failed: {validation_report['summary']['failed']}")

    return validation_report


def validate_kgx_nodes_only(nodes_file: Path, output_dir: Path, no_save: bool = False) -> bool:
    """Validate only a nodes file without requiring edges."""
    if not nodes_file.exists():
        error_message = f"Nodes file not found: {nodes_file}"
        logger.error(error_message)
        raise IOError(error_message)

    logger.info(f"Loading nodes from: {nodes_file}")
    nodes = load_jsonl(nodes_file)
    logger.info(f"Found {len(nodes)} nodes")

    # Create KGX structure with only nodes for validation
    kgx_data = {"nodes": nodes, "edges": []}

    # Get cached Biolink schema view
    biolink_schema = get_biolink_schema()

    # Perform validation using plugin directly
    validation_results = []
    try:
        plugin = BiolinkValidationPlugin(schema_view=biolink_schema)
        from linkml.validator.validation_context import ValidationContext

        # Create validation context with schema
        context = ValidationContext(target_class="KnowledgeGraph", schema=biolink_schema.schema)
        validation_results = list(plugin.process(kgx_data, context))
    except Exception as e:
        logger.error(f"Validation failed: {e}")
        validation_results = []

    # Process validation results
    errors = []
    warnings = []
    for result in validation_results:
        result_dict = {
            "type": result.type,
            "severity": result.severity.name,
            "message": result.message,
            "instance_path": getattr(result, "instance_path", "unknown"),
        }
        if result.severity.name == "ERROR":
            errors.append(result_dict)
        else:
            warnings.append(result_dict)

    # For nodes-only, we skip edge-node reference checks since there are no edges
    validation_status = ValidationStatus.PASSED if not errors else ValidationStatus.FAILED

    # Create validation report
    single_report = {
        "validation_status": validation_status,
        "nodes_file": str(nodes_file),
        "edges_file": None,  # No edges file for nodes-only
        "node_count": len(nodes),
        "edge_count": 0,
        "errors": errors,
        "warnings": warnings,
        "missing_nodes": [],  # No edges to check references
        "orphaned_nodes": [],  # Not applicable for nodes-only
    }

    logger.info(f"Nodes-only validation: {validation_status} ({len(errors)} errors, {len(warnings)} warnings)")

    # Save report if requested
    if not no_save:
        validation_report = {
            "timestamp": datetime.now().isoformat(),
            "biolink_version": get_current_biolink_version(),
            "data_directory": "nodes_only_validation",
            "sources": {"nodes_only": single_report},
            "summary": {
                "total_sources": 1,
                "passed": 1 if validation_status == ValidationStatus.PASSED else 0,
                "failed": 0 if validation_status == ValidationStatus.PASSED else 1,
                "overall_status": validation_status,
            },
        }

        if not output_dir:
            output_dir = Path("validation_output")
        save_validation_report(validation_report, output_dir)

    return validation_status == ValidationStatus.PASSED


def get_validation_status(report_file_path: Path) -> Optional[str]:
    with report_file_path.open("r") as validation_report_file:
        validation_report = json.load(validation_report_file)
        try:
            return validation_report["summary"]["overall_status"]
        except KeyError:
            error_message = "Validation report file found but format was unexpected, validation status not found."
            logger.error(error_message)
            raise KeyError(error_message)


@click.command()
@click.option(
    "--data-dir",
    type=click.Path(exists=True, file_okay=False, dir_okay=True, path_type=Path),
    help="Path to data directory containing subdirectories with KGX files",
)
@click.option("--files", multiple=True, metavar="FILE", help="Specific files to validate (nodes and edges files, or just nodes if --nodes-only)")
@click.option(
    "--output-dir",
    type=click.Path(path_type=Path),
    default=Path("data"),
    help="Output directory for validation reports (default: data)",
)
@click.option("--no-save", is_flag=True, help="Don't save validation report to file")
@click.option("--nodes-only", is_flag=True, help="Validate only nodes file (skip edge validation)")
def main(data_dir, files, output_dir, no_save, nodes_only):
    """Validate KGX files using Biolink Model compliance checks."""

    # Configure logging
    logging.basicConfig(level=logging.INFO, format="%(levelname)s: %(message)s")

    # Validate that exactly one of data_dir or files is provided
    if not data_dir and not files:
        raise click.UsageError("Must specify either --data-dir or --files")
    if data_dir and files:
        raise click.UsageError("Cannot specify both --data-dir and --files")

    if data_dir:
        output_dir_to_use = None if no_save else output_dir
        validation_report = validate_data_directory(data_dir, output_dir_to_use, nodes_only=nodes_only)
        validation_passed = validation_report.get("summary", {}).get("overall_status") == ValidationStatus.PASSED
    else:
        # Handle files validation
        if nodes_only:
            if len(files) != 1:
                raise click.UsageError("With --nodes-only, specify exactly one nodes file")
            nodes_file = Path(files[0])
            validation_passed = validate_kgx_nodes_only(
                nodes_file=nodes_file, output_dir=output_dir, no_save=no_save
            )
        else:
            if len(files) != 2:
                raise click.UsageError("Without --nodes-only, specify exactly two files: nodes and edges")
            nodes_file, edges_file = Path(files[0]), Path(files[1])
            validation_passed = validate_kgx(
                nodes_file=nodes_file, edges_file=edges_file, output_dir=output_dir, no_save=no_save
            )

    sys.exit(0 if validation_passed else 1)


if __name__ == "__main__":
    main()<|MERGE_RESOLUTION|>--- conflicted
+++ resolved
@@ -507,27 +507,8 @@
 
     # Validate each source
     for source_name, nodes_file, edges_file in kgx_pairs:
-        logger.info(f"Validating source: {source_name}")
-
-<<<<<<< HEAD
-        if nodes_only and edges_file is None:
-            # Use nodes-only validation
-            validation_passed = validate_kgx_nodes_only(nodes_file, output_dir, no_save=True)
-            source_report = {
-                "validation_status": ValidationStatus.PASSED if validation_passed else ValidationStatus.FAILED,
-                "nodes_file": str(nodes_file),
-                "edges_file": None,
-                "node_count": len(load_jsonl(nodes_file)),
-                "edge_count": 0,
-                "errors": [],
-                "warnings": [],
-                "missing_nodes": [],
-                "orphaned_nodes": [],
-            }
-        else:
-            source_report = validate_kgx_consistency(nodes_file, edges_file)
-            
-=======
+        logger.info(f"Validating source: {source_name}")    
+
         # Check file sizes to determine which validation method to use
         edges_size = edges_file.stat().st_size
         nodes_size = nodes_file.stat().st_size
@@ -540,7 +521,6 @@
         else:
             source_report = validate_kgx_consistency(nodes_file, edges_file)
 
->>>>>>> e5d93cc9
         validation_report["sources"][source_name] = source_report
 
         if source_report.get("validation_status") == ValidationStatus.PASSED:
