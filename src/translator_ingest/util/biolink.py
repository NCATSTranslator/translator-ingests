--- conflicted
+++ resolved
@@ -3,14 +3,10 @@
 from functools import lru_cache
 from importlib.resources import files
 
+from linkml_runtime.utils.schemaview import SchemaView
 
-from linkml_runtime.utils.schemaview import SchemaView
-<<<<<<< HEAD
 from biolink_model.datamodel.pydanticmodel_v2 import RetrievalSource
-from bmt.toolkit import Toolkit
-=======
 from bmt import Toolkit
->>>>>>> c6c1d305
 
 from translator_ingest.util.logging_utils import get_logger
 
@@ -74,8 +70,6 @@
 def get_current_biolink_version() -> str:
     return get_biolink_schema().schema.version
 
-<<<<<<< HEAD
-
 @lru_cache(maxsize=1)
 def get_biolink_model_toolkit() -> Toolkit:
     """Get a Biolink Model Toolkit configured with the expected project Biolink Model schema."""
@@ -115,10 +109,4 @@
             )
             sources.append(rs)
 
-    return sources
-=======
-@lru_cache(maxsize=1)
-def get_biolink_model_toolkit() -> Toolkit:
-    """Get a Biolink Model Toolkit configured with the expected project Biolink Model schema."""
-    return Toolkit(schema=get_biolink_schema().schema)
->>>>>>> c6c1d305
+    return sources