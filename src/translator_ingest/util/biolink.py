"""Biolink Model support for Translator Ingests"""

<<<<<<< HEAD
from typing import Optional
from uuid import uuid4
from loguru import logger

import biolink_model.datamodel.pydanticmodel_v2 as pyd

from bmt import Toolkit
# For now, we assume that the default
# Biolink Model Toolkit is adequate for current purposes
toolkit = Toolkit()


=======
>>>>>>> a7199f16
# knowledge source InfoRes curies
INFORES_MONARCHINITIATIVE = "infores:monarchinitiative"
INFORES_OMIM = "infores:omim"
INFORES_ORPHANET = "infores:orphanet"
INFORES_MEDGEN = "infores:medgen"
INFORES_DECIFER = "infores:decifer"
INFORES_HPOA = "infores:hpo-annotations"
INFORES_CTD = "infores:ctd"
INFORES_GOA = "infores:goa"
<<<<<<< HEAD
INFORES_BIOLINK = "infores:biolink"


def entity_id() -> str:
    """
    Generate a unique identifier for a Biolink Model entity.
    :return: str, unique identifier
    """
    return uuid4().urn


def _infores(identifier: str) -> str:
    """
    Coerce the specified identifier to the Biolink Model infores namespace.
    :param identifier:
    :return: identifier properly coerced to infores namespace
    """
    # Limitation: no attempt is made to validate
    # them against the public infores inventory at
    # https://github.com/biolink/information-resource-registry)
    return identifier if identifier.startswith("infores:") else f"infores:{identifier}"


def get_node_class(
        node_id: str,
        categories: list[str]
) -> type[pyd.NamedThing]:
    if not categories:
        logger.warning(f"Node with id {node_id} has empty categories")
        return pyd.NamedThing
    category = toolkit.get_most_specific_category(category_list=categories)
    try:
        category = category.replace("biolink:", "")
        return getattr(pyd, category)
    except AttributeError:
        logger.error(f"No Biolink Model class found for category '{category}', for node with id {node_id}")
        return pyd.NamedThing


def get_edge_class(
        edge_id: str,
        associations: list[str]
) -> type[pyd.Association]:
    if not associations:
        logger.warning(f"Edge with id {edge_id} has no identified associations")
        return pyd.Association
    # association = toolkit.get_most_specific_association(association__list=associations)
    association = "biolink:Association"  # TODO: fix stub implementation
    try:
        association = association.replace("biolink:", "")
        return getattr(pyd, association)
    except AttributeError:
        logger.error(f"No Biolink Model class found for Association '{association}', for node with id {edge_id}")
        return pyd.Association


def build_association_knowledge_sources(
    primary: str, supporting: Optional[list[str]] = None, aggregating: Optional[dict[str, list[str]]] = None
) -> list[pyd.RetrievalSource]:
    """
    This function attempts to build a list of well-formed Biolink Model RetrievalSource
    of Association 'sources' annotation from the specified knowledge source parameters.
    This method is lenient in that it allows for strings that are not explicitly infores identifiers:
    it converts these to infores identifiers by prefixing with the 'infores:' namespace (but doesn't validate
    them against the public infores inventory at https://github.com/biolink/information-resource-registry).

    :param primary: String infores identifier for the primary knowledge source of an Association
    :param supporting: Optional[list[str]], Infores identifiers of the supporting data sources (default: None)
    :param aggregating: Optional[dict[str, list[str]]] With infores identifiers of the aggregating knowledge sources
                        as keys, and list[str] of upstream knowledge source infores identifiers (default: None)
    :return: list[RetrievalSource] not guaranteed in any given order, except that
                                   the first entry may be the primary knowledge source
    """
    #
    # RetrievalSource fields of interest
    #     resource_id: Union[str, URIorCURIE] = None
    #     resource_role: Union[str, "ResourceRoleEnum"] = None
    #     upstream_resource_ids: Optional[Union[Union[str, URIorCURIE], list[Union[str, URIorCURIE]]]] = empty_list()
    #     Limitation: the current use case doesn't use source_record_urls, but...
    #     source_record_urls: Optional[Union[Union[str, URIorCURIE], list[Union[str, URIorCURIE]]]] = empty_list()
    #
    sources: list[pyd.RetrievalSource] = list()
    primary_knowledge_source: Optional[pyd.RetrievalSource] = None
    if primary:
        primary_knowledge_source = pyd.RetrievalSource(
            id=entity_id(),
            resource_id=_infores(primary),
            resource_role=pyd.ResourceRoleEnum.primary_knowledge_source,
            **{}
        )
        sources.append(primary_knowledge_source)

    if supporting:
        for source_id in supporting:
            supporting_knowledge_source = pyd.RetrievalSource(
                id=entity_id(),
                resource_id=_infores(source_id),
                resource_role=pyd.ResourceRoleEnum.supporting_data_source,
                **{},
            )
            sources.append(supporting_knowledge_source)
            if primary_knowledge_source:
                if primary_knowledge_source.upstream_resource_ids is None:
                    primary_knowledge_source.upstream_resource_ids = list()
                primary_knowledge_source.upstream_resource_ids.append(_infores(source_id))
    if aggregating:
        for source_id, upstream_ids in aggregating.items():
            aggregating_knowledge_source = pyd.RetrievalSource(
                id=entity_id(),
                resource_id=_infores(source_id),
                resource_role=pyd.ResourceRoleEnum.aggregator_knowledge_source,
                **{},
            )
            aggregating_knowledge_source.upstream_resource_ids = [_infores(upstream) for upstream in upstream_ids]
            sources.append(aggregating_knowledge_source)

    return sources
=======
INFORES_BIOLINK = "infores:biolink"
>>>>>>> a7199f16
<|MERGE_RESOLUTION|>--- conflicted
+++ resolved
@@ -1,20 +1,5 @@
 """Biolink Model support for Translator Ingests"""
 
-<<<<<<< HEAD
-from typing import Optional
-from uuid import uuid4
-from loguru import logger
-
-import biolink_model.datamodel.pydanticmodel_v2 as pyd
-
-from bmt import Toolkit
-# For now, we assume that the default
-# Biolink Model Toolkit is adequate for current purposes
-toolkit = Toolkit()
-
-
-=======
->>>>>>> a7199f16
 # knowledge source InfoRes curies
 INFORES_MONARCHINITIATIVE = "infores:monarchinitiative"
 INFORES_OMIM = "infores:omim"
@@ -24,124 +9,4 @@
 INFORES_HPOA = "infores:hpo-annotations"
 INFORES_CTD = "infores:ctd"
 INFORES_GOA = "infores:goa"
-<<<<<<< HEAD
-INFORES_BIOLINK = "infores:biolink"
-
-
-def entity_id() -> str:
-    """
-    Generate a unique identifier for a Biolink Model entity.
-    :return: str, unique identifier
-    """
-    return uuid4().urn
-
-
-def _infores(identifier: str) -> str:
-    """
-    Coerce the specified identifier to the Biolink Model infores namespace.
-    :param identifier:
-    :return: identifier properly coerced to infores namespace
-    """
-    # Limitation: no attempt is made to validate
-    # them against the public infores inventory at
-    # https://github.com/biolink/information-resource-registry)
-    return identifier if identifier.startswith("infores:") else f"infores:{identifier}"
-
-
-def get_node_class(
-        node_id: str,
-        categories: list[str]
-) -> type[pyd.NamedThing]:
-    if not categories:
-        logger.warning(f"Node with id {node_id} has empty categories")
-        return pyd.NamedThing
-    category = toolkit.get_most_specific_category(category_list=categories)
-    try:
-        category = category.replace("biolink:", "")
-        return getattr(pyd, category)
-    except AttributeError:
-        logger.error(f"No Biolink Model class found for category '{category}', for node with id {node_id}")
-        return pyd.NamedThing
-
-
-def get_edge_class(
-        edge_id: str,
-        associations: list[str]
-) -> type[pyd.Association]:
-    if not associations:
-        logger.warning(f"Edge with id {edge_id} has no identified associations")
-        return pyd.Association
-    # association = toolkit.get_most_specific_association(association__list=associations)
-    association = "biolink:Association"  # TODO: fix stub implementation
-    try:
-        association = association.replace("biolink:", "")
-        return getattr(pyd, association)
-    except AttributeError:
-        logger.error(f"No Biolink Model class found for Association '{association}', for node with id {edge_id}")
-        return pyd.Association
-
-
-def build_association_knowledge_sources(
-    primary: str, supporting: Optional[list[str]] = None, aggregating: Optional[dict[str, list[str]]] = None
-) -> list[pyd.RetrievalSource]:
-    """
-    This function attempts to build a list of well-formed Biolink Model RetrievalSource
-    of Association 'sources' annotation from the specified knowledge source parameters.
-    This method is lenient in that it allows for strings that are not explicitly infores identifiers:
-    it converts these to infores identifiers by prefixing with the 'infores:' namespace (but doesn't validate
-    them against the public infores inventory at https://github.com/biolink/information-resource-registry).
-
-    :param primary: String infores identifier for the primary knowledge source of an Association
-    :param supporting: Optional[list[str]], Infores identifiers of the supporting data sources (default: None)
-    :param aggregating: Optional[dict[str, list[str]]] With infores identifiers of the aggregating knowledge sources
-                        as keys, and list[str] of upstream knowledge source infores identifiers (default: None)
-    :return: list[RetrievalSource] not guaranteed in any given order, except that
-                                   the first entry may be the primary knowledge source
-    """
-    #
-    # RetrievalSource fields of interest
-    #     resource_id: Union[str, URIorCURIE] = None
-    #     resource_role: Union[str, "ResourceRoleEnum"] = None
-    #     upstream_resource_ids: Optional[Union[Union[str, URIorCURIE], list[Union[str, URIorCURIE]]]] = empty_list()
-    #     Limitation: the current use case doesn't use source_record_urls, but...
-    #     source_record_urls: Optional[Union[Union[str, URIorCURIE], list[Union[str, URIorCURIE]]]] = empty_list()
-    #
-    sources: list[pyd.RetrievalSource] = list()
-    primary_knowledge_source: Optional[pyd.RetrievalSource] = None
-    if primary:
-        primary_knowledge_source = pyd.RetrievalSource(
-            id=entity_id(),
-            resource_id=_infores(primary),
-            resource_role=pyd.ResourceRoleEnum.primary_knowledge_source,
-            **{}
-        )
-        sources.append(primary_knowledge_source)
-
-    if supporting:
-        for source_id in supporting:
-            supporting_knowledge_source = pyd.RetrievalSource(
-                id=entity_id(),
-                resource_id=_infores(source_id),
-                resource_role=pyd.ResourceRoleEnum.supporting_data_source,
-                **{},
-            )
-            sources.append(supporting_knowledge_source)
-            if primary_knowledge_source:
-                if primary_knowledge_source.upstream_resource_ids is None:
-                    primary_knowledge_source.upstream_resource_ids = list()
-                primary_knowledge_source.upstream_resource_ids.append(_infores(source_id))
-    if aggregating:
-        for source_id, upstream_ids in aggregating.items():
-            aggregating_knowledge_source = pyd.RetrievalSource(
-                id=entity_id(),
-                resource_id=_infores(source_id),
-                resource_role=pyd.ResourceRoleEnum.aggregator_knowledge_source,
-                **{},
-            )
-            aggregating_knowledge_source.upstream_resource_ids = [_infores(upstream) for upstream in upstream_ids]
-            sources.append(aggregating_knowledge_source)
-
-    return sources
-=======
-INFORES_BIOLINK = "infores:biolink"
->>>>>>> a7199f16
+INFORES_BIOLINK = "infores:biolink"