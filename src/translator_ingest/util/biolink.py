--- conflicted
+++ resolved
@@ -18,7 +18,7 @@
 INFORES_SEMMEDDB = "infores:semmeddb"
 INFORES_BIOLINK = "infores:biolink"
 INFORES_TTD = "infores:ttd"
-<<<<<<< HEAD
+INFORES_INTACT = "infores:intact"
 INFORES_DGIDB = "infores:dgidb"
 ## from dgidb ingest, can move above if others use it
 INFORES_CGI = "infores:cgi"
@@ -38,9 +38,6 @@
 INFORES_NCIT = "infores:ncit"
 INFORES_ONCOKB = "infores:oncokb"
 INFORES_PHARMGKB = "infores:pharmgkb"
-=======
-INFORES_INTACT = "infores:intact"
->>>>>>> e371512d
 
 @lru_cache(maxsize=1)
 def get_biolink_schema() -> SchemaView:
