from typing import Optional, Any
import json
from loguru import logger
import koza

from biolink_model.datamodel.pydanticmodel_v2 import (
    NamedThingAssociatedWithLikelihoodOfNamedThingAssociation,
    KnowledgeLevelEnum,
    AgentTypeEnum
)

from translator_ingest.ingests.icees.icees_util import get_cohort_metadata
from translator_ingest.util.biolink import (
    entity_id,
    get_node_class,
    get_edge_class,
    build_association_knowledge_sources
)
from koza.model.graphs import KnowledgeGraph


def get_latest_version() -> str:
    return "2024-08-20"  # last Phase 2 release of ICEES


@koza.transform_record(tag="icees_nodes")
def transform_icees_node(
        koza_transform: koza.KozaTransform,
        record: dict[str, Any]
) -> KnowledgeGraph | None:

    try:
        node_id = record["id"]

        # the node 'category' may be a list of ancestor types
        # along with the most specific type, but the Pydantic
        # class returned is only of the most specific type.
        category = record.get("category", [])
        node_class = get_node_class(node_id, category)
        if node_class is None:
            logger.warning(f"Pydantic class for node '{node_id}' could not be created for category '{category}'")
            return None

<<<<<<< HEAD
        # TODO: need to directly record the 'equivalent_identifiers',
        #       not as 'xref' slot values but as 'equivalent_identifiers
        equivalent_identifiers: Optional[list[str]] = record.get("equivalent_identifiers", None)
        node = node_class(id=node_id, name=record["name"], xref=equivalent_identifiers, **{})
=======
        # "equivalent identifiers considered node xref values
        xref: Optional[list[str]] = record.get("equivalent_identifiers", None)

        node = node_class(id=node_id, name=record["name"], xref=xref, **{})

>>>>>>> dc88c71d
        return KnowledgeGraph(nodes=[node])

    except Exception as e:
        # Catch and report all errors here with messages
        logger.warning(
            f"transform_icees_node():  - record: '{str(record)}' with {type(e)} exception: "+ str(e)
        )
        return None


@koza.transform_record(tag="icees_edges")
def transform_icees_edge(koza_transform: koza.KozaTransform, record: dict[str, Any]) -> KnowledgeGraph | None:

    try:
<<<<<<< HEAD
=======
        edge_id = entity_id()
>>>>>>> dc88c71d

        # TODO: need to figure out how to select the 'best'
        #       association type, perhaps somewhat like so:
        #
        # association_list = toolkit.get_associations(
        #             subject_categories: Optional[List[str]] = None,
        #             predicates: Optional[List[str]] = None,
        #             object_categories: Optional[List[str]] = None,
        #             match_inverses: bool = True,
        #             formatted: bool = False
        #     ) -> List[str]
        #
        # PLUS
        # TODO: fix stub implementation
        association_list = ["biolink:Association"]
        #
        # THEN
        #
<<<<<<< HEAD
        # edge_class = get_edge_class(specific_association)

        # stub implementation
        edge_class = NamedThingAssociatedWithLikelihoodOfNamedThingAssociation

        # Convert many of the ICEES edge attributes into specific edge properties
        supporting_studies: list[str] = []
        subject_context_qualifier = None
        object_context_qualifier = None
        attributes = record["attributes"]
        for attribute_string in attributes:
            # is 'attribute' a dict, or string serialized version of a dict?
            attribute_data = json.loads(attribute_string)
            if attribute_data["attribute_type_id"] == "icees_cohort_identifier":
                supporting_studies.append(attribute_data["value"])
                # TODO: figure out what to do with this metadata...
                get_cohort_metadata(attribute_data["attributes"])
            elif attribute_data["attribute_type_id"] == "subject_feature_name":
                subject_context_qualifier = attribute_data["value"]
            elif attribute_data["attribute_type_id"] == "object_feature_name":
                object_context_qualifier = attribute_data["value"]
            else:
                pass # other attributes ignored at this time

=======
        edge_class = get_edge_class(edge_id, associations=association_list)
        #
        #
        # TODO: need to figure out how to handle (certain additional?) ICEES edge attributes
        # attributes = record["attributes"]
        # # dct:description, biolink:same_as (equivalent_identifiers), etc.
        # for attribute in attributes:
        #     node.attributes.append(
        #         Attribute(
        #             attribute_type_id=attribute["attribute_type_id"],
        #             value=attribute["value"]
        #         )
        #
>>>>>>> dc88c71d
        association = edge_class(
            id=edge_id,
            subject=record["subject"],
            subject_context_qualifier=subject_context_qualifier,
            predicate=record["predicate"],
            object=record["object"],
            object_context_qualifier=object_context_qualifier,
            has_supporting_studies=supporting_studies,
            sources=build_association_knowledge_sources(primary=record["primary_knowledge_source"]),
            knowledge_level=KnowledgeLevelEnum.knowledge_assertion,
            agent_type=AgentTypeEnum.not_provided
        )

        return KnowledgeGraph(edges=[association])

    except Exception as e:
        # Catch and report all errors here with messages
        logger.warning(
            f"transform_icees_edge():  - record: '{str(record)}' with {type(e)} exception: "+ str(e)
        )
        return None<|MERGE_RESOLUTION|>--- conflicted
+++ resolved
@@ -41,18 +41,10 @@
             logger.warning(f"Pydantic class for node '{node_id}' could not be created for category '{category}'")
             return None
 
-<<<<<<< HEAD
         # TODO: need to directly record the 'equivalent_identifiers',
         #       not as 'xref' slot values but as 'equivalent_identifiers
         equivalent_identifiers: Optional[list[str]] = record.get("equivalent_identifiers", None)
         node = node_class(id=node_id, name=record["name"], xref=equivalent_identifiers, **{})
-=======
-        # "equivalent identifiers considered node xref values
-        xref: Optional[list[str]] = record.get("equivalent_identifiers", None)
-
-        node = node_class(id=node_id, name=record["name"], xref=xref, **{})
-
->>>>>>> dc88c71d
         return KnowledgeGraph(nodes=[node])
 
     except Exception as e:
@@ -67,10 +59,7 @@
 def transform_icees_edge(koza_transform: koza.KozaTransform, record: dict[str, Any]) -> KnowledgeGraph | None:
 
     try:
-<<<<<<< HEAD
-=======
         edge_id = entity_id()
->>>>>>> dc88c71d
 
         # TODO: need to figure out how to select the 'best'
         #       association type, perhaps somewhat like so:
@@ -85,15 +74,11 @@
         #
         # PLUS
         # TODO: fix stub implementation
-        association_list = ["biolink:Association"]
+        association_list = ["biolink:NamedThingAssociatedWithLikelihoodOfNamedThingAssociation"]
         #
         # THEN
         #
-<<<<<<< HEAD
-        # edge_class = get_edge_class(specific_association)
-
-        # stub implementation
-        edge_class = NamedThingAssociatedWithLikelihoodOfNamedThingAssociation
+        edge_class = get_edge_class(edge_id, associations=association_list)
 
         # Convert many of the ICEES edge attributes into specific edge properties
         supporting_studies: list[str] = []
@@ -114,23 +99,8 @@
             else:
                 pass # other attributes ignored at this time
 
-=======
-        edge_class = get_edge_class(edge_id, associations=association_list)
-        #
-        #
-        # TODO: need to figure out how to handle (certain additional?) ICEES edge attributes
-        # attributes = record["attributes"]
-        # # dct:description, biolink:same_as (equivalent_identifiers), etc.
-        # for attribute in attributes:
-        #     node.attributes.append(
-        #         Attribute(
-        #             attribute_type_id=attribute["attribute_type_id"],
-        #             value=attribute["value"]
-        #         )
-        #
->>>>>>> dc88c71d
         association = edge_class(
-            id=edge_id,
+            id=entity_id(),
             subject=record["subject"],
             subject_context_qualifier=subject_context_qualifier,
             predicate=record["predicate"],
