import uuid
import koza
import pandas as pd
from typing import Any, Iterable

from biolink_model.datamodel.pydanticmodel_v2 import (
    ChemicalEntity,
    ChemicalToDiseaseOrPhenotypicFeatureAssociation,
    Disease,
    NamedThing,
    KnowledgeLevelEnum,
    AgentTypeEnum,
    Association,
)
<<<<<<< HEAD
=======
from bmt.pydantic import entity_id, build_association_knowledge_sources
from translator_ingest.util.biolink import INFORES_CTD
from koza.model.graphs import KnowledgeGraph
>>>>>>> 0c65e170

from bmt.pydantic import entity_id, build_association_knowledge_sources
from koza.model.graphs import KnowledgeGraph
from translator_ingest.util.biolink import INFORES_CTD

# !!! README First !!!
#
# This module provides a template with example code and instructions for implementing an ingest. Replace the body
# of function examples below with ingest specific code and delete all template comments or unused functions.
#
# Note about ingest tags: for the ingests with multiple different input files and/or different transformation processes,
# ingests can be divided into multiple sections using tags. Examples from this template are "ingest_by_record",
# "ingest_all", and "transform_ingest_all_streaming". Tags should be declared as keys in the readers section of ingest
# yaml files, then included with the (tag="tag_id") syntax as parameters in corresponding koza decorators.


# Always implement a function that returns a string representing the latest version of the source data.
# Ideally, this is the version provided by the knowledge source, directly associated with a specific data download.
# If a source does not implement versioning, we need to do it. For static datasets, assign a version string
# corresponding to the current version. For sources that are updated regularly, use file modification dates if
# possible, or the current date. Versions should (ideally) be sortable (ie YYYY-MM-DD) and should contain no spaces.
def get_latest_version() -> str:
    return "v1"


# Functions decorated with @koza.on_data_begin() or @koza.on_data_end() are optional.
# If implemented they will be called at the beginning and/or end of the transform process.
@koza.on_data_begin(tag="ingest_by_record")
def on_begin_ingest_by_record(koza: koza.KozaTransform) -> None:
    # koza.state is a dictionary that can be used for arbitrary data storage, persisting across an individual transform.
    koza.state["example_counter"] = 0

    # koza.transform_metadata is a dictionary that can be used to save arbitrary metadata, the contents of  which will
    # be copied to metadata output files. transform_metadata persists across all tagged transforms for a source.
    koza.transform_metadata["ingest_by_record"] = {"rows_missing_publications": 0}


@koza.on_data_end(tag="ingest_by_record")
def on_end_ingest_by_record(koza: koza.KozaTransform) -> None:
    # for example koza.state could be used for logging
    if koza.state["example_counter"] > 0:
        koza.log(f"{koza.state['example_counter']} rows were discarded for having no publications.", level="INFO")
        koza.transform_metadata["ingest_by_record"]["rows_missing_publications"] = koza.state["example_counter"]


# Functions decorated with @koza.prepare_data() are optional. They are called after on_data_begin but before transform.
# They take an Iterable of dictionaries, typically representing the rows of a source data file, and return an Iterable
# of dictionaries which will be the data passed to subsequent transform functions. This allows for operations like
# nontrivial merging or transforming of complex source data on a source wide level, even if the transform will occur
# with a per record transform function.
@koza.prepare_data(tag="ingest_by_record")
def prepare(koza: koza.KozaTransform, data: Iterable[dict[str, Any]]) -> Iterable[dict[str, Any]] | None:

    # do pandas stuff
    df = pd.DataFrame(data)
    return df.dropna().drop_duplicates().to_dict(orient="records")

    # do database stuff:
    # import sqlite3
    # con = sqlite3.connect("example.db")
    # con.row_factory = sqlite3.Row
    # cur = con.cursor()
    # cur.execute("SELECT * FROM example_table")
    # records = cursor.fetchall()
    # for record in records:
    #     yield record
    # con.close()

    # merge stuff in a custom way
    # koza.state['nodes'] = defaultdict(dict)
    # for record in data:
    #    koza.state['nodes'][record['node_id']] # store some merged node properties or something like that


# Ingests must implement a function decorated with @koza.transform() OR @koza.transform_record() (not both).
# These functions should contain the core data transformation logic generating and returning KnowledgeGraph objects
# with NamedThing (nodes) and Association (edges) from source data.
#
# The transform_record function takes the KozaTransform and a single record, a dictionary typically corresponding to a
# row in a source data file, and returns a KnowledgeGraph with any number of nodes and/or edges.
@koza.transform_record(tag="ingest_by_record")
def transform_ingest_by_record(koza: koza.KozaTransform, record: dict[str, Any]) -> KnowledgeGraph | None:

    # here is an example of skipping a record based off of some condition
    publications = [f"PMID:{p}" for p in record["PubMedIDs"].split("|")] if record["PubMedIDs"] else None
    if not publications:
        koza.log(f"No pubmed IDs found for {record['PubMedIDs']}")
        koza.state["example_counter"] += 1
        return None
    else:
        koza.log(f" pubmed IDs found for {record['PubMedIDs']}")

    chemical = ChemicalEntity(id="MESH:" + record["ChemicalID"], name=record["ChemicalName"])
    disease = Disease(id=record["DiseaseID"], name=record["DiseaseName"])
    association = ChemicalToDiseaseOrPhenotypicFeatureAssociation(
        id=entity_id(),
        subject=chemical.id,
        predicate="biolink:related_to",
        object=disease.id,
        publications=publications,
        sources=build_association_knowledge_sources(primary=INFORES_CTD),
        knowledge_level=KnowledgeLevelEnum.knowledge_assertion,
        agent_type=AgentTypeEnum.manual_agent,
    )
    return KnowledgeGraph(nodes=[chemical, disease], edges=[association])


# As an alternative to transform_record, functions decorated with @koza.transform() take a KozaTransform and an Iterable
# of dictionaries, typically corresponding to all the rows in a source data file, and return an iterable of
# KnowledgeGraph, each containing any number of nodes and/or edges. Any number of KnowledgeGraphs can be returned:
# all at once, in batches, or using a generator for streaming.
@koza.transform(tag="ingest_all")
def transform_ingest_all(koza: koza.KozaTransform, data: Iterable[dict[str, Any]]) -> Iterable[KnowledgeGraph]:
    nodes: list[NamedThing] = []
    edges: list[Association] = []
    for record in data:
        chemical = ChemicalEntity(id="MESH:" + record["ChemicalID"], name=record["ChemicalName"])
        disease = Disease(id=record["DiseaseID"], name=record["DiseaseName"])
        association = ChemicalToDiseaseOrPhenotypicFeatureAssociation(
            id=str(uuid.uuid4()),
            subject=chemical.id,
            predicate="biolink:related_to",
            object=disease.id,
            primary_knowledge_source=INFORES_CTD,
            knowledge_level=KnowledgeLevelEnum.knowledge_assertion,
            agent_type=AgentTypeEnum.manual_agent,
        )
        nodes.append(chemical)
        nodes.append(disease)
        edges.append(association)
    return [KnowledgeGraph(nodes=nodes, edges=edges)]


# Here is an example using a generator to stream results
@koza.transform(tag="ingest_all_streaming")
def transform_ingest_all_streaming(
    koza: koza.KozaTransform, data: Iterable[dict[str, Any]]
) -> Iterable[KnowledgeGraph]:
    for record in data:
        chemical = ChemicalEntity(id="MESH:" + record["ChemicalID"], name=record["ChemicalName"])
        disease = Disease(id=record["DiseaseID"], name=record["DiseaseName"])
        association = ChemicalToDiseaseOrPhenotypicFeatureAssociation(
            id=str(uuid.uuid4()),
            subject=chemical.id,
            predicate="biolink:related_to",
            object=disease.id,
            primary_knowledge_source=INFORES_CTD,
            knowledge_level=KnowledgeLevelEnum.knowledge_assertion,
            agent_type=AgentTypeEnum.manual_agent,
        )
        yield KnowledgeGraph(nodes=[chemical, disease], edges=[association])<|MERGE_RESOLUTION|>--- conflicted
+++ resolved
@@ -12,15 +12,8 @@
     AgentTypeEnum,
     Association,
 )
-<<<<<<< HEAD
-=======
+from koza.model.graphs import KnowledgeGraph
 from bmt.pydantic import entity_id, build_association_knowledge_sources
-from translator_ingest.util.biolink import INFORES_CTD
-from koza.model.graphs import KnowledgeGraph
->>>>>>> 0c65e170
-
-from bmt.pydantic import entity_id, build_association_knowledge_sources
-from koza.model.graphs import KnowledgeGraph
 from translator_ingest.util.biolink import INFORES_CTD
 
 # !!! README First !!!
