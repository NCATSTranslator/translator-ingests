name:  IntAct Reference Ingest Guide

# Information about the Source of the ingest
source_info:
    infores_id:  infores:intact
    description: >-
      IntAct is a curated, open data resource of molecular interactions hosted
      by EMBL-EBI. It stores experimentally determined molecular interactions,
      primarily protein–protein interactions, derived from literature curation
      and direct user submissions. IntAct uses detailed controlled vocabularies
      (e.g., PSI-MI) to describe experimental details such as interaction type,
      detection method, and participant roles, enabling consistent representation
      and downstream reuse of fine-grained interaction evidence.
    citations:
      - del-Toro N, Duesbury M, Koch M, et al. The IntAct molecular interaction database in 2022. Nucleic Acids Res. 2022;50(D1):D648–D653
      - Hermjakob H, Montecchi-Palazzi L, Bader G, et al. IntAct: an open source molecular interaction database. Nucleic Acids Res. 2004;32(Database issue):D452–D455.
    terms_of_use: >-
      IntAct is a fully open-source, open-data resource whose materials are freely available to anyone. All IntAct data—including PSI-MI XML, MI-JSON, MITAB
      files, and data accessed through the website or web services—are licensed under the Creative Commons Attribution 4.0 International (CC BY 4.0) license, which allows
      users to use, reproduce, share, and adapt the data as long as appropriate credit is given. All IntAct software, including the Curator Tool, derived websites and services,
      SQL and graph database dumps, and branding materials, are provided under the Apache License 2.0, a permissive open-source license that allows reuse and modification with
      standard notice requirements. IntAct collects minimal personal data (author names and corresponding emails) solely for data traceability, and its curation activities
      follow EBI’s long-term data preservation policies. The licensing policy is described here: https://www.ebi.ac.uk/intact/about#license_privacy
    data_access_locations:
      - IntAct main site: https://www.ebi.ac.uk/intact/
      - IntAct Download / FTP or bulk access: https://ftp.ebi.ac.uk/pub/databases/intact/current/psimitab/intact.zip
    data_provision_mechanisms:
      - file_download
      - web_interface
      - web_service_api
    data_formats:
      - PSI-MI TAB (MITAB)
      - PSI-MI XML
    data_versioning_and_releases: >-
      IntAct is released in regular monthly updates: https://www.ebi.ac.uk/legacy-intact/downloads.
      Each release is identified by a release number and associated with a release date. The ingest documented here is
      based on IntAct Release 251 - September 2025; last modified on August 28, 2025 and downloaded on November 16, 2025,
      using psimitab 2.7 format from: https://ftp.ebi.ac.uk/pub/databases/intact/current. See the IntAct FTP page about the release
      and contents of the FTP directory: https://www.ebi.ac.uk/intact/download/ftp.

# Information about Ingested Content (the scope, content, and rationale for what is included and excluded in this ingest)
ingest_info:
    ingest_categories:
      - Primary Knowledge Provider
    utility: >-
      IntAct is a key curated source of experimentally supported molecular
      interactions, particularly protein–protein interactions, which are
      critical for many NCATS Translator use cases including pathway and
      network-based reasoning, target discovery, mechanism-of-action
      hypotheses, and evaluation of biological plausibility for
      drug–disease or gene–disease connections. It provides detailed
      interaction-level metadata (e.g., detection method, interaction type,
      source database, publications) that supports evidence tracking and
      assessment of interaction quality and context.
    scope: >-
      IntAct ingest focuses on experimentally determined
      molecular interactions where at least one participant can be
      normalized to a Biolink-compatible protein or small molecule
      identifier, with an emphasis on human protein–protein interactions.
      All interaction records with valid PSI-MI interaction types and
      detection methods are considered within scope. The ingest is
      designed to preserve interaction evidence metadata (detection method,
      interaction type, source database, publications) while providing a
      Biolink-compliant edge representation.
    relevant_files:
      - file_name: intact.zip
        location:  https://ftp.ebi.ac.uk/pub/databases/intact/current/psimitab/
        description: >-
          MITAB file containing binary molecular interaction records
          from IntAct for the selected release and organism/filtering
          configuration used in this ingest. The compressed file has
          both .txt and negative.txt files; only the positive interactions
          from the intact.txt file are ingested.
    included_content:
      - file_name: intact.txt
        included_records: >-
          Human–human protein positive interaction records only. A record is included if both interactors have
          organism identifiers containing "taxid:9606". These represent experimentally observed molecular interactions
          curated by IntAct/IMEx, encoded in MITAB 2.7 format
        fields_used: >-
<<<<<<< HEAD
          idA, idB (primary identifiers), altIdsA, altIdsB (alternative identifiers), 
          aliasesA, aliasesB (for extracting gene names), taxidA, taxidB (organism filtering),
          interactionTypes (for predicate mapping), publicationIDs (for evidence),
          confidenceScores (for edge properties), interactionDetectionMethod (for edge properties)
=======
          idA, idB, altIdsA, altIdsB, aliasesA, aliasesB, interactionDetectionMethod, firstAuthor, publicationIDs, taxidA, taxidB, interactionTypes, sourceDatabase, interactionIDs, confidenceScores
          # MHB: only need to list the fields you imported or used in the ingest - trim others out.
>>>>>>> d06dfc9f
    filtered_content:
      - file_name: intact.txt
        filtered_records: >-
          All non-human interactions are excluded. A record is removed if either interactor lacks "taxid:9606".
          No additional filtering is applied.
        rationale: >-
          For Translator use cases, only human molecular interactions are required. Filtering to human–human interactions
          reduces noise from model organisms and preserves relevant biological context.
      - file_name: intact.txt                                            # MHB: I added this important filter description
        filtered_records: >-
          All records where the Interaction type(s) are not one of [`association`, `physical association`, `putative self interaction`, `self interaction`] - which account for >95% of the records. Other interaction types mainly describe specific molecular modifications (e.g. phosphorylation, acetylation), or cleavage interactions - and may  be imported in future iterations.
        rationale: >-
          Filtered records account for a very small number/proportion of the data, and would require significant effort to go into mapping/modeling/transform logic.
      - file_name: intact_negative.txt
        filtered_records: >-
          All rows are excluded.
        rationale: >-
          Negative interaction evidence does not correspond to a Biolink predicate and is not needed for molecular interaction
          reasoning. Only positive interactions are used.
    future_considerations:
      - category:  edge_content
        consideration: >-
          Consider expanding beyond human-only interactions to include
          selected non-human organisms (e.g., key model organisms) where
          this adds substantial value for mechanistic or translational
          reasoning, while still maintaining manageable graph size.
        relevant_files: intact.txt
      - category:  edge_content
        consideration: >-
          Consider importing the long tail of records with additional interaction types
          not taken in first iteration.
        relevant_files: intact.txt
      - category:  edge_property_content
        consideration: >-
          Longer term, consider creating ExperimentalStudyResult objects to capture metadata for each experiment that supports an edge  (e.g. interactor roles, host organism, stoichiometries, features, parameters, experiment-associated publications etc).
        relevant_files: intact.txt
    additional_notes: >-
      Exploratory data analysis (EDA) of the IntAct MITAB dataset revealed 59 unique PSI-MI interaction types across
      the full resource, of which 41 appear in the human-only subset for this ingest. A similar 'long tail' distribution was observed
      for detection methods and source databases, with a small number of highly frequent, widely used terms (e.g., association, physical
      association, self interaction) and many low-frequency or highly specific terms. Based on these findings, the ingest strategy retains
      all positive human–human interactions and preserves all observed interaction types, detection methods, and source database annotations
      (without removing rare terms), while constraining biological scope to human-only records. Negative interactions were excluded for this
      version of the ingest, as they are not currently used in Translator molecular interaction reasoning or Biolink predicate mapping.

# Information about the Graph Output by the ingest
target_info:
    infores_id: infores:intact
    edge_type_info:
      - subject_categories:
          - biolink:Protein
          - biolink:Gene
          - biolink:SmallMolecule
        predicates:
          - biolink:physically_interacts_with
        object_categories:
          - biolink:Protein
          - biolink:Gene
          - biolink:SmallMolecule
        knowledge_level:
          - knowledge_assertion
        agent_type:
          - manual_agent
        edge_properties:
          - biolink:intact_confidence_value                 # will hold the confidence value/score that is shared across merged records
          - biolink:supporting_study_method_types           # will hold a list of methods used across all merged records
          - biolink:publications                            # a list of pubs used across all merged records
        ui_explanation: >-
          Each edge in the UI represents a merged set of IntAct experiment records describing the same protein–protein interaction. The edge displays the confidence score assigned by IntAct, a list of supporting publications, and the experimental methods used across all merged records. All data sources contributing to the merged edge are reported as "supporting data sources" in the biolink:RetrievalSource object attached to the edge.
        additional_notes: >-
          IntAct records report the results/conclusion of a single study or experiment as curated from  a publication. There may be many records that describe the same set of interactors and interaction type - which we merge to create a single Biolink edge. It is at this level that IntAct appears to assign their confidence score, so this is applied to each such edge. Supporting publications and methods used across the set of merged experiment-level records are collapsed into a list and attached to these edges. Similarly, all sources of records that get merged into this edge are reported as "supporting data sources" in the biolink:RetrievalSource object attached to this edge.
    node_type_info:
      - node_category: biolink:Protein
        source_identifier_types: uniprot
        additional_notes: >-
<<<<<<< HEAD
          Protein nodes are created when the primary or alternative identifiers include UniProtKB entries.
      - node_category: biolink:Gene  
        source_identifier_types: ensembl, ncbigene, refseq
        additional_notes: >-
          Gene nodes are created when the primary or alternative identifiers include Ensembl, NCBIGene (Entrez), or RefSeq entries,
          but no UniProtKB identifier is found.
      - node_category: biolink:SmallMolecule
        source_identifier_types: chebi
        additional_notes: >-
          Small molecule nodes are created when the primary or alternative identifiers include CHEBI entries.

=======
          Protein nodes are identified using UniProt accessions and normalized to the biolink:Protein category. Only reviewed (Swiss-Prot) entries are included to ensure high-quality protein representation.
>>>>>>> d06dfc9f
# Information about the how the ingest was specified and performed
provenance_info:
    contributions:
      - Shilpa Sundar: ingest owner, code author
      - Matthew Brush: data modeling, domain expertise
    artifacts:
      - Ingest Survey: https://docs.google.com/spreadsheets/d/1sgiHZ_d_o7FWDxhfaP72BVg0FPCNJ7Vx9N6IBuEzHbs/edit?gid=0#gid=0
      - Causal Mechanism Mappings: https://docs.google.com/spreadsheets/d/1DeAE04O1mz3R9s3dCZpG2hQp9hwif5WjdkUMsBci-u8/edit?gid=1886396936#gid=1886396936
      - IntAct EDA Summary: https://docs.google.com/spreadsheets/d/1-WF7veY_UXXRogq8f7uRMpgYgiv6lJdx/edit?gid=2068335761#gid=2068335761
      - Ingest Ticket:<|MERGE_RESOLUTION|>--- conflicted
+++ resolved
@@ -78,15 +78,10 @@
           organism identifiers containing "taxid:9606". These represent experimentally observed molecular interactions
           curated by IntAct/IMEx, encoded in MITAB 2.7 format
         fields_used: >-
-<<<<<<< HEAD
           idA, idB (primary identifiers), altIdsA, altIdsB (alternative identifiers), 
           aliasesA, aliasesB (for extracting gene names), taxidA, taxidB (organism filtering),
           interactionTypes (for predicate mapping), publicationIDs (for evidence),
           confidenceScores (for edge properties), interactionDetectionMethod (for edge properties)
-=======
-          idA, idB, altIdsA, altIdsB, aliasesA, aliasesB, interactionDetectionMethod, firstAuthor, publicationIDs, taxidA, taxidB, interactionTypes, sourceDatabase, interactionIDs, confidenceScores
-          # MHB: only need to list the fields you imported or used in the ingest - trim others out.
->>>>>>> d06dfc9f
     filtered_content:
       - file_name: intact.txt
         filtered_records: >-
@@ -162,7 +157,6 @@
       - node_category: biolink:Protein
         source_identifier_types: uniprot
         additional_notes: >-
-<<<<<<< HEAD
           Protein nodes are created when the primary or alternative identifiers include UniProtKB entries.
       - node_category: biolink:Gene  
         source_identifier_types: ensembl, ncbigene, refseq
@@ -173,10 +167,6 @@
         source_identifier_types: chebi
         additional_notes: >-
           Small molecule nodes are created when the primary or alternative identifiers include CHEBI entries.
-
-=======
-          Protein nodes are identified using UniProt accessions and normalized to the biolink:Protein category. Only reviewed (Swiss-Prot) entries are included to ensure high-quality protein representation.
->>>>>>> d06dfc9f
 # Information about the how the ingest was specified and performed
 provenance_info:
     contributions:
