--- conflicted
+++ resolved
@@ -5,13 +5,9 @@
 
 from biolink_model.datamodel.pydanticmodel_v2 import (
     ChemicalEntity,
-<<<<<<< HEAD
-    ChemicalEntityToGene,
-    ChemicalToDiseaseOrPhenotypicFeatureAssociation,
-    ChemicalToPathwayAssociation,
-=======
+    ChemicalGeneInteractionAssociation,
     ChemicalEntityToDiseaseOrPhenotypicFeatureAssociation,
->>>>>>> adac086c
+    ChemicalEntityToPathwayAssociation,
     Disease,
     Pathway,
     PhenotypicFeature,
