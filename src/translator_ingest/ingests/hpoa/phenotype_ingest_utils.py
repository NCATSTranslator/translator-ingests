--- conflicted
+++ resolved
@@ -1,25 +1,12 @@
 """
 HPOA processing utility methods
 """
-
 from typing import Optional, Union
 from loguru import logger
-
 from pydantic import BaseModel
 from biolink_model.datamodel.pydanticmodel_v2 import RetrievalSource
-
-# Module imports solely used for Option 1: Read hpo mode of inheritance from HP.OBO
-# from os import sep
-# from translator_ingest import PRIMARY_DATA_PATH
-# from translator_ingest.util.ontology import read_ontology_to_exclusion_terms
-<<<<<<< HEAD
-from bmt.pydantic import build_association_knowledge_sources
-from translator_ingest.util.biolink import (
-=======
-
 from bmt.pydantic import build_association_knowledge_sources
 from translator_ingest.util.biolink import  (
->>>>>>> 0c65e170
     INFORES_MEDGEN,
     INFORES_OMIM,
     INFORES_ORPHANET,
