--- conflicted
+++ resolved
@@ -1,16 +1,11 @@
 ROOTDIR = $(shell pwd)
 RUN = uv run
 # Configure which sources to process (default: all available sources)
-<<<<<<< HEAD
 SOURCES ?= ctd diseases ebi_gene2phenotype go_cam goa hpoa sider
-=======
-SOURCES ?= ctd ebi_gene2phenotype go_cam goa
 
 # Include additional makefiles
 include rig.Makefile
 include doc.Makefile
-
->>>>>>> 32f3d5e1
 
 ### Help ###
 
