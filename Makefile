ROOTDIR = $(shell pwd)
RUN = uv run
# Configure which sources to process (default: all available sources)
<<<<<<< HEAD
SOURCES ?= alliance ctd ebi_gene2phenotype go_cam goa
=======
SOURCES ?= ctd diseases ebi_gene2phenotype go_cam goa hpoa sider
>>>>>>> fc2f5f22

# Include additional makefiles
include rig.Makefile
include doc.Makefile

### Help ###

define HELP
╭───────────────────────────────────────────────────────────╮
  Make for ingest
│ ───────────────────────────────────────────────────────── │
│ Usage:                                                    │
│     make <target>                                         │
│     make <target> SOURCES="ctd go_cam"                    │
│                                                           │
│ Targets:                                                  │
│     help                Print this help message           │
│                                                           │
│     all                 Install everything and test       │
│     fresh               Clean and install everything      │
│     clean               Clean up build artifacts          │
│     clean-reports       Clean up validation reports       │
│     clobber             Clean up generated files          │
│                                                           │
│     install             install python requirements       │
│     run                 Run pipeline (download→transform→normalize) │
│     validate            Validate all sources in data/     │
│     validate-single     Validate only specified sources   │
│                                                           │
│     test                Run all tests                     │
│                                                           │
│     lint                Lint all code                     │
│     format              Format all code                   │
│     spell-fix           Fix spelling errors interactively │
│     new-rig             Create a new RIG from template (requires INFORES and NAME)" │
│			validate-rigs       Validate all RIG files against the schema" │
│                                                           │
│     docs                Build documentation locally       │
│     docs-serve          Build and serve docs on port 8000│
│     docs-clean          Clean documentation build        │
│                                                           │
│ Configuration:                                            │
│     SOURCES             Space-separated list of sources   │
│                         Default: ctd go_cam goa           │
│                                                           │
│ Examples:                                                 │
│     make run                                              │
│     make validate SOURCES="ctd go_cam"                    │
│     make run SOURCES="go_cam"                             │
╰───────────────────────────────────────────────────────────╯
endef
export HELP

.PHONY: help
help:
	@printf "$${HELP}"


### Installation and Setup ###

.PHONY: fresh
fresh: clean clobber all

.PHONY: all
all: install test

.PHONY: python
python:
	uv python install

.PHONY: install
install: python
	uv sync

### Testing ###

.PHONY: test
test:
	$(RUN) pytest tests
	$(RUN) codespell --skip="./data/*,**/site-packages" --ignore-words=.codespellignore
	$(RUN) ruff check


### Running ###

.PHONY: run
run:
	@for source in $(SOURCES); do \
		echo "Running pipeline for $$source..."; \
		$(RUN) python src/translator_ingest/pipeline.py $$source; \
	done

.PHONY: transform
transform:
	@for source in $(SOURCES); do \
		echo "Transform only for $$source..."; \
		$(RUN) python src/translator_ingest/pipeline.py $$source --transform-only; \
	done

.PHONY: validate
validate: run
	$(RUN) python src/translator_ingest/util/validate_kgx.py --data-dir $(ROOTDIR)/data;

.PHONY: validate-single
validate-single: run
	@for source in $(SOURCES); do \
		echo "Validating $$source..."; \
		$(RUN) python src/translator_ingest/util/validate_kgx.py --files $(ROOTDIR)/data/$$source/*_nodes.jsonl $(ROOTDIR)/data/$$source/*_edges.jsonl; \
	done

### Linting, Formatting, and Cleaning ###

.PHONY: clean
clean:
	rm -f `find . -type f -name '*.py[co]' `
	rm -rf `find . -name __pycache__` \
		.venv .ruff_cache .pytest_cache **/.ipynb_checkpoints

.PHONY: clean-reports
clean-reports:
	@echo "Cleaning validation reports..."
	rm -rf $(ROOTDIR)/data/validation
	@echo "All validation reports removed."

.PHONY: clobber
clobber:
	# Add any files to remove here
	@echo "Nothing to remove. Add files to remove to clobber target."

.PHONY: lint
lint:
	$(RUN) ruff check --diff --exit-zero
	$(RUN) black -l 120 --check --diff src tests

.PHONY: format
format:
	$(RUN) ruff check --fix --exit-zero
	$(RUN) black -l 120 src tests

.PHONY: spell-fix
spell-fix:
	$(RUN) codespell --skip="./data/*,**/site-packages" --ignore-words=.codespellignore --write-changes --interactive=3<|MERGE_RESOLUTION|>--- conflicted
+++ resolved
@@ -1,11 +1,7 @@
 ROOTDIR = $(shell pwd)
 RUN = uv run
 # Configure which sources to process (default: all available sources)
-<<<<<<< HEAD
-SOURCES ?= alliance ctd ebi_gene2phenotype go_cam goa
-=======
-SOURCES ?= ctd diseases ebi_gene2phenotype go_cam goa hpoa sider
->>>>>>> fc2f5f22
+SOURCES ?= alliance ctd diseases ebi_gene2phenotype go_cam goa hpoa sider
 
 # Include additional makefiles
 include rig.Makefile
