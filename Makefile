ROOTDIR = $(shell pwd)
RUN = uv run
# Configure which sources to process (default: all available sources)
<<<<<<< HEAD

SOURCES ?= alliance ctd ctkp diseases gene2phenotype go_cam goa hpoa intact ncbi_gene panther sider ubergraph

=======
SOURCES ?= alliance ctd ctkp dakp diseases gene2phenotype go_cam goa hpoa icees intact ncbi_gene panther semmeddb sider ttd ubergraph 
>>>>>>> 7d7d561f
# Set to any non-empty value to overwrite previously generated files
OVERWRITE ?=
# Clear OVERWRITE if explicitly set to "false" or "False"
ifeq ($(OVERWRITE),false)
OVERWRITE :=
endif
ifeq ($(OVERWRITE),False)
OVERWRITE :=
endif

# Include additional makefiles
include rig.Makefile
include doc.Makefile


### Help ###

define HELP
╭───────────────────────────────────────────────────────────╮
  Make for ingest
│ ───────────────────────────────────────────────────────── │
│ Usage:                                                    │
│     make <target>                                         │
│     make <target> SOURCES="ctd go_cam"                    │
│                                                           │
│ Targets:                                                  │
│     help                Print this help message           │
│                                                           │
│     all                 Install everything and test       │
│     fresh               Clean and install everything      │
│     clean               Clean up build artifacts          │
│     clean-reports       Clean up validation reports       │
│     clobber             Clean up generated files          │
│                                                           │
│     install             install python requirements       │
│     run                 Run pipeline (download→transform→normalize→validate) │
│     transform           Transform the source to KGX       │
│     validate            Validate all sources in data/     │
│     validate-single     Validate only specified sources   │
│     merge               Merge specified sources into one KG │
│                                                           │
│     test                Run all tests                     │
│                                                           │
│     lint                Lint all code                     │
│     lint-fix            Fix linting errors automatically │
│     format              Format all code                   │
│     spell-fix           Fix spelling errors interactively │
│     new-rig             Create a new RIG from template (requires INFORES and NAME)" │
│			validate-rigs       Validate all RIG files against the schema" │
│                                                           │
│     docs                Build documentation locally       │
│     docs-serve          Build and serve docs on port 8000│
│     docs-clean          Clean documentation build        │
│                                                           │
│ Configuration:                                            │
│     SOURCES             Space-separated list of sources   │
│                         Default: all available sources    │
│                                                           │
│ Examples:                                                 │
│     make run                                              │
│     make validate SOURCES="ctd go_cam"                    │
│     make run SOURCES="go_cam"                             │
│     make merge SOURCES="ctd go_cam goa"                   │
╰───────────────────────────────────────────────────────────╯
endef
export HELP

.PHONY: help
help:
	@printf "$${HELP}"


### Installation and Setup ###

.PHONY: fresh
fresh: clean clobber all

.PHONY: all
all: install test

.PHONY: python
python:
	uv python install

.PHONY: install
install: python
	uv sync

### Testing ###

.PHONY: test
test:
	$(RUN) pytest tests
	$(RUN) codespell --skip="./data/*,**/site-packages" --ignore-words=.codespellignore
	$(RUN) ruff check


### Running ###

.PHONY: run
run:
	@$(MAKE) -j $(words $(SOURCES)) $(addprefix run-,$(SOURCES))

.PHONY: run-%
run-%:
	@echo "Running pipeline for $*..."
	@$(RUN) python src/translator_ingest/pipeline.py $* $(if $(OVERWRITE),--overwrite)

.PHONY: transform
transform:
	@$(MAKE) -j $(words $(SOURCES)) $(addprefix transform-,$(SOURCES))

.PHONY: transform-%
transform-%:
	@echo "Transform only for $*..."
	@$(RUN) python src/translator_ingest/pipeline.py $* $(if $(OVERWRITE),--overwrite) --transform-only


.PHONY: validate
validate: run
	@$(MAKE) -j $(words $(SOURCES)) $(addprefix validate-,$(SOURCES))

.PHONY: validate-%
validate-%:
	@echo "Validating $*..."
	@NODES_FILE=$$(find $(ROOTDIR)/data/$* -name "normalized_nodes.jsonl" -type f | head -1 || find $(ROOTDIR)/data/$* -name "*nodes.jsonl" -type f | head -1); \
	EDGES_FILE=$$(find $(ROOTDIR)/data/$* -name "normalized_edges.jsonl" -type f | head -1 || find $(ROOTDIR)/data/$* -name "*edges.jsonl" -type f | head -1); \
	if [ -z "$$NODES_FILE" ] || [ -z "$$EDGES_FILE" ]; then \
		echo "Error: Could not find nodes or edges files for $*"; \
		exit 1; \
	fi; \
	echo "Using nodes file: $$NODES_FILE"; \
	echo "Using edges file: $$EDGES_FILE"; \
	$(RUN) python src/translator_ingest/util/validate_biolink_kgx.py --files "$$NODES_FILE" --files "$$EDGES_FILE"

.PHONY: merge
merge:
	@echo "Merging sources and building translator_kg...";
	$(RUN) python src/translator_ingest/merging.py translator_kg $(SOURCES) $(if $(OVERWRITE),--overwrite)

.PHONY: release
release:
	@$(MAKE) -j $(words $(SOURCES)) $(addprefix release-,$(SOURCES))

.PHONY: release-%
release-%:
	@echo "Creating release for $*..."
	@$(RUN) python src/translator_ingest/release.py $*

### Linting, Formatting, and Cleaning ###

.PHONY: clean
clean:
	rm -f `find . -type f -name '*.py[co]' `
	rm -rf `find . -name __pycache__` \
		.venv .ruff_cache .pytest_cache **/.ipynb_checkpoints

.PHONY: clean-reports
clean-reports:
	@echo "Cleaning validation reports..."
	rm -rf $(ROOTDIR)/data/validation
	@echo "All validation reports removed."

.PHONY: clobber
clobber:
	# Add any files to remove here
	@echo "Nothing to remove. Add files to remove to clobber target."

.PHONY: lint
lint:
	$(RUN) ruff check --diff --exit-zero
	$(RUN) black -l 120 --check --diff src tests

.PHONY: format
format:
	$(RUN) ruff check --fix --exit-zero
	$(RUN) black -l 120 src tests

.PHONY: lint-fix
lint-fix:
	$(RUN) codespell --skip="./data/*,**/site-packages" --ignore-words=.codespellignore
	$(RUN) ruff check --fix

.PHONY: spell-fix
spell-fix:
	$(RUN) codespell --skip="./data/*,**/site-packages" --ignore-words=.codespellignore --write-changes --interactive=3<|MERGE_RESOLUTION|>--- conflicted
+++ resolved
@@ -1,13 +1,9 @@
 ROOTDIR = $(shell pwd)
 RUN = uv run
 # Configure which sources to process (default: all available sources)
-<<<<<<< HEAD
 
-SOURCES ?= alliance ctd ctkp diseases gene2phenotype go_cam goa hpoa intact ncbi_gene panther sider ubergraph
+SOURCES ?= alliance ctd ctkp dakp diseases gene2phenotype go_cam goa hpoa icees intact ncbi_gene panther semmeddb sider tmkp ttd ubergraph 
 
-=======
-SOURCES ?= alliance ctd ctkp dakp diseases gene2phenotype go_cam goa hpoa icees intact ncbi_gene panther semmeddb sider ttd ubergraph 
->>>>>>> 7d7d561f
 # Set to any non-empty value to overwrite previously generated files
 OVERWRITE ?=
 # Clear OVERWRITE if explicitly set to "false" or "False"
