--- conflicted
+++ resolved
@@ -1,11 +1,7 @@
 ROOTDIR = $(shell pwd)
 RUN = uv run
 # Configure which sources to process (default: all available sources)
-<<<<<<< HEAD
-SOURCES ?= alliance ctd ctkp dakp diseases gene2phenotype go_cam goa hpoa icees ncbi_gene panther sider ttd ubergraph
-=======
-SOURCES ?= alliance ctd ctkp diseases gene2phenotype go_cam goa hpoa intact ncbi_gene panther sider ubergraph
->>>>>>> e371512d
+SOURCES ?= alliance ctd ctkp dakp diseases gene2phenotype go_cam goa hpoa icees intact ncbi_gene panther sider ttd ubergraph
 # Set to any non-empty value to overwrite previously generated files
 OVERWRITE ?=
 # Clear OVERWRITE if explicitly set to "false" or "False"
