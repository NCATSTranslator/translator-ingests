--- conflicted
+++ resolved
@@ -31,12 +31,9 @@
 │     run                 Run pipeline (download→transform→normalize→validate) │
 │     transform           Transform the source to KGX       │
 │     validate            Validate all sources in data/     │
-<<<<<<< HEAD
 │     validate-single     Validate only specified sources   │
+│     validate-only       Validate without re-running pipeline │
 │     merge               Merge specified sources into one KG │
-=======
-│     validate-only       Validate without re-running pipeline │
->>>>>>> 8452a547
 │                                                           │
 │     test                Run all tests                     │
 │                                                           │
