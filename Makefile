ROOTDIR = $(shell pwd)
RUN = uv run
# Configure which sources to process (default: all available sources)
<<<<<<< HEAD
SOURCES ?= ctd ebi_gene2phenotype go_cam goa
=======
SOURCES ?= ctd diseases go_cam goa
>>>>>>> 7cb8006f

### Help ###

define HELP
╭───────────────────────────────────────────────────────────╮
  Make for ingest
│ ───────────────────────────────────────────────────────── │
│ Usage:                                                    │
│     make <target>                                         │
│     make <target> SOURCES="ctd go_cam"                    │
│                                                           │
│ Targets:                                                  │
│     help                Print this help message           │
│                                                           │
│     all                 Install everything and test       │
│     fresh               Clean and install everything      │
│     clean               Clean up build artifacts          │
│     clean-reports       Clean up validation reports       │
│     clobber             Clean up generated files          │
│                                                           │
│     install             install python requirements       │
│     run                 Run pipeline (download→transform→normalize) │
│     validate            Validate all sources in data/     │
│     validate-single     Validate only specified sources   │
│                                                           │
│     test                Run all tests                     │
│                                                           │
│     lint                Lint all code                     │
│     format              Format all code                   │
│     spell-fix           Fix spelling errors interactively │
│                                                           │
│ Configuration:                                            │
│     SOURCES             Space-separated list of sources   │
│                         Default: ctd go_cam goa           │
│                                                           │
│ Examples:                                                 │
│     make run                                              │
│     make validate SOURCES="ctd go_cam"                    │
│     make run SOURCES="go_cam"                             │
╰───────────────────────────────────────────────────────────╯
endef
export HELP

.PHONY: help
help:
	@printf "$${HELP}"


### Installation and Setup ###

.PHONY: fresh
fresh: clean clobber all

.PHONY: all
all: install test

.PHONY: python
python:
	uv python install

.PHONY: install
install: python
	uv sync

### Testing ###

.PHONY: test
test:
	$(RUN) pytest tests
	$(RUN) codespell --skip="./data/*,**/site-packages" --ignore-words=.codespellignore
	$(RUN) ruff check


### Running ###

.PHONY: download
download:
	@for source in $(SOURCES); do \
		echo "Downloading $$source..."; \
		$(RUN) downloader --output-dir $(ROOTDIR)/data/$$source src/translator_ingest/ingests/$$source/download.yaml; \
	done

.PHONY: transform
transform: download
	@for source in $(SOURCES); do \
		echo "Transforming $$source..."; \
		$(RUN) koza transform src/translator_ingest/ingests/$$source/$$source.yaml --output-dir $(ROOTDIR)/data/$$source --output-format jsonl; \
	done

.PHONY: normalize
normalize: transform
	@echo "Normalization placeholder for sources: $(SOURCES)"

.PHONY: validate
validate: normalize
	$(RUN) python src/translator_ingest/util/validate_kgx.py --data-dir $(ROOTDIR)/data

.PHONY: validate-single
validate-single: normalize
	@for source in $(SOURCES); do \
		echo "Validating $$source..."; \
		$(RUN) python src/translator_ingest/util/validate_kgx.py --files $(ROOTDIR)/data/$$source/*_nodes.jsonl $(ROOTDIR)/data/$$source/*_edges.jsonl; \
	done

.PHONY: run
run: download transform normalize

### Linting, Formatting, and Cleaning ###

.PHONY: clean
clean:
	rm -f `find . -type f -name '*.py[co]' `
	rm -rf `find . -name __pycache__` \
		.venv .ruff_cache .pytest_cache **/.ipynb_checkpoints

.PHONY: clean-reports
clean-reports:
	@echo "Cleaning validation reports..."
	rm -rf $(ROOTDIR)/data/validation
	@echo "All validation reports removed."

.PHONY: clobber
clobber:
	# Add any files to remove here
	@echo "Nothing to remove. Add files to remove to clobber target."

.PHONY: lint
lint:
	$(RUN) ruff check --diff --exit-zero
	$(RUN) black -l 120 --check --diff src tests

.PHONY: format
format:
	$(RUN) ruff check --fix --exit-zero
	$(RUN) black -l 120 src tests

.PHONY: spell-fix
spell-fix:
	$(RUN) codespell --skip="./data/*,**/site-packages" --ignore-words=.codespellignore --write-changes --interactive=3<|MERGE_RESOLUTION|>--- conflicted
+++ resolved
@@ -1,11 +1,8 @@
 ROOTDIR = $(shell pwd)
 RUN = uv run
 # Configure which sources to process (default: all available sources)
-<<<<<<< HEAD
 SOURCES ?= ctd ebi_gene2phenotype go_cam goa
-=======
-SOURCES ?= ctd diseases go_cam goa
->>>>>>> 7cb8006f
+
 
 ### Help ###
 
