ROOTDIR = $(shell pwd)
RUN = uv run
# Configure which sources to process (default: all available sources)
<<<<<<< HEAD
SOURCES ?= ctd diseases ebi-gene2phenotype go_cam goa hpoa
=======
SOURCES ?= ctd ebi_gene2phenotype go_cam goa

>>>>>>> bb5e1f80

### Help ###

define HELP
╭───────────────────────────────────────────────────────────╮
  Make for ingest
│ ───────────────────────────────────────────────────────── │
│ Usage:                                                    │
│     make <target>                                         │
│     make <target> SOURCES="ctd go_cam"                    │
│                                                           │
│ Targets:                                                  │
│     help                Print this help message           │
│                                                           │
│     all                 Install everything and test       │
│     fresh               Clean and install everything      │
│     clean               Clean up build artifacts          │
│     clean-reports       Clean up validation reports       │
│     clobber             Clean up generated files          │
│                                                           │
│     install             install python requirements       │
│     run                 Run pipeline (download→transform→normalize) │
│     validate            Validate all sources in data/     │
│     validate-single     Validate only specified sources   │
│                                                           │
│     test                Run all tests                     │
│                                                           │
│     lint                Lint all code                     │
│     format              Format all code                   │
│     spell-fix           Fix spelling errors interactively │
│                                                           │
│ Configuration:                                            │
│     SOURCES             Space-separated list of sources   │
│                         Default: ctd go_cam goa           │
│                                                           │
│ Examples:                                                 │
│     make run                                              │
│     make validate SOURCES="ctd go_cam"                    │
│     make run SOURCES="go_cam"                             │
╰───────────────────────────────────────────────────────────╯
endef
export HELP

.PHONY: help
help:
	@printf "$${HELP}"


### Installation and Setup ###

.PHONY: fresh
fresh: clean clobber all

.PHONY: all
all: install test

.PHONY: python
python:
	uv python install

.PHONY: install
install: python
	uv sync

### Testing ###

.PHONY: test
test:
	$(RUN) pytest tests
	$(RUN) codespell --skip="./data/*,**/site-packages" --ignore-words=.codespellignore
	$(RUN) ruff check


### Running ###

.PHONY: run
run:
	@for source in $(SOURCES); do \
		echo "Running pipeline for $$source..."; \
		$(RUN) python src/translator_ingest/pipeline.py $$source; \
	done

.PHONY: transform
transform:
	@for source in $(SOURCES); do \
		echo "Transform only for $$source..."; \
		$(RUN) python src/translator_ingest/pipeline.py $$source --transform-only; \
	done

.PHONY: validate
validate: run
	$(RUN) python src/translator_ingest/util/validate_kgx.py --data-dir $(ROOTDIR)/data;

.PHONY: validate-single
validate-single: run
	@for source in $(SOURCES); do \
		echo "Validating $$source..."; \
		$(RUN) python src/translator_ingest/util/validate_kgx.py --files $(ROOTDIR)/data/$$source/*_nodes.jsonl $(ROOTDIR)/data/$$source/*_edges.jsonl; \
	done

<<<<<<< HEAD
=======
.PHONY: run
run: normalize
>>>>>>> bb5e1f80

### Linting, Formatting, and Cleaning ###

.PHONY: clean
clean:
	rm -f `find . -type f -name '*.py[co]' `
	rm -rf `find . -name __pycache__` \
		.venv .ruff_cache .pytest_cache **/.ipynb_checkpoints

.PHONY: clean-reports
clean-reports:
	@echo "Cleaning validation reports..."
	rm -rf $(ROOTDIR)/data/validation
	@echo "All validation reports removed."

.PHONY: clobber
clobber:
	# Add any files to remove here
	@echo "Nothing to remove. Add files to remove to clobber target."

.PHONY: lint
lint:
	$(RUN) ruff check --diff --exit-zero
	$(RUN) black -l 120 --check --diff src tests

.PHONY: format
format:
	$(RUN) ruff check --fix --exit-zero
	$(RUN) black -l 120 src tests

.PHONY: spell-fix
spell-fix:
	$(RUN) codespell --skip="./data/*,**/site-packages" --ignore-words=.codespellignore --write-changes --interactive=3<|MERGE_RESOLUTION|>--- conflicted
+++ resolved
@@ -1,12 +1,7 @@
 ROOTDIR = $(shell pwd)
 RUN = uv run
 # Configure which sources to process (default: all available sources)
-<<<<<<< HEAD
 SOURCES ?= ctd diseases ebi-gene2phenotype go_cam goa hpoa
-=======
-SOURCES ?= ctd ebi_gene2phenotype go_cam goa
-
->>>>>>> bb5e1f80
 
 ### Help ###
 
@@ -107,12 +102,6 @@
 		$(RUN) python src/translator_ingest/util/validate_kgx.py --files $(ROOTDIR)/data/$$source/*_nodes.jsonl $(ROOTDIR)/data/$$source/*_edges.jsonl; \
 	done
 
-<<<<<<< HEAD
-=======
-.PHONY: run
-run: normalize
->>>>>>> bb5e1f80
-
 ### Linting, Formatting, and Cleaning ###
 
 .PHONY: clean
