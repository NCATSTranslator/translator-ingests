--- conflicted
+++ resolved
@@ -1,5 +1,5 @@
 version = 1
-revision = 3
+revision = 2
 requires-python = ">=3.12, <3.14"
 resolution-markers = [
     "python_full_version >= '3.13'",
@@ -244,11 +244,7 @@
     { name = "jmespath" },
     { name = "s3transfer" },
 ]
-<<<<<<< HEAD
-sdist = { url = "https://files.pythonhosted.org/packages/06/a8/e7a408127d61569df097d6c128775ffa3e609a023d4461686fd85fe5eef4/boto3-1.42.6.tar.gz", hash = "sha256:11dab889a24f378af6c93afd4aa06d7cace3866cbf02e78c7a77e9a7fb41967a", size = 112859, upload-time = "2025-12-09T23:00:33.685Z" }
-=======
 sdist = { url = "https://files.pythonhosted.org/packages/25/f9/808ed6c387802399a9d6c3a6cc3d09d19376dbbcdf228a8ca501b7f98eda/boto3-1.42.7.tar.gz", hash = "sha256:eda49046c0f6a21ac159f9b2d609e5cc70d1dd019b7ac9618eec99285282b3db", size = 112817, upload-time = "2025-12-10T20:32:10.414Z" }
->>>>>>> 9ce0ab9e
 wheels = [
     { url = "https://files.pythonhosted.org/packages/99/87/0929d68046575a2171a6ef8681a14e707c25e1dcc6db883f1729c3c111cd/boto3-1.42.7-py3-none-any.whl", hash = "sha256:c5cb2ada690c14e2dfa1e1c59ef7ef399c5e381f5514f1541d28310e35192300", size = 140573, upload-time = "2025-12-10T20:32:08.253Z" },
 ]
@@ -285,7 +281,6 @@
     { name = "robokop-orion" },
     { name = "uv-dynamic-versioning" },
     { name = "xmltodict" },
-    { name = "zstandard" },
 ]
 
 [package.dev-dependencies]
@@ -323,7 +318,6 @@
     { name = "robokop-orion", specifier = "==0.1.12" },
     { name = "uv-dynamic-versioning", specifier = ">=0.11.2" },
     { name = "xmltodict", specifier = ">=1.0.2" },
-    { name = "zstandard", specifier = ">=0.25.0" },
 ]
 
 [package.metadata.requires-dev]
