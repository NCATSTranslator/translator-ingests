--- conflicted
+++ resolved
@@ -314,12 +314,8 @@
     { name = "kghub-downloader", specifier = ">=0.4.2" },
     { name = "koza", specifier = ">=2.1.0" },
     { name = "mkdocs-minify-plugin", specifier = ">=0.8.0" },
-<<<<<<< HEAD
     { name = "psycopg2-binary", specifier = ">=2.9.0" },
-    { name = "robokop-orion", specifier = "==0.1.10" },
-=======
     { name = "robokop-orion", specifier = "==0.1.12" },
->>>>>>> d73d8396
     { name = "uv-dynamic-versioning", specifier = ">=0.11.2" },
 ]
 
