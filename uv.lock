version = 1
revision = 2
requires-python = ">=3.12, <3.14"
resolution-markers = [
    "python_full_version >= '3.13'",
    "python_full_version < '3.13'",
]

[[package]]
name = "alabaster"
version = "1.0.0"
source = { registry = "https://pypi.org/simple" }
sdist = { url = "https://files.pythonhosted.org/packages/a6/f8/d9c74d0daf3f742840fd818d69cfae176fa332022fd44e3469487d5a9420/alabaster-1.0.0.tar.gz", hash = "sha256:c00dca57bca26fa62a6d7d0a9fcce65f3e026e9bfe33e9c538fd3fbb2144fd9e", size = 24210, upload-time = "2024-07-26T18:15:03.762Z" }
wheels = [
    { url = "https://files.pythonhosted.org/packages/7e/b3/6b4067be973ae96ba0d615946e314c5ae35f9f993eca561b356540bb0c2b/alabaster-1.0.0-py3-none-any.whl", hash = "sha256:fc6786402dc3fcb2de3cabd5fe455a2db534b371124f1f21de8731783dec828b", size = 13929, upload-time = "2024-07-26T18:15:02.05Z" },
]

[[package]]
name = "annotated-types"
version = "0.7.0"
source = { registry = "https://pypi.org/simple" }
sdist = { url = "https://files.pythonhosted.org/packages/ee/67/531ea369ba64dcff5ec9c3402f9f51bf748cec26dde048a2f973a4eea7f5/annotated_types-0.7.0.tar.gz", hash = "sha256:aff07c09a53a08bc8cfccb9c85b05f1aa9a2a6f23728d790723543408344ce89", size = 16081, upload-time = "2024-05-20T21:33:25.928Z" }
wheels = [
    { url = "https://files.pythonhosted.org/packages/78/b6/6307fbef88d9b5ee7421e68d78a9f162e0da4900bc5f5793f6d3d0e34fb8/annotated_types-0.7.0-py3-none-any.whl", hash = "sha256:1f02e8b43a8fbbc3f3e0d4f0f4bfc8131bcb4eebe8849b8e5c773f3a1c582a53", size = 13643, upload-time = "2024-05-20T21:33:24.1Z" },
]

[[package]]
name = "antlr4-python3-runtime"
version = "4.9.3"
source = { registry = "https://pypi.org/simple" }
sdist = { url = "https://files.pythonhosted.org/packages/3e/38/7859ff46355f76f8d19459005ca000b6e7012f2f1ca597746cbcd1fbfe5e/antlr4-python3-runtime-4.9.3.tar.gz", hash = "sha256:f224469b4168294902bb1efa80a8bf7855f24c99aef99cbefc1bcd3cce77881b", size = 117034, upload-time = "2021-11-06T17:52:23.524Z" }

[[package]]
name = "anyio"
version = "4.11.0"
source = { registry = "https://pypi.org/simple" }
dependencies = [
    { name = "idna" },
    { name = "sniffio" },
    { name = "typing-extensions", marker = "python_full_version < '3.13'" },
]
sdist = { url = "https://files.pythonhosted.org/packages/c6/78/7d432127c41b50bccba979505f272c16cbcadcc33645d5fa3a738110ae75/anyio-4.11.0.tar.gz", hash = "sha256:82a8d0b81e318cc5ce71a5f1f8b5c4e63619620b63141ef8c995fa0db95a57c4", size = 219094, upload-time = "2025-09-23T09:19:12.58Z" }
wheels = [
    { url = "https://files.pythonhosted.org/packages/15/b3/9b1a8074496371342ec1e796a96f99c82c945a339cd81a8e73de28b4cf9e/anyio-4.11.0-py3-none-any.whl", hash = "sha256:0287e96f4d26d4149305414d4e3bc32f0dcd0862365a4bddea19d7a1ec38c4fc", size = 109097, upload-time = "2025-09-23T09:19:10.601Z" },
]

[[package]]
name = "appnope"
version = "0.1.4"
source = { registry = "https://pypi.org/simple" }
sdist = { url = "https://files.pythonhosted.org/packages/35/5d/752690df9ef5b76e169e68d6a129fa6d08a7100ca7f754c89495db3c6019/appnope-0.1.4.tar.gz", hash = "sha256:1de3860566df9caf38f01f86f65e0e13e379af54f9e4bee1e66b48f2efffd1ee", size = 4170, upload-time = "2024-02-06T09:43:11.258Z" }
wheels = [
    { url = "https://files.pythonhosted.org/packages/81/29/5ecc3a15d5a33e31b26c11426c45c501e439cb865d0bff96315d86443b78/appnope-0.1.4-py2.py3-none-any.whl", hash = "sha256:502575ee11cd7a28c0205f379b525beefebab9d161b7c964670864014ed7213c", size = 4321, upload-time = "2024-02-06T09:43:09.663Z" },
]

[[package]]
name = "argon2-cffi"
version = "25.1.0"
source = { registry = "https://pypi.org/simple" }
dependencies = [
    { name = "argon2-cffi-bindings" },
]
sdist = { url = "https://files.pythonhosted.org/packages/0e/89/ce5af8a7d472a67cc819d5d998aa8c82c5d860608c4db9f46f1162d7dab9/argon2_cffi-25.1.0.tar.gz", hash = "sha256:694ae5cc8a42f4c4e2bf2ca0e64e51e23a040c6a517a85074683d3959e1346c1", size = 45706, upload-time = "2025-06-03T06:55:32.073Z" }
wheels = [
    { url = "https://files.pythonhosted.org/packages/4f/d3/a8b22fa575b297cd6e3e3b0155c7e25db170edf1c74783d6a31a2490b8d9/argon2_cffi-25.1.0-py3-none-any.whl", hash = "sha256:fdc8b074db390fccb6eb4a3604ae7231f219aa669a2652e0f20e16ba513d5741", size = 14657, upload-time = "2025-06-03T06:55:30.804Z" },
]

[[package]]
name = "argon2-cffi-bindings"
version = "25.1.0"
source = { registry = "https://pypi.org/simple" }
dependencies = [
    { name = "cffi" },
]
sdist = { url = "https://files.pythonhosted.org/packages/5c/2d/db8af0df73c1cf454f71b2bbe5e356b8c1f8041c979f505b3d3186e520a9/argon2_cffi_bindings-25.1.0.tar.gz", hash = "sha256:b957f3e6ea4d55d820e40ff76f450952807013d361a65d7f28acc0acbf29229d", size = 1783441, upload-time = "2025-07-30T10:02:05.147Z" }
wheels = [
    { url = "https://files.pythonhosted.org/packages/1d/57/96b8b9f93166147826da5f90376e784a10582dd39a393c99bb62cfcf52f0/argon2_cffi_bindings-25.1.0-cp39-abi3-macosx_10_9_universal2.whl", hash = "sha256:aecba1723ae35330a008418a91ea6cfcedf6d31e5fbaa056a166462ff066d500", size = 54121, upload-time = "2025-07-30T10:01:50.815Z" },
    { url = "https://files.pythonhosted.org/packages/0a/08/a9bebdb2e0e602dde230bdde8021b29f71f7841bd54801bcfd514acb5dcf/argon2_cffi_bindings-25.1.0-cp39-abi3-macosx_10_9_x86_64.whl", hash = "sha256:2630b6240b495dfab90aebe159ff784d08ea999aa4b0d17efa734055a07d2f44", size = 29177, upload-time = "2025-07-30T10:01:51.681Z" },
    { url = "https://files.pythonhosted.org/packages/b6/02/d297943bcacf05e4f2a94ab6f462831dc20158614e5d067c35d4e63b9acb/argon2_cffi_bindings-25.1.0-cp39-abi3-macosx_11_0_arm64.whl", hash = "sha256:7aef0c91e2c0fbca6fc68e7555aa60ef7008a739cbe045541e438373bc54d2b0", size = 31090, upload-time = "2025-07-30T10:01:53.184Z" },
    { url = "https://files.pythonhosted.org/packages/c1/93/44365f3d75053e53893ec6d733e4a5e3147502663554b4d864587c7828a7/argon2_cffi_bindings-25.1.0-cp39-abi3-manylinux_2_26_aarch64.manylinux_2_28_aarch64.whl", hash = "sha256:1e021e87faa76ae0d413b619fe2b65ab9a037f24c60a1e6cc43457ae20de6dc6", size = 81246, upload-time = "2025-07-30T10:01:54.145Z" },
    { url = "https://files.pythonhosted.org/packages/09/52/94108adfdd6e2ddf58be64f959a0b9c7d4ef2fa71086c38356d22dc501ea/argon2_cffi_bindings-25.1.0-cp39-abi3-manylinux_2_26_x86_64.manylinux_2_28_x86_64.whl", hash = "sha256:d3e924cfc503018a714f94a49a149fdc0b644eaead5d1f089330399134fa028a", size = 87126, upload-time = "2025-07-30T10:01:55.074Z" },
    { url = "https://files.pythonhosted.org/packages/72/70/7a2993a12b0ffa2a9271259b79cc616e2389ed1a4d93842fac5a1f923ffd/argon2_cffi_bindings-25.1.0-cp39-abi3-musllinux_1_2_aarch64.whl", hash = "sha256:c87b72589133f0346a1cb8d5ecca4b933e3c9b64656c9d175270a000e73b288d", size = 80343, upload-time = "2025-07-30T10:01:56.007Z" },
    { url = "https://files.pythonhosted.org/packages/78/9a/4e5157d893ffc712b74dbd868c7f62365618266982b64accab26bab01edc/argon2_cffi_bindings-25.1.0-cp39-abi3-musllinux_1_2_x86_64.whl", hash = "sha256:1db89609c06afa1a214a69a462ea741cf735b29a57530478c06eb81dd403de99", size = 86777, upload-time = "2025-07-30T10:01:56.943Z" },
    { url = "https://files.pythonhosted.org/packages/74/cd/15777dfde1c29d96de7f18edf4cc94c385646852e7c7b0320aa91ccca583/argon2_cffi_bindings-25.1.0-cp39-abi3-win32.whl", hash = "sha256:473bcb5f82924b1becbb637b63303ec8d10e84c8d241119419897a26116515d2", size = 27180, upload-time = "2025-07-30T10:01:57.759Z" },
    { url = "https://files.pythonhosted.org/packages/e2/c6/a759ece8f1829d1f162261226fbfd2c6832b3ff7657384045286d2afa384/argon2_cffi_bindings-25.1.0-cp39-abi3-win_amd64.whl", hash = "sha256:a98cd7d17e9f7ce244c0803cad3c23a7d379c301ba618a5fa76a67d116618b98", size = 31715, upload-time = "2025-07-30T10:01:58.56Z" },
    { url = "https://files.pythonhosted.org/packages/42/b9/f8d6fa329ab25128b7e98fd83a3cb34d9db5b059a9847eddb840a0af45dd/argon2_cffi_bindings-25.1.0-cp39-abi3-win_arm64.whl", hash = "sha256:b0fdbcf513833809c882823f98dc2f931cf659d9a1429616ac3adebb49f5db94", size = 27149, upload-time = "2025-07-30T10:01:59.329Z" },
]

[[package]]
name = "arrow"
version = "1.3.0"
source = { registry = "https://pypi.org/simple" }
dependencies = [
    { name = "python-dateutil" },
    { name = "types-python-dateutil" },
]
sdist = { url = "https://files.pythonhosted.org/packages/2e/00/0f6e8fcdb23ea632c866620cc872729ff43ed91d284c866b515c6342b173/arrow-1.3.0.tar.gz", hash = "sha256:d4540617648cb5f895730f1ad8c82a65f2dad0166f57b75f3ca54759c4d67a85", size = 131960, upload-time = "2023-09-30T22:11:18.25Z" }
wheels = [
    { url = "https://files.pythonhosted.org/packages/f8/ed/e97229a566617f2ae958a6b13e7cc0f585470eac730a73e9e82c32a3cdd2/arrow-1.3.0-py3-none-any.whl", hash = "sha256:c728b120ebc00eb84e01882a6f5e7927a53960aa990ce7dd2b10f39005a67f80", size = 66419, upload-time = "2023-09-30T22:11:16.072Z" },
]

[[package]]
name = "asttokens"
version = "3.0.0"
source = { registry = "https://pypi.org/simple" }
sdist = { url = "https://files.pythonhosted.org/packages/4a/e7/82da0a03e7ba5141f05cce0d302e6eed121ae055e0456ca228bf693984bc/asttokens-3.0.0.tar.gz", hash = "sha256:0dcd8baa8d62b0c1d118b399b2ddba3c4aff271d0d7a9e0d4c1681c79035bbc7", size = 61978, upload-time = "2024-11-30T04:30:14.439Z" }
wheels = [
    { url = "https://files.pythonhosted.org/packages/25/8a/c46dcc25341b5bce5472c718902eb3d38600a903b14fa6aeecef3f21a46f/asttokens-3.0.0-py3-none-any.whl", hash = "sha256:e3078351a059199dd5138cb1c706e6430c05eff2ff136af5eb4790f9d28932e2", size = 26918, upload-time = "2024-11-30T04:30:10.946Z" },
]

[[package]]
name = "async-lru"
version = "2.0.5"
source = { registry = "https://pypi.org/simple" }
sdist = { url = "https://files.pythonhosted.org/packages/b2/4d/71ec4d3939dc755264f680f6c2b4906423a304c3d18e96853f0a595dfe97/async_lru-2.0.5.tar.gz", hash = "sha256:481d52ccdd27275f42c43a928b4a50c3bfb2d67af4e78b170e3e0bb39c66e5bb", size = 10380, upload-time = "2025-03-16T17:25:36.919Z" }
wheels = [
    { url = "https://files.pythonhosted.org/packages/03/49/d10027df9fce941cb8184e78a02857af36360d33e1721df81c5ed2179a1a/async_lru-2.0.5-py3-none-any.whl", hash = "sha256:ab95404d8d2605310d345932697371a5f40def0487c03d6d0ad9138de52c9943", size = 6069, upload-time = "2025-03-16T17:25:35.422Z" },
]

[[package]]
name = "attrs"
version = "25.3.0"
source = { registry = "https://pypi.org/simple" }
sdist = { url = "https://files.pythonhosted.org/packages/5a/b0/1367933a8532ee6ff8d63537de4f1177af4bff9f3e829baf7331f595bb24/attrs-25.3.0.tar.gz", hash = "sha256:75d7cefc7fb576747b2c81b4442d4d4a1ce0900973527c011d1030fd3bf4af1b", size = 812032, upload-time = "2025-03-13T11:10:22.779Z" }
wheels = [
    { url = "https://files.pythonhosted.org/packages/77/06/bb80f5f86020c4551da315d78b3ab75e8228f89f0162f2c3a819e407941a/attrs-25.3.0-py3-none-any.whl", hash = "sha256:427318ce031701fea540783410126f03899a97ffc6f61596ad581ac2e40e3bc3", size = 63815, upload-time = "2025-03-13T11:10:21.14Z" },
]

[[package]]
name = "babel"
version = "2.17.0"
source = { registry = "https://pypi.org/simple" }
sdist = { url = "https://files.pythonhosted.org/packages/7d/6b/d52e42361e1aa00709585ecc30b3f9684b3ab62530771402248b1b1d6240/babel-2.17.0.tar.gz", hash = "sha256:0c54cffb19f690cdcc52a3b50bcbf71e07a808d1c80d549f2459b9d2cf0afb9d", size = 9951852, upload-time = "2025-02-01T15:17:41.026Z" }
wheels = [
    { url = "https://files.pythonhosted.org/packages/b7/b8/3fe70c75fe32afc4bb507f75563d39bc5642255d1d94f1f23604725780bf/babel-2.17.0-py3-none-any.whl", hash = "sha256:4d0b53093fdfb4b21c92b5213dba5a1b23885afa8383709427046b21c366e5f2", size = 10182537, upload-time = "2025-02-01T15:17:37.39Z" },
]

[[package]]
name = "backrefs"
version = "5.9"
source = { registry = "https://pypi.org/simple" }
sdist = { url = "https://files.pythonhosted.org/packages/eb/a7/312f673df6a79003279e1f55619abbe7daebbb87c17c976ddc0345c04c7b/backrefs-5.9.tar.gz", hash = "sha256:808548cb708d66b82ee231f962cb36faaf4f2baab032f2fbb783e9c2fdddaa59", size = 5765857, upload-time = "2025-06-22T19:34:13.97Z" }
wheels = [
    { url = "https://files.pythonhosted.org/packages/19/4d/798dc1f30468134906575156c089c492cf79b5a5fd373f07fe26c4d046bf/backrefs-5.9-py310-none-any.whl", hash = "sha256:db8e8ba0e9de81fcd635f440deab5ae5f2591b54ac1ebe0550a2ca063488cd9f", size = 380267, upload-time = "2025-06-22T19:34:05.252Z" },
    { url = "https://files.pythonhosted.org/packages/55/07/f0b3375bf0d06014e9787797e6b7cc02b38ac9ff9726ccfe834d94e9991e/backrefs-5.9-py311-none-any.whl", hash = "sha256:6907635edebbe9b2dc3de3a2befff44d74f30a4562adbb8b36f21252ea19c5cf", size = 392072, upload-time = "2025-06-22T19:34:06.743Z" },
    { url = "https://files.pythonhosted.org/packages/9d/12/4f345407259dd60a0997107758ba3f221cf89a9b5a0f8ed5b961aef97253/backrefs-5.9-py312-none-any.whl", hash = "sha256:7fdf9771f63e6028d7fee7e0c497c81abda597ea45d6b8f89e8ad76994f5befa", size = 397947, upload-time = "2025-06-22T19:34:08.172Z" },
    { url = "https://files.pythonhosted.org/packages/10/bf/fa31834dc27a7f05e5290eae47c82690edc3a7b37d58f7fb35a1bdbf355b/backrefs-5.9-py313-none-any.whl", hash = "sha256:cc37b19fa219e93ff825ed1fed8879e47b4d89aa7a1884860e2db64ccd7c676b", size = 399843, upload-time = "2025-06-22T19:34:09.68Z" },
    { url = "https://files.pythonhosted.org/packages/41/ff/392bff89415399a979be4a65357a41d92729ae8580a66073d8ec8d810f98/backrefs-5.9-py39-none-any.whl", hash = "sha256:f48ee18f6252b8f5777a22a00a09a85de0ca931658f1dd96d4406a34f3748c60", size = 380265, upload-time = "2025-06-22T19:34:12.405Z" },
]

[[package]]
name = "beautifulsoup4"
version = "4.14.2"
source = { registry = "https://pypi.org/simple" }
dependencies = [
    { name = "soupsieve" },
    { name = "typing-extensions" },
]
sdist = { url = "https://files.pythonhosted.org/packages/77/e9/df2358efd7659577435e2177bfa69cba6c33216681af51a707193dec162a/beautifulsoup4-4.14.2.tar.gz", hash = "sha256:2a98ab9f944a11acee9cc848508ec28d9228abfd522ef0fad6a02a72e0ded69e", size = 625822, upload-time = "2025-09-29T10:05:42.613Z" }
wheels = [
    { url = "https://files.pythonhosted.org/packages/94/fe/3aed5d0be4d404d12d36ab97e2f1791424d9ca39c2f754a6285d59a3b01d/beautifulsoup4-4.14.2-py3-none-any.whl", hash = "sha256:5ef6fa3a8cbece8488d66985560f97ed091e22bbc4e9c2338508a9d5de6d4515", size = 106392, upload-time = "2025-09-29T10:05:43.771Z" },
]

[[package]]
name = "biolink-model"
<<<<<<< HEAD
version = "4.3.2.post46.dev0+86673ae87"
source = { git = "https://github.com/biolink/biolink-model.git?rev=master#86673ae87c9426312856197b2f8240071185c5f6" }
=======
version = "4.3.2"
source = { registry = "https://pypi.org/simple" }
>>>>>>> a7199f16
dependencies = [
    { name = "beautifulsoup4" },
    { name = "click" },
    { name = "curies" },
    { name = "linkml" },
    { name = "linkml-runtime" },
    { name = "path" },
    { name = "prefixmaps" },
    { name = "pytest" },
    { name = "pyyaml" },
    { name = "requests" },
    { name = "stringcase" },
    { name = "yamllint" },
]
sdist = { url = "https://files.pythonhosted.org/packages/6e/14/d484fc059c49f209bd3e932d64663ab5ff7e100c9c2fa9395318cc1cba96/biolink_model-4.3.2.tar.gz", hash = "sha256:75aaa7490948f3243b371ed4ca9a02268c837f54e0579eb7ee210539b0ff3070", size = 841571, upload-time = "2025-10-06T22:39:18.023Z" }
wheels = [
    { url = "https://files.pythonhosted.org/packages/a7/b5/bead23cf422af5e93c436c44dcafc2589a73aeef99f979df49af4dafe5a1/biolink_model-4.3.2-py3-none-any.whl", hash = "sha256:fe6fd5edf0ed74447b64456f4b3cdc216244f4232b3c0de5fada2e1fbbd5ae8e", size = 265351, upload-time = "2025-10-06T22:39:16.545Z" },
]

[[package]]
name = "black"
version = "25.9.0"
source = { registry = "https://pypi.org/simple" }
dependencies = [
    { name = "click" },
    { name = "mypy-extensions" },
    { name = "packaging" },
    { name = "pathspec" },
    { name = "platformdirs" },
    { name = "pytokens" },
]
sdist = { url = "https://files.pythonhosted.org/packages/4b/43/20b5c90612d7bdb2bdbcceeb53d588acca3bb8f0e4c5d5c751a2c8fdd55a/black-25.9.0.tar.gz", hash = "sha256:0474bca9a0dd1b51791fcc507a4e02078a1c63f6d4e4ae5544b9848c7adfb619", size = 648393, upload-time = "2025-09-19T00:27:37.758Z" }
wheels = [
    { url = "https://files.pythonhosted.org/packages/fb/8e/319cfe6c82f7e2d5bfb4d3353c6cc85b523d677ff59edc61fdb9ee275234/black-25.9.0-cp312-cp312-macosx_10_13_x86_64.whl", hash = "sha256:1b9dc70c21ef8b43248f1d86aedd2aaf75ae110b958a7909ad8463c4aa0880b0", size = 1742012, upload-time = "2025-09-19T00:33:08.678Z" },
    { url = "https://files.pythonhosted.org/packages/94/cc/f562fe5d0a40cd2a4e6ae3f685e4c36e365b1f7e494af99c26ff7f28117f/black-25.9.0-cp312-cp312-macosx_11_0_arm64.whl", hash = "sha256:8e46eecf65a095fa62e53245ae2795c90bdecabd53b50c448d0a8bcd0d2e74c4", size = 1581421, upload-time = "2025-09-19T00:35:25.937Z" },
    { url = "https://files.pythonhosted.org/packages/84/67/6db6dff1ebc8965fd7661498aea0da5d7301074b85bba8606a28f47ede4d/black-25.9.0-cp312-cp312-manylinux_2_17_x86_64.manylinux2014_x86_64.manylinux_2_28_x86_64.whl", hash = "sha256:9101ee58ddc2442199a25cb648d46ba22cd580b00ca4b44234a324e3ec7a0f7e", size = 1655619, upload-time = "2025-09-19T00:30:49.241Z" },
    { url = "https://files.pythonhosted.org/packages/10/10/3faef9aa2a730306cf469d76f7f155a8cc1f66e74781298df0ba31f8b4c8/black-25.9.0-cp312-cp312-win_amd64.whl", hash = "sha256:77e7060a00c5ec4b3367c55f39cf9b06e68965a4f2e61cecacd6d0d9b7ec945a", size = 1342481, upload-time = "2025-09-19T00:31:29.625Z" },
    { url = "https://files.pythonhosted.org/packages/48/99/3acfea65f5e79f45472c45f87ec13037b506522719cd9d4ac86484ff51ac/black-25.9.0-cp313-cp313-macosx_10_13_x86_64.whl", hash = "sha256:0172a012f725b792c358d57fe7b6b6e8e67375dd157f64fa7a3097b3ed3e2175", size = 1742165, upload-time = "2025-09-19T00:34:10.402Z" },
    { url = "https://files.pythonhosted.org/packages/3a/18/799285282c8236a79f25d590f0222dbd6850e14b060dfaa3e720241fd772/black-25.9.0-cp313-cp313-macosx_11_0_arm64.whl", hash = "sha256:3bec74ee60f8dfef564b573a96b8930f7b6a538e846123d5ad77ba14a8d7a64f", size = 1581259, upload-time = "2025-09-19T00:32:49.685Z" },
    { url = "https://files.pythonhosted.org/packages/f1/ce/883ec4b6303acdeca93ee06b7622f1fa383c6b3765294824165d49b1a86b/black-25.9.0-cp313-cp313-manylinux_2_17_x86_64.manylinux2014_x86_64.manylinux_2_28_x86_64.whl", hash = "sha256:b756fc75871cb1bcac5499552d771822fd9db5a2bb8db2a7247936ca48f39831", size = 1655583, upload-time = "2025-09-19T00:30:44.505Z" },
    { url = "https://files.pythonhosted.org/packages/21/17/5c253aa80a0639ccc427a5c7144534b661505ae2b5a10b77ebe13fa25334/black-25.9.0-cp313-cp313-win_amd64.whl", hash = "sha256:846d58e3ce7879ec1ffe816bb9df6d006cd9590515ed5d17db14e17666b2b357", size = 1343428, upload-time = "2025-09-19T00:32:13.839Z" },
    { url = "https://files.pythonhosted.org/packages/1b/46/863c90dcd3f9d41b109b7f19032ae0db021f0b2a81482ba0a1e28c84de86/black-25.9.0-py3-none-any.whl", hash = "sha256:474b34c1342cdc157d307b56c4c65bce916480c4a8f6551fdc6bf9b486a7c4ae", size = 203363, upload-time = "2025-09-19T00:27:35.724Z" },
]

[[package]]
name = "bleach"
version = "6.2.0"
source = { registry = "https://pypi.org/simple" }
dependencies = [
    { name = "webencodings" },
]
sdist = { url = "https://files.pythonhosted.org/packages/76/9a/0e33f5054c54d349ea62c277191c020c2d6ef1d65ab2cb1993f91ec846d1/bleach-6.2.0.tar.gz", hash = "sha256:123e894118b8a599fd80d3ec1a6d4cc7ce4e5882b1317a7e1ba69b56e95f991f", size = 203083, upload-time = "2024-10-29T18:30:40.477Z" }
wheels = [
    { url = "https://files.pythonhosted.org/packages/fc/55/96142937f66150805c25c4d0f31ee4132fd33497753400734f9dfdcbdc66/bleach-6.2.0-py3-none-any.whl", hash = "sha256:117d9c6097a7c3d22fd578fcd8d35ff1e125df6736f554da4e432fdd63f31e5e", size = 163406, upload-time = "2024-10-29T18:30:38.186Z" },
]

[package.optional-dependencies]
css = [
    { name = "tinycss2" },
]

[[package]]
name = "bmt"
<<<<<<< HEAD
version = "1.4.6.post2.dev0+3b99945"
source = { git = "https://github.com/biolink/biolink-model-toolkit.git?rev=most-specific-category-method-patch#3b9994532a56e6a30d421de9971ba38897f8df81" }
=======
version = "1.4.6.post8.dev0+5b49684"
source = { git = "https://github.com/biolink/biolink-model-toolkit.git?rev=most-specific-category-method-patch#5b49684981d1c5cd9d71b2e75de748b119358fb2" }
>>>>>>> a7199f16
dependencies = [
    { name = "biolink-model" },
    { name = "deprecation" },
    { name = "notebook" },
    { name = "poetry" },
    { name = "stringcase" },
]

[[package]]
name = "boto3"
version = "1.40.28"
source = { registry = "https://pypi.org/simple" }
dependencies = [
    { name = "botocore" },
    { name = "jmespath" },
    { name = "s3transfer" },
]
sdist = { url = "https://files.pythonhosted.org/packages/4a/0c/4c4545430e0a0519cb2b17f6a798097673ae265fa3c910b912726cea5cfb/boto3-1.40.28.tar.gz", hash = "sha256:dd44710ab908b0b38cf127053cac83608a15358c85fa267a498e3dbac6fd5789", size = 111549, upload-time = "2025-09-10T19:22:51.103Z" }
wheels = [
    { url = "https://files.pythonhosted.org/packages/f1/3f/18aa63d1693f93792f329efa88b92e6af43816577ba3cf918d89e444027d/boto3-1.40.28-py3-none-any.whl", hash = "sha256:fd5cb71b6390e870974e56969e10868f1cf391babeef0b18f91cf8d4f00557cd", size = 139328, upload-time = "2025-09-10T19:22:48.656Z" },
]

[[package]]
name = "botocore"
version = "1.40.28"
source = { registry = "https://pypi.org/simple" }
dependencies = [
    { name = "jmespath" },
    { name = "python-dateutil" },
    { name = "urllib3" },
]
sdist = { url = "https://files.pythonhosted.org/packages/10/b2/fe454104d7321c2e08b8eefa87cbd8c25128f6ba064595d69b2fc61dd29c/botocore-1.40.28.tar.gz", hash = "sha256:4a26c662dcce2e675209c23cd3a569e137a59fdc9692b8bb9dabed522cbe2d8c", size = 14343261, upload-time = "2025-09-10T19:22:37.203Z" }
wheels = [
    { url = "https://files.pythonhosted.org/packages/ba/c9/41542221147a162f7043235cbccbb3b39148ab408e76fe466783f27c1680/botocore-1.40.28-py3-none-any.whl", hash = "sha256:fcd393da6cb4d97cff3823d4085cd034d1c80f1cc22a57b1f84d3f863b337a03", size = 14017584, upload-time = "2025-09-10T19:22:33.077Z" },
]

[[package]]
name = "bridge"
source = { editable = "." }
dependencies = [
    { name = "beautifulsoup4" },
    { name = "bmt" },
    { name = "click" },
    { name = "kghub-downloader" },
    { name = "koza" },
    { name = "robokop-orion" },
]

[package.dev-dependencies]
dev = [
    { name = "black" },
    { name = "codespell" },
    { name = "jsonlines" },
    { name = "jupyter-contrib-nbextensions" },
    { name = "mkdocs" },
    { name = "mkdocs-material" },
    { name = "nbclassic" },
    { name = "pandas" },
    { name = "pytest" },
    { name = "requests" },
    { name = "resource-ingest-guide-schema" },
    { name = "ruff" },
]

[package.metadata]
requires-dist = [
    { name = "beautifulsoup4", specifier = ">=4.14.2" },
<<<<<<< HEAD
    { name = "biolink-model", git = "https://github.com/biolink/biolink-model.git?rev=master" },
=======
>>>>>>> a7199f16
    { name = "bmt", git = "https://github.com/biolink/biolink-model-toolkit.git?rev=most-specific-category-method-patch" },
    { name = "click", specifier = ">=8.0.0" },
    { name = "kghub-downloader", specifier = ">=0.4.2" },
    { name = "koza", git = "https://github.com/monarch-initiative/koza.git?rev=translator-ingests-input-dir-2" },
    { name = "robokop-orion", specifier = "==0.1.6" },
]

[package.metadata.requires-dev]
dev = [
    { name = "black", specifier = ">=24.1.0" },
    { name = "codespell", specifier = ">=2.2.0" },
    { name = "jsonlines" },
    { name = "jupyter-contrib-nbextensions" },
    { name = "mkdocs", specifier = ">=1.6.0" },
    { name = "mkdocs-material", specifier = ">=9.5.0" },
    { name = "nbclassic" },
    { name = "pandas" },
    { name = "pytest", specifier = ">=8.4.1" },
    { name = "requests" },
    { name = "resource-ingest-guide-schema", git = "https://github.com/biolink/resource-ingest-guide-schema.git?rev=meta-knowledge-graph-json-ingest" },
    { name = "ruff", specifier = ">=0.12.8" },
]

[[package]]
name = "build"
version = "1.3.0"
source = { registry = "https://pypi.org/simple" }
dependencies = [
    { name = "colorama", marker = "os_name == 'nt'" },
    { name = "packaging" },
    { name = "pyproject-hooks" },
]
sdist = { url = "https://files.pythonhosted.org/packages/25/1c/23e33405a7c9eac261dff640926b8b5adaed6a6eb3e1767d441ed611d0c0/build-1.3.0.tar.gz", hash = "sha256:698edd0ea270bde950f53aed21f3a0135672206f3911e0176261a31e0e07b397", size = 48544, upload-time = "2025-08-01T21:27:09.268Z" }
wheels = [
    { url = "https://files.pythonhosted.org/packages/cb/8c/2b30c12155ad8de0cf641d76a8b396a16d2c36bc6d50b621a62b7c4567c1/build-1.3.0-py3-none-any.whl", hash = "sha256:7145f0b5061ba90a1500d60bd1b13ca0a8a4cebdd0cc16ed8adf1c0e739f43b4", size = 23382, upload-time = "2025-08-01T21:27:07.844Z" },
]

[[package]]
name = "cachecontrol"
version = "0.14.3"
source = { registry = "https://pypi.org/simple" }
dependencies = [
    { name = "msgpack" },
    { name = "requests" },
]
sdist = { url = "https://files.pythonhosted.org/packages/58/3a/0cbeb04ea57d2493f3ec5a069a117ab467f85e4a10017c6d854ddcbff104/cachecontrol-0.14.3.tar.gz", hash = "sha256:73e7efec4b06b20d9267b441c1f733664f989fb8688391b670ca812d70795d11", size = 28985, upload-time = "2025-04-30T16:45:06.135Z" }
wheels = [
    { url = "https://files.pythonhosted.org/packages/81/4c/800b0607b00b3fd20f1087f80ab53d6b4d005515b0f773e4831e37cfa83f/cachecontrol-0.14.3-py3-none-any.whl", hash = "sha256:b35e44a3113f17d2a31c1e6b27b9de6d4405f84ae51baa8c1d3cc5b633010cae", size = 21802, upload-time = "2025-04-30T16:45:03.863Z" },
]

[package.optional-dependencies]
filecache = [
    { name = "filelock" },
]

[[package]]
name = "cachetools"
version = "5.5.2"
source = { registry = "https://pypi.org/simple" }
sdist = { url = "https://files.pythonhosted.org/packages/6c/81/3747dad6b14fa2cf53fcf10548cf5aea6913e96fab41a3c198676f8948a5/cachetools-5.5.2.tar.gz", hash = "sha256:1a661caa9175d26759571b2e19580f9d6393969e5dfca11fdb1f947a23e640d4", size = 28380, upload-time = "2025-02-20T21:01:19.524Z" }
wheels = [
    { url = "https://files.pythonhosted.org/packages/72/76/20fa66124dbe6be5cafeb312ece67de6b61dd91a0247d1ea13db4ebb33c2/cachetools-5.5.2-py3-none-any.whl", hash = "sha256:d26a22bcc62eb95c3beabd9f1ee5e820d3d2704fe2967cbe350e20c8ffcd3f0a", size = 10080, upload-time = "2025-02-20T21:01:16.647Z" },
]

[[package]]
name = "certifi"
version = "2025.8.3"
source = { registry = "https://pypi.org/simple" }
sdist = { url = "https://files.pythonhosted.org/packages/dc/67/960ebe6bf230a96cda2e0abcf73af550ec4f090005363542f0765df162e0/certifi-2025.8.3.tar.gz", hash = "sha256:e564105f78ded564e3ae7c923924435e1daa7463faeab5bb932bc53ffae63407", size = 162386, upload-time = "2025-08-03T03:07:47.08Z" }
wheels = [
    { url = "https://files.pythonhosted.org/packages/e5/48/1549795ba7742c948d2ad169c1c8cdbae65bc450d6cd753d124b17c8cd32/certifi-2025.8.3-py3-none-any.whl", hash = "sha256:f6c12493cfb1b06ba2ff328595af9350c65d6644968e5d3a2ffd78699af217a5", size = 161216, upload-time = "2025-08-03T03:07:45.777Z" },
]

[[package]]
name = "cffi"
version = "2.0.0"
source = { registry = "https://pypi.org/simple" }
dependencies = [
    { name = "pycparser", marker = "implementation_name != 'PyPy'" },
]
sdist = { url = "https://files.pythonhosted.org/packages/eb/56/b1ba7935a17738ae8453301356628e8147c79dbb825bcbc73dc7401f9846/cffi-2.0.0.tar.gz", hash = "sha256:44d1b5909021139fe36001ae048dbdde8214afa20200eda0f64c068cac5d5529", size = 523588, upload-time = "2025-09-08T23:24:04.541Z" }
wheels = [
    { url = "https://files.pythonhosted.org/packages/ea/47/4f61023ea636104d4f16ab488e268b93008c3d0bb76893b1b31db1f96802/cffi-2.0.0-cp312-cp312-macosx_10_13_x86_64.whl", hash = "sha256:6d02d6655b0e54f54c4ef0b94eb6be0607b70853c45ce98bd278dc7de718be5d", size = 185271, upload-time = "2025-09-08T23:22:44.795Z" },
    { url = "https://files.pythonhosted.org/packages/df/a2/781b623f57358e360d62cdd7a8c681f074a71d445418a776eef0aadb4ab4/cffi-2.0.0-cp312-cp312-macosx_11_0_arm64.whl", hash = "sha256:8eca2a813c1cb7ad4fb74d368c2ffbbb4789d377ee5bb8df98373c2cc0dee76c", size = 181048, upload-time = "2025-09-08T23:22:45.938Z" },
    { url = "https://files.pythonhosted.org/packages/ff/df/a4f0fbd47331ceeba3d37c2e51e9dfc9722498becbeec2bd8bc856c9538a/cffi-2.0.0-cp312-cp312-manylinux1_i686.manylinux2014_i686.manylinux_2_17_i686.manylinux_2_5_i686.whl", hash = "sha256:21d1152871b019407d8ac3985f6775c079416c282e431a4da6afe7aefd2bccbe", size = 212529, upload-time = "2025-09-08T23:22:47.349Z" },
    { url = "https://files.pythonhosted.org/packages/d5/72/12b5f8d3865bf0f87cf1404d8c374e7487dcf097a1c91c436e72e6badd83/cffi-2.0.0-cp312-cp312-manylinux2014_aarch64.manylinux_2_17_aarch64.whl", hash = "sha256:b21e08af67b8a103c71a250401c78d5e0893beff75e28c53c98f4de42f774062", size = 220097, upload-time = "2025-09-08T23:22:48.677Z" },
    { url = "https://files.pythonhosted.org/packages/c2/95/7a135d52a50dfa7c882ab0ac17e8dc11cec9d55d2c18dda414c051c5e69e/cffi-2.0.0-cp312-cp312-manylinux2014_ppc64le.manylinux_2_17_ppc64le.whl", hash = "sha256:1e3a615586f05fc4065a8b22b8152f0c1b00cdbc60596d187c2a74f9e3036e4e", size = 207983, upload-time = "2025-09-08T23:22:50.06Z" },
    { url = "https://files.pythonhosted.org/packages/3a/c8/15cb9ada8895957ea171c62dc78ff3e99159ee7adb13c0123c001a2546c1/cffi-2.0.0-cp312-cp312-manylinux2014_s390x.manylinux_2_17_s390x.whl", hash = "sha256:81afed14892743bbe14dacb9e36d9e0e504cd204e0b165062c488942b9718037", size = 206519, upload-time = "2025-09-08T23:22:51.364Z" },
    { url = "https://files.pythonhosted.org/packages/78/2d/7fa73dfa841b5ac06c7b8855cfc18622132e365f5b81d02230333ff26e9e/cffi-2.0.0-cp312-cp312-manylinux2014_x86_64.manylinux_2_17_x86_64.whl", hash = "sha256:3e17ed538242334bf70832644a32a7aae3d83b57567f9fd60a26257e992b79ba", size = 219572, upload-time = "2025-09-08T23:22:52.902Z" },
    { url = "https://files.pythonhosted.org/packages/07/e0/267e57e387b4ca276b90f0434ff88b2c2241ad72b16d31836adddfd6031b/cffi-2.0.0-cp312-cp312-musllinux_1_2_aarch64.whl", hash = "sha256:3925dd22fa2b7699ed2617149842d2e6adde22b262fcbfada50e3d195e4b3a94", size = 222963, upload-time = "2025-09-08T23:22:54.518Z" },
    { url = "https://files.pythonhosted.org/packages/b6/75/1f2747525e06f53efbd878f4d03bac5b859cbc11c633d0fb81432d98a795/cffi-2.0.0-cp312-cp312-musllinux_1_2_x86_64.whl", hash = "sha256:2c8f814d84194c9ea681642fd164267891702542f028a15fc97d4674b6206187", size = 221361, upload-time = "2025-09-08T23:22:55.867Z" },
    { url = "https://files.pythonhosted.org/packages/7b/2b/2b6435f76bfeb6bbf055596976da087377ede68df465419d192acf00c437/cffi-2.0.0-cp312-cp312-win32.whl", hash = "sha256:da902562c3e9c550df360bfa53c035b2f241fed6d9aef119048073680ace4a18", size = 172932, upload-time = "2025-09-08T23:22:57.188Z" },
    { url = "https://files.pythonhosted.org/packages/f8/ed/13bd4418627013bec4ed6e54283b1959cf6db888048c7cf4b4c3b5b36002/cffi-2.0.0-cp312-cp312-win_amd64.whl", hash = "sha256:da68248800ad6320861f129cd9c1bf96ca849a2771a59e0344e88681905916f5", size = 183557, upload-time = "2025-09-08T23:22:58.351Z" },
    { url = "https://files.pythonhosted.org/packages/95/31/9f7f93ad2f8eff1dbc1c3656d7ca5bfd8fb52c9d786b4dcf19b2d02217fa/cffi-2.0.0-cp312-cp312-win_arm64.whl", hash = "sha256:4671d9dd5ec934cb9a73e7ee9676f9362aba54f7f34910956b84d727b0d73fb6", size = 177762, upload-time = "2025-09-08T23:22:59.668Z" },
    { url = "https://files.pythonhosted.org/packages/4b/8d/a0a47a0c9e413a658623d014e91e74a50cdd2c423f7ccfd44086ef767f90/cffi-2.0.0-cp313-cp313-macosx_10_13_x86_64.whl", hash = "sha256:00bdf7acc5f795150faa6957054fbbca2439db2f775ce831222b66f192f03beb", size = 185230, upload-time = "2025-09-08T23:23:00.879Z" },
    { url = "https://files.pythonhosted.org/packages/4a/d2/a6c0296814556c68ee32009d9c2ad4f85f2707cdecfd7727951ec228005d/cffi-2.0.0-cp313-cp313-macosx_11_0_arm64.whl", hash = "sha256:45d5e886156860dc35862657e1494b9bae8dfa63bf56796f2fb56e1679fc0bca", size = 181043, upload-time = "2025-09-08T23:23:02.231Z" },
    { url = "https://files.pythonhosted.org/packages/b0/1e/d22cc63332bd59b06481ceaac49d6c507598642e2230f201649058a7e704/cffi-2.0.0-cp313-cp313-manylinux1_i686.manylinux2014_i686.manylinux_2_17_i686.manylinux_2_5_i686.whl", hash = "sha256:07b271772c100085dd28b74fa0cd81c8fb1a3ba18b21e03d7c27f3436a10606b", size = 212446, upload-time = "2025-09-08T23:23:03.472Z" },
    { url = "https://files.pythonhosted.org/packages/a9/f5/a2c23eb03b61a0b8747f211eb716446c826ad66818ddc7810cc2cc19b3f2/cffi-2.0.0-cp313-cp313-manylinux2014_aarch64.manylinux_2_17_aarch64.whl", hash = "sha256:d48a880098c96020b02d5a1f7d9251308510ce8858940e6fa99ece33f610838b", size = 220101, upload-time = "2025-09-08T23:23:04.792Z" },
    { url = "https://files.pythonhosted.org/packages/f2/7f/e6647792fc5850d634695bc0e6ab4111ae88e89981d35ac269956605feba/cffi-2.0.0-cp313-cp313-manylinux2014_ppc64le.manylinux_2_17_ppc64le.whl", hash = "sha256:f93fd8e5c8c0a4aa1f424d6173f14a892044054871c771f8566e4008eaa359d2", size = 207948, upload-time = "2025-09-08T23:23:06.127Z" },
    { url = "https://files.pythonhosted.org/packages/cb/1e/a5a1bd6f1fb30f22573f76533de12a00bf274abcdc55c8edab639078abb6/cffi-2.0.0-cp313-cp313-manylinux2014_s390x.manylinux_2_17_s390x.whl", hash = "sha256:dd4f05f54a52fb558f1ba9f528228066954fee3ebe629fc1660d874d040ae5a3", size = 206422, upload-time = "2025-09-08T23:23:07.753Z" },
    { url = "https://files.pythonhosted.org/packages/98/df/0a1755e750013a2081e863e7cd37e0cdd02664372c754e5560099eb7aa44/cffi-2.0.0-cp313-cp313-manylinux2014_x86_64.manylinux_2_17_x86_64.whl", hash = "sha256:c8d3b5532fc71b7a77c09192b4a5a200ea992702734a2e9279a37f2478236f26", size = 219499, upload-time = "2025-09-08T23:23:09.648Z" },
    { url = "https://files.pythonhosted.org/packages/50/e1/a969e687fcf9ea58e6e2a928ad5e2dd88cc12f6f0ab477e9971f2309b57c/cffi-2.0.0-cp313-cp313-musllinux_1_2_aarch64.whl", hash = "sha256:d9b29c1f0ae438d5ee9acb31cadee00a58c46cc9c0b2f9038c6b0b3470877a8c", size = 222928, upload-time = "2025-09-08T23:23:10.928Z" },
    { url = "https://files.pythonhosted.org/packages/36/54/0362578dd2c9e557a28ac77698ed67323ed5b9775ca9d3fe73fe191bb5d8/cffi-2.0.0-cp313-cp313-musllinux_1_2_x86_64.whl", hash = "sha256:6d50360be4546678fc1b79ffe7a66265e28667840010348dd69a314145807a1b", size = 221302, upload-time = "2025-09-08T23:23:12.42Z" },
    { url = "https://files.pythonhosted.org/packages/eb/6d/bf9bda840d5f1dfdbf0feca87fbdb64a918a69bca42cfa0ba7b137c48cb8/cffi-2.0.0-cp313-cp313-win32.whl", hash = "sha256:74a03b9698e198d47562765773b4a8309919089150a0bb17d829ad7b44b60d27", size = 172909, upload-time = "2025-09-08T23:23:14.32Z" },
    { url = "https://files.pythonhosted.org/packages/37/18/6519e1ee6f5a1e579e04b9ddb6f1676c17368a7aba48299c3759bbc3c8b3/cffi-2.0.0-cp313-cp313-win_amd64.whl", hash = "sha256:19f705ada2530c1167abacb171925dd886168931e0a7b78f5bffcae5c6b5be75", size = 183402, upload-time = "2025-09-08T23:23:15.535Z" },
    { url = "https://files.pythonhosted.org/packages/cb/0e/02ceeec9a7d6ee63bb596121c2c8e9b3a9e150936f4fbef6ca1943e6137c/cffi-2.0.0-cp313-cp313-win_arm64.whl", hash = "sha256:256f80b80ca3853f90c21b23ee78cd008713787b1b1e93eae9f3d6a7134abd91", size = 177780, upload-time = "2025-09-08T23:23:16.761Z" },
]

[[package]]
name = "cfgraph"
version = "0.2.1"
source = { registry = "https://pypi.org/simple" }
dependencies = [
    { name = "rdflib" },
]
sdist = { url = "https://files.pythonhosted.org/packages/cb/51/3e7e021920cfe2f7d18b672642e13f7dc4f53545d530b52ee6533b6681ca/CFGraph-0.2.1.tar.gz", hash = "sha256:b57fe7044a10b8ff65aa3a8a8ddc7d4cd77bf511b42e57289cd52cbc29f8fe74", size = 2630, upload-time = "2018-11-20T15:27:28.69Z" }

[[package]]
name = "chardet"
version = "5.2.0"
source = { registry = "https://pypi.org/simple" }
sdist = { url = "https://files.pythonhosted.org/packages/f3/0d/f7b6ab21ec75897ed80c17d79b15951a719226b9fababf1e40ea74d69079/chardet-5.2.0.tar.gz", hash = "sha256:1b3b6ff479a8c414bc3fa2c0852995695c4a026dcd6d0633b2dd092ca39c1cf7", size = 2069618, upload-time = "2023-08-01T19:23:02.662Z" }
wheels = [
    { url = "https://files.pythonhosted.org/packages/38/6f/f5fbc992a329ee4e0f288c1fe0e2ad9485ed064cac731ed2fe47dcc38cbf/chardet-5.2.0-py3-none-any.whl", hash = "sha256:e1cf59446890a00105fe7b7912492ea04b6e6f06d4b742b2c788469e34c82970", size = 199385, upload-time = "2023-08-01T19:23:00.661Z" },
]

[[package]]
name = "charset-normalizer"
version = "3.4.3"
source = { registry = "https://pypi.org/simple" }
sdist = { url = "https://files.pythonhosted.org/packages/83/2d/5fd176ceb9b2fc619e63405525573493ca23441330fcdaee6bef9460e924/charset_normalizer-3.4.3.tar.gz", hash = "sha256:6fce4b8500244f6fcb71465d4a4930d132ba9ab8e71a7859e6a5d59851068d14", size = 122371, upload-time = "2025-08-09T07:57:28.46Z" }
wheels = [
    { url = "https://files.pythonhosted.org/packages/e9/5e/14c94999e418d9b87682734589404a25854d5f5d0408df68bc15b6ff54bb/charset_normalizer-3.4.3-cp312-cp312-macosx_10_13_universal2.whl", hash = "sha256:e28e334d3ff134e88989d90ba04b47d84382a828c061d0d1027b1b12a62b39b1", size = 205655, upload-time = "2025-08-09T07:56:08.475Z" },
    { url = "https://files.pythonhosted.org/packages/7d/a8/c6ec5d389672521f644505a257f50544c074cf5fc292d5390331cd6fc9c3/charset_normalizer-3.4.3-cp312-cp312-manylinux2014_aarch64.manylinux_2_17_aarch64.manylinux_2_28_aarch64.whl", hash = "sha256:0cacf8f7297b0c4fcb74227692ca46b4a5852f8f4f24b3c766dd94a1075c4884", size = 146223, upload-time = "2025-08-09T07:56:09.708Z" },
    { url = "https://files.pythonhosted.org/packages/fc/eb/a2ffb08547f4e1e5415fb69eb7db25932c52a52bed371429648db4d84fb1/charset_normalizer-3.4.3-cp312-cp312-manylinux2014_ppc64le.manylinux_2_17_ppc64le.manylinux_2_28_ppc64le.whl", hash = "sha256:c6fd51128a41297f5409deab284fecbe5305ebd7e5a1f959bee1c054622b7018", size = 159366, upload-time = "2025-08-09T07:56:11.326Z" },
    { url = "https://files.pythonhosted.org/packages/82/10/0fd19f20c624b278dddaf83b8464dcddc2456cb4b02bb902a6da126b87a1/charset_normalizer-3.4.3-cp312-cp312-manylinux2014_s390x.manylinux_2_17_s390x.manylinux_2_28_s390x.whl", hash = "sha256:3cfb2aad70f2c6debfbcb717f23b7eb55febc0bb23dcffc0f076009da10c6392", size = 157104, upload-time = "2025-08-09T07:56:13.014Z" },
    { url = "https://files.pythonhosted.org/packages/16/ab/0233c3231af734f5dfcf0844aa9582d5a1466c985bbed6cedab85af9bfe3/charset_normalizer-3.4.3-cp312-cp312-manylinux2014_x86_64.manylinux_2_17_x86_64.manylinux_2_28_x86_64.whl", hash = "sha256:1606f4a55c0fd363d754049cdf400175ee96c992b1f8018b993941f221221c5f", size = 151830, upload-time = "2025-08-09T07:56:14.428Z" },
    { url = "https://files.pythonhosted.org/packages/ae/02/e29e22b4e02839a0e4a06557b1999d0a47db3567e82989b5bb21f3fbbd9f/charset_normalizer-3.4.3-cp312-cp312-musllinux_1_2_aarch64.whl", hash = "sha256:027b776c26d38b7f15b26a5da1044f376455fb3766df8fc38563b4efbc515154", size = 148854, upload-time = "2025-08-09T07:56:16.051Z" },
    { url = "https://files.pythonhosted.org/packages/05/6b/e2539a0a4be302b481e8cafb5af8792da8093b486885a1ae4d15d452bcec/charset_normalizer-3.4.3-cp312-cp312-musllinux_1_2_ppc64le.whl", hash = "sha256:42e5088973e56e31e4fa58eb6bd709e42fc03799c11c42929592889a2e54c491", size = 160670, upload-time = "2025-08-09T07:56:17.314Z" },
    { url = "https://files.pythonhosted.org/packages/31/e7/883ee5676a2ef217a40ce0bffcc3d0dfbf9e64cbcfbdf822c52981c3304b/charset_normalizer-3.4.3-cp312-cp312-musllinux_1_2_s390x.whl", hash = "sha256:cc34f233c9e71701040d772aa7490318673aa7164a0efe3172b2981218c26d93", size = 158501, upload-time = "2025-08-09T07:56:18.641Z" },
    { url = "https://files.pythonhosted.org/packages/c1/35/6525b21aa0db614cf8b5792d232021dca3df7f90a1944db934efa5d20bb1/charset_normalizer-3.4.3-cp312-cp312-musllinux_1_2_x86_64.whl", hash = "sha256:320e8e66157cc4e247d9ddca8e21f427efc7a04bbd0ac8a9faf56583fa543f9f", size = 153173, upload-time = "2025-08-09T07:56:20.289Z" },
    { url = "https://files.pythonhosted.org/packages/50/ee/f4704bad8201de513fdc8aac1cabc87e38c5818c93857140e06e772b5892/charset_normalizer-3.4.3-cp312-cp312-win32.whl", hash = "sha256:fb6fecfd65564f208cbf0fba07f107fb661bcd1a7c389edbced3f7a493f70e37", size = 99822, upload-time = "2025-08-09T07:56:21.551Z" },
    { url = "https://files.pythonhosted.org/packages/39/f5/3b3836ca6064d0992c58c7561c6b6eee1b3892e9665d650c803bd5614522/charset_normalizer-3.4.3-cp312-cp312-win_amd64.whl", hash = "sha256:86df271bf921c2ee3818f0522e9a5b8092ca2ad8b065ece5d7d9d0e9f4849bcc", size = 107543, upload-time = "2025-08-09T07:56:23.115Z" },
    { url = "https://files.pythonhosted.org/packages/65/ca/2135ac97709b400c7654b4b764daf5c5567c2da45a30cdd20f9eefe2d658/charset_normalizer-3.4.3-cp313-cp313-macosx_10_13_universal2.whl", hash = "sha256:14c2a87c65b351109f6abfc424cab3927b3bdece6f706e4d12faaf3d52ee5efe", size = 205326, upload-time = "2025-08-09T07:56:24.721Z" },
    { url = "https://files.pythonhosted.org/packages/71/11/98a04c3c97dd34e49c7d247083af03645ca3730809a5509443f3c37f7c99/charset_normalizer-3.4.3-cp313-cp313-manylinux2014_aarch64.manylinux_2_17_aarch64.manylinux_2_28_aarch64.whl", hash = "sha256:41d1fc408ff5fdfb910200ec0e74abc40387bccb3252f3f27c0676731df2b2c8", size = 146008, upload-time = "2025-08-09T07:56:26.004Z" },
    { url = "https://files.pythonhosted.org/packages/60/f5/4659a4cb3c4ec146bec80c32d8bb16033752574c20b1252ee842a95d1a1e/charset_normalizer-3.4.3-cp313-cp313-manylinux2014_ppc64le.manylinux_2_17_ppc64le.manylinux_2_28_ppc64le.whl", hash = "sha256:1bb60174149316da1c35fa5233681f7c0f9f514509b8e399ab70fea5f17e45c9", size = 159196, upload-time = "2025-08-09T07:56:27.25Z" },
    { url = "https://files.pythonhosted.org/packages/86/9e/f552f7a00611f168b9a5865a1414179b2c6de8235a4fa40189f6f79a1753/charset_normalizer-3.4.3-cp313-cp313-manylinux2014_s390x.manylinux_2_17_s390x.manylinux_2_28_s390x.whl", hash = "sha256:30d006f98569de3459c2fc1f2acde170b7b2bd265dc1943e87e1a4efe1b67c31", size = 156819, upload-time = "2025-08-09T07:56:28.515Z" },
    { url = "https://files.pythonhosted.org/packages/7e/95/42aa2156235cbc8fa61208aded06ef46111c4d3f0de233107b3f38631803/charset_normalizer-3.4.3-cp313-cp313-manylinux2014_x86_64.manylinux_2_17_x86_64.manylinux_2_28_x86_64.whl", hash = "sha256:416175faf02e4b0810f1f38bcb54682878a4af94059a1cd63b8747244420801f", size = 151350, upload-time = "2025-08-09T07:56:29.716Z" },
    { url = "https://files.pythonhosted.org/packages/c2/a9/3865b02c56f300a6f94fc631ef54f0a8a29da74fb45a773dfd3dcd380af7/charset_normalizer-3.4.3-cp313-cp313-musllinux_1_2_aarch64.whl", hash = "sha256:6aab0f181c486f973bc7262a97f5aca3ee7e1437011ef0c2ec04b5a11d16c927", size = 148644, upload-time = "2025-08-09T07:56:30.984Z" },
    { url = "https://files.pythonhosted.org/packages/77/d9/cbcf1a2a5c7d7856f11e7ac2d782aec12bdfea60d104e60e0aa1c97849dc/charset_normalizer-3.4.3-cp313-cp313-musllinux_1_2_ppc64le.whl", hash = "sha256:fdabf8315679312cfa71302f9bd509ded4f2f263fb5b765cf1433b39106c3cc9", size = 160468, upload-time = "2025-08-09T07:56:32.252Z" },
    { url = "https://files.pythonhosted.org/packages/f6/42/6f45efee8697b89fda4d50580f292b8f7f9306cb2971d4b53f8914e4d890/charset_normalizer-3.4.3-cp313-cp313-musllinux_1_2_s390x.whl", hash = "sha256:bd28b817ea8c70215401f657edef3a8aa83c29d447fb0b622c35403780ba11d5", size = 158187, upload-time = "2025-08-09T07:56:33.481Z" },
    { url = "https://files.pythonhosted.org/packages/70/99/f1c3bdcfaa9c45b3ce96f70b14f070411366fa19549c1d4832c935d8e2c3/charset_normalizer-3.4.3-cp313-cp313-musllinux_1_2_x86_64.whl", hash = "sha256:18343b2d246dc6761a249ba1fb13f9ee9a2bcd95decc767319506056ea4ad4dc", size = 152699, upload-time = "2025-08-09T07:56:34.739Z" },
    { url = "https://files.pythonhosted.org/packages/a3/ad/b0081f2f99a4b194bcbb1934ef3b12aa4d9702ced80a37026b7607c72e58/charset_normalizer-3.4.3-cp313-cp313-win32.whl", hash = "sha256:6fb70de56f1859a3f71261cbe41005f56a7842cc348d3aeb26237560bfa5e0ce", size = 99580, upload-time = "2025-08-09T07:56:35.981Z" },
    { url = "https://files.pythonhosted.org/packages/9a/8f/ae790790c7b64f925e5c953b924aaa42a243fb778fed9e41f147b2a5715a/charset_normalizer-3.4.3-cp313-cp313-win_amd64.whl", hash = "sha256:cf1ebb7d78e1ad8ec2a8c4732c7be2e736f6e5123a4146c5b89c9d1f585f8cef", size = 107366, upload-time = "2025-08-09T07:56:37.339Z" },
    { url = "https://files.pythonhosted.org/packages/8a/1f/f041989e93b001bc4e44bb1669ccdcf54d3f00e628229a85b08d330615c5/charset_normalizer-3.4.3-py3-none-any.whl", hash = "sha256:ce571ab16d890d23b5c278547ba694193a45011ff86a9162a71307ed9f86759a", size = 53175, upload-time = "2025-08-09T07:57:26.864Z" },
]

[[package]]
name = "cleo"
version = "2.1.0"
source = { registry = "https://pypi.org/simple" }
dependencies = [
    { name = "crashtest" },
    { name = "rapidfuzz" },
]
sdist = { url = "https://files.pythonhosted.org/packages/3c/30/f7960ed7041b158301c46774f87620352d50a9028d111b4211187af13783/cleo-2.1.0.tar.gz", hash = "sha256:0b2c880b5d13660a7ea651001fb4acb527696c01f15c9ee650f377aa543fd523", size = 79957, upload-time = "2023-10-30T18:54:12.057Z" }
wheels = [
    { url = "https://files.pythonhosted.org/packages/2d/f5/6bbead8b880620e5a99e0e4bb9e22e67cca16ff48d54105302a3e7821096/cleo-2.1.0-py3-none-any.whl", hash = "sha256:4a31bd4dd45695a64ee3c4758f583f134267c2bc518d8ae9a29cf237d009b07e", size = 78711, upload-time = "2023-10-30T18:54:08.557Z" },
]

[[package]]
name = "click"
version = "8.1.8"
source = { registry = "https://pypi.org/simple" }
dependencies = [
    { name = "colorama", marker = "sys_platform == 'win32'" },
]
sdist = { url = "https://files.pythonhosted.org/packages/b9/2e/0090cbf739cee7d23781ad4b89a9894a41538e4fcf4c31dcdd705b78eb8b/click-8.1.8.tar.gz", hash = "sha256:ed53c9d8990d83c2a27deae68e4ee337473f6330c040a31d4225c9574d16096a", size = 226593, upload-time = "2024-12-21T18:38:44.339Z" }
wheels = [
    { url = "https://files.pythonhosted.org/packages/7e/d4/7ebdbd03970677812aac39c869717059dbb71a4cfc033ca6e5221787892c/click-8.1.8-py3-none-any.whl", hash = "sha256:63c132bbbed01578a06712a2d1f497bb62d9c1c0d329b7903a866228027263b2", size = 98188, upload-time = "2024-12-21T18:38:41.666Z" },
]

[[package]]
name = "codespell"
version = "2.4.1"
source = { registry = "https://pypi.org/simple" }
sdist = { url = "https://files.pythonhosted.org/packages/15/e0/709453393c0ea77d007d907dd436b3ee262e28b30995ea1aa36c6ffbccaf/codespell-2.4.1.tar.gz", hash = "sha256:299fcdcb09d23e81e35a671bbe746d5ad7e8385972e65dbb833a2eaac33c01e5", size = 344740, upload-time = "2025-01-28T18:52:39.411Z" }
wheels = [
    { url = "https://files.pythonhosted.org/packages/20/01/b394922252051e97aab231d416c86da3d8a6d781eeadcdca1082867de64e/codespell-2.4.1-py3-none-any.whl", hash = "sha256:3dadafa67df7e4a3dbf51e0d7315061b80d265f9552ebd699b3dd6834b47e425", size = 344501, upload-time = "2025-01-28T18:52:37.057Z" },
]

[[package]]
name = "colorama"
version = "0.4.6"
source = { registry = "https://pypi.org/simple" }
sdist = { url = "https://files.pythonhosted.org/packages/d8/53/6f443c9a4a8358a93a6792e2acffb9d9d5cb0a5cfd8802644b7b1c9a02e4/colorama-0.4.6.tar.gz", hash = "sha256:08695f5cb7ed6e0531a20572697297273c47b8cae5a63ffc6d6ed5c201be6e44", size = 27697, upload-time = "2022-10-25T02:36:22.414Z" }
wheels = [
    { url = "https://files.pythonhosted.org/packages/d1/d6/3965ed04c63042e047cb6a3e6ed1a63a35087b6a609aa3a15ed8ac56c221/colorama-0.4.6-py2.py3-none-any.whl", hash = "sha256:4f1d9991f5acc0ca119f9d443620b77f9d6b33703e51011c16baf57afb285fc6", size = 25335, upload-time = "2022-10-25T02:36:20.889Z" },
]

[[package]]
name = "comm"
version = "0.2.3"
source = { registry = "https://pypi.org/simple" }
sdist = { url = "https://files.pythonhosted.org/packages/4c/13/7d740c5849255756bc17888787313b61fd38a0a8304fc4f073dfc46122aa/comm-0.2.3.tar.gz", hash = "sha256:2dc8048c10962d55d7ad693be1e7045d891b7ce8d999c97963a5e3e99c055971", size = 6319, upload-time = "2025-07-25T14:02:04.452Z" }
wheels = [
    { url = "https://files.pythonhosted.org/packages/60/97/891a0971e1e4a8c5d2b20bbe0e524dc04548d2307fee33cdeba148fd4fc7/comm-0.2.3-py3-none-any.whl", hash = "sha256:c615d91d75f7f04f095b30d1c1711babd43bdc6419c1be9886a85f2f4e489417", size = 7294, upload-time = "2025-07-25T14:02:02.896Z" },
]

[[package]]
name = "compress-json"
version = "1.1.1"
source = { registry = "https://pypi.org/simple" }
sdist = { url = "https://files.pythonhosted.org/packages/79/e5/3974ae0348691434795902f587e33b2e0cb10fdd66a649ca32edabcc4fcb/compress_json-1.1.1.tar.gz", hash = "sha256:2d9aea3fabfe3b9a77d2a8afa005c47a6b3b3fb59d6eb833ec3337f99fba3164", size = 6629, upload-time = "2024-10-26T19:23:57.553Z" }

[[package]]
name = "coverage"
version = "7.10.7"
source = { registry = "https://pypi.org/simple" }
sdist = { url = "https://files.pythonhosted.org/packages/51/26/d22c300112504f5f9a9fd2297ce33c35f3d353e4aeb987c8419453b2a7c2/coverage-7.10.7.tar.gz", hash = "sha256:f4ab143ab113be368a3e9b795f9cd7906c5ef407d6173fe9675a902e1fffc239", size = 827704, upload-time = "2025-09-21T20:03:56.815Z" }
wheels = [
    { url = "https://files.pythonhosted.org/packages/13/e4/eb12450f71b542a53972d19117ea5a5cea1cab3ac9e31b0b5d498df1bd5a/coverage-7.10.7-cp312-cp312-macosx_10_13_x86_64.whl", hash = "sha256:7bb3b9ddb87ef7725056572368040c32775036472d5a033679d1fa6c8dc08417", size = 218290, upload-time = "2025-09-21T20:01:36.455Z" },
    { url = "https://files.pythonhosted.org/packages/37/66/593f9be12fc19fb36711f19a5371af79a718537204d16ea1d36f16bd78d2/coverage-7.10.7-cp312-cp312-macosx_11_0_arm64.whl", hash = "sha256:18afb24843cbc175687225cab1138c95d262337f5473512010e46831aa0c2973", size = 218515, upload-time = "2025-09-21T20:01:37.982Z" },
    { url = "https://files.pythonhosted.org/packages/66/80/4c49f7ae09cafdacc73fbc30949ffe77359635c168f4e9ff33c9ebb07838/coverage-7.10.7-cp312-cp312-manylinux1_i686.manylinux_2_28_i686.manylinux_2_5_i686.whl", hash = "sha256:399a0b6347bcd3822be369392932884b8216d0944049ae22925631a9b3d4ba4c", size = 250020, upload-time = "2025-09-21T20:01:39.617Z" },
    { url = "https://files.pythonhosted.org/packages/a6/90/a64aaacab3b37a17aaedd83e8000142561a29eb262cede42d94a67f7556b/coverage-7.10.7-cp312-cp312-manylinux1_x86_64.manylinux_2_28_x86_64.manylinux_2_5_x86_64.whl", hash = "sha256:314f2c326ded3f4b09be11bc282eb2fc861184bc95748ae67b360ac962770be7", size = 252769, upload-time = "2025-09-21T20:01:41.341Z" },
    { url = "https://files.pythonhosted.org/packages/98/2e/2dda59afd6103b342e096f246ebc5f87a3363b5412609946c120f4e7750d/coverage-7.10.7-cp312-cp312-manylinux2014_aarch64.manylinux_2_17_aarch64.manylinux_2_28_aarch64.whl", hash = "sha256:c41e71c9cfb854789dee6fc51e46743a6d138b1803fab6cb860af43265b42ea6", size = 253901, upload-time = "2025-09-21T20:01:43.042Z" },
    { url = "https://files.pythonhosted.org/packages/53/dc/8d8119c9051d50f3119bb4a75f29f1e4a6ab9415cd1fa8bf22fcc3fb3b5f/coverage-7.10.7-cp312-cp312-manylinux_2_31_riscv64.manylinux_2_39_riscv64.whl", hash = "sha256:bc01f57ca26269c2c706e838f6422e2a8788e41b3e3c65e2f41148212e57cd59", size = 250413, upload-time = "2025-09-21T20:01:44.469Z" },
    { url = "https://files.pythonhosted.org/packages/98/b3/edaff9c5d79ee4d4b6d3fe046f2b1d799850425695b789d491a64225d493/coverage-7.10.7-cp312-cp312-musllinux_1_2_aarch64.whl", hash = "sha256:a6442c59a8ac8b85812ce33bc4d05bde3fb22321fa8294e2a5b487c3505f611b", size = 251820, upload-time = "2025-09-21T20:01:45.915Z" },
    { url = "https://files.pythonhosted.org/packages/11/25/9a0728564bb05863f7e513e5a594fe5ffef091b325437f5430e8cfb0d530/coverage-7.10.7-cp312-cp312-musllinux_1_2_i686.whl", hash = "sha256:78a384e49f46b80fb4c901d52d92abe098e78768ed829c673fbb53c498bef73a", size = 249941, upload-time = "2025-09-21T20:01:47.296Z" },
    { url = "https://files.pythonhosted.org/packages/e0/fd/ca2650443bfbef5b0e74373aac4df67b08180d2f184b482c41499668e258/coverage-7.10.7-cp312-cp312-musllinux_1_2_riscv64.whl", hash = "sha256:5e1e9802121405ede4b0133aa4340ad8186a1d2526de5b7c3eca519db7bb89fb", size = 249519, upload-time = "2025-09-21T20:01:48.73Z" },
    { url = "https://files.pythonhosted.org/packages/24/79/f692f125fb4299b6f963b0745124998ebb8e73ecdfce4ceceb06a8c6bec5/coverage-7.10.7-cp312-cp312-musllinux_1_2_x86_64.whl", hash = "sha256:d41213ea25a86f69efd1575073d34ea11aabe075604ddf3d148ecfec9e1e96a1", size = 251375, upload-time = "2025-09-21T20:01:50.529Z" },
    { url = "https://files.pythonhosted.org/packages/5e/75/61b9bbd6c7d24d896bfeec57acba78e0f8deac68e6baf2d4804f7aae1f88/coverage-7.10.7-cp312-cp312-win32.whl", hash = "sha256:77eb4c747061a6af8d0f7bdb31f1e108d172762ef579166ec84542f711d90256", size = 220699, upload-time = "2025-09-21T20:01:51.941Z" },
    { url = "https://files.pythonhosted.org/packages/ca/f3/3bf7905288b45b075918d372498f1cf845b5b579b723c8fd17168018d5f5/coverage-7.10.7-cp312-cp312-win_amd64.whl", hash = "sha256:f51328ffe987aecf6d09f3cd9d979face89a617eacdaea43e7b3080777f647ba", size = 221512, upload-time = "2025-09-21T20:01:53.481Z" },
    { url = "https://files.pythonhosted.org/packages/5c/44/3e32dbe933979d05cf2dac5e697c8599cfe038aaf51223ab901e208d5a62/coverage-7.10.7-cp312-cp312-win_arm64.whl", hash = "sha256:bda5e34f8a75721c96085903c6f2197dc398c20ffd98df33f866a9c8fd95f4bf", size = 220147, upload-time = "2025-09-21T20:01:55.2Z" },
    { url = "https://files.pythonhosted.org/packages/9a/94/b765c1abcb613d103b64fcf10395f54d69b0ef8be6a0dd9c524384892cc7/coverage-7.10.7-cp313-cp313-macosx_10_13_x86_64.whl", hash = "sha256:981a651f543f2854abd3b5fcb3263aac581b18209be49863ba575de6edf4c14d", size = 218320, upload-time = "2025-09-21T20:01:56.629Z" },
    { url = "https://files.pythonhosted.org/packages/72/4f/732fff31c119bb73b35236dd333030f32c4bfe909f445b423e6c7594f9a2/coverage-7.10.7-cp313-cp313-macosx_11_0_arm64.whl", hash = "sha256:73ab1601f84dc804f7812dc297e93cd99381162da39c47040a827d4e8dafe63b", size = 218575, upload-time = "2025-09-21T20:01:58.203Z" },
    { url = "https://files.pythonhosted.org/packages/87/02/ae7e0af4b674be47566707777db1aa375474f02a1d64b9323e5813a6cdd5/coverage-7.10.7-cp313-cp313-manylinux1_i686.manylinux_2_28_i686.manylinux_2_5_i686.whl", hash = "sha256:a8b6f03672aa6734e700bbcd65ff050fd19cddfec4b031cc8cf1c6967de5a68e", size = 249568, upload-time = "2025-09-21T20:01:59.748Z" },
    { url = "https://files.pythonhosted.org/packages/a2/77/8c6d22bf61921a59bce5471c2f1f7ac30cd4ac50aadde72b8c48d5727902/coverage-7.10.7-cp313-cp313-manylinux1_x86_64.manylinux_2_28_x86_64.manylinux_2_5_x86_64.whl", hash = "sha256:10b6ba00ab1132a0ce4428ff68cf50a25efd6840a42cdf4239c9b99aad83be8b", size = 252174, upload-time = "2025-09-21T20:02:01.192Z" },
    { url = "https://files.pythonhosted.org/packages/b1/20/b6ea4f69bbb52dac0aebd62157ba6a9dddbfe664f5af8122dac296c3ee15/coverage-7.10.7-cp313-cp313-manylinux2014_aarch64.manylinux_2_17_aarch64.manylinux_2_28_aarch64.whl", hash = "sha256:c79124f70465a150e89340de5963f936ee97097d2ef76c869708c4248c63ca49", size = 253447, upload-time = "2025-09-21T20:02:02.701Z" },
    { url = "https://files.pythonhosted.org/packages/f9/28/4831523ba483a7f90f7b259d2018fef02cb4d5b90bc7c1505d6e5a84883c/coverage-7.10.7-cp313-cp313-manylinux_2_31_riscv64.manylinux_2_39_riscv64.whl", hash = "sha256:69212fbccdbd5b0e39eac4067e20a4a5256609e209547d86f740d68ad4f04911", size = 249779, upload-time = "2025-09-21T20:02:04.185Z" },
    { url = "https://files.pythonhosted.org/packages/a7/9f/4331142bc98c10ca6436d2d620c3e165f31e6c58d43479985afce6f3191c/coverage-7.10.7-cp313-cp313-musllinux_1_2_aarch64.whl", hash = "sha256:7ea7c6c9d0d286d04ed3541747e6597cbe4971f22648b68248f7ddcd329207f0", size = 251604, upload-time = "2025-09-21T20:02:06.034Z" },
    { url = "https://files.pythonhosted.org/packages/ce/60/bda83b96602036b77ecf34e6393a3836365481b69f7ed7079ab85048202b/coverage-7.10.7-cp313-cp313-musllinux_1_2_i686.whl", hash = "sha256:b9be91986841a75042b3e3243d0b3cb0b2434252b977baaf0cd56e960fe1e46f", size = 249497, upload-time = "2025-09-21T20:02:07.619Z" },
    { url = "https://files.pythonhosted.org/packages/5f/af/152633ff35b2af63977edd835d8e6430f0caef27d171edf2fc76c270ef31/coverage-7.10.7-cp313-cp313-musllinux_1_2_riscv64.whl", hash = "sha256:b281d5eca50189325cfe1f365fafade89b14b4a78d9b40b05ddd1fc7d2a10a9c", size = 249350, upload-time = "2025-09-21T20:02:10.34Z" },
    { url = "https://files.pythonhosted.org/packages/9d/71/d92105d122bd21cebba877228990e1646d862e34a98bb3374d3fece5a794/coverage-7.10.7-cp313-cp313-musllinux_1_2_x86_64.whl", hash = "sha256:99e4aa63097ab1118e75a848a28e40d68b08a5e19ce587891ab7fd04475e780f", size = 251111, upload-time = "2025-09-21T20:02:12.122Z" },
    { url = "https://files.pythonhosted.org/packages/a2/9e/9fdb08f4bf476c912f0c3ca292e019aab6712c93c9344a1653986c3fd305/coverage-7.10.7-cp313-cp313-win32.whl", hash = "sha256:dc7c389dce432500273eaf48f410b37886be9208b2dd5710aaf7c57fd442c698", size = 220746, upload-time = "2025-09-21T20:02:13.919Z" },
    { url = "https://files.pythonhosted.org/packages/b1/b1/a75fd25df44eab52d1931e89980d1ada46824c7a3210be0d3c88a44aaa99/coverage-7.10.7-cp313-cp313-win_amd64.whl", hash = "sha256:cac0fdca17b036af3881a9d2729a850b76553f3f716ccb0360ad4dbc06b3b843", size = 221541, upload-time = "2025-09-21T20:02:15.57Z" },
    { url = "https://files.pythonhosted.org/packages/14/3a/d720d7c989562a6e9a14b2c9f5f2876bdb38e9367126d118495b89c99c37/coverage-7.10.7-cp313-cp313-win_arm64.whl", hash = "sha256:4b6f236edf6e2f9ae8fcd1332da4e791c1b6ba0dc16a2dc94590ceccb482e546", size = 220170, upload-time = "2025-09-21T20:02:17.395Z" },
    { url = "https://files.pythonhosted.org/packages/bb/22/e04514bf2a735d8b0add31d2b4ab636fc02370730787c576bb995390d2d5/coverage-7.10.7-cp313-cp313t-macosx_10_13_x86_64.whl", hash = "sha256:a0ec07fd264d0745ee396b666d47cef20875f4ff2375d7c4f58235886cc1ef0c", size = 219029, upload-time = "2025-09-21T20:02:18.936Z" },
    { url = "https://files.pythonhosted.org/packages/11/0b/91128e099035ece15da3445d9015e4b4153a6059403452d324cbb0a575fa/coverage-7.10.7-cp313-cp313t-macosx_11_0_arm64.whl", hash = "sha256:dd5e856ebb7bfb7672b0086846db5afb4567a7b9714b8a0ebafd211ec7ce6a15", size = 219259, upload-time = "2025-09-21T20:02:20.44Z" },
    { url = "https://files.pythonhosted.org/packages/8b/51/66420081e72801536a091a0c8f8c1f88a5c4bf7b9b1bdc6222c7afe6dc9b/coverage-7.10.7-cp313-cp313t-manylinux1_i686.manylinux_2_28_i686.manylinux_2_5_i686.whl", hash = "sha256:f57b2a3c8353d3e04acf75b3fed57ba41f5c0646bbf1d10c7c282291c97936b4", size = 260592, upload-time = "2025-09-21T20:02:22.313Z" },
    { url = "https://files.pythonhosted.org/packages/5d/22/9b8d458c2881b22df3db5bb3e7369e63d527d986decb6c11a591ba2364f7/coverage-7.10.7-cp313-cp313t-manylinux1_x86_64.manylinux_2_28_x86_64.manylinux_2_5_x86_64.whl", hash = "sha256:1ef2319dd15a0b009667301a3f84452a4dc6fddfd06b0c5c53ea472d3989fbf0", size = 262768, upload-time = "2025-09-21T20:02:24.287Z" },
    { url = "https://files.pythonhosted.org/packages/f7/08/16bee2c433e60913c610ea200b276e8eeef084b0d200bdcff69920bd5828/coverage-7.10.7-cp313-cp313t-manylinux2014_aarch64.manylinux_2_17_aarch64.manylinux_2_28_aarch64.whl", hash = "sha256:83082a57783239717ceb0ad584de3c69cf581b2a95ed6bf81ea66034f00401c0", size = 264995, upload-time = "2025-09-21T20:02:26.133Z" },
    { url = "https://files.pythonhosted.org/packages/20/9d/e53eb9771d154859b084b90201e5221bca7674ba449a17c101a5031d4054/coverage-7.10.7-cp313-cp313t-manylinux_2_31_riscv64.manylinux_2_39_riscv64.whl", hash = "sha256:50aa94fb1fb9a397eaa19c0d5ec15a5edd03a47bf1a3a6111a16b36e190cff65", size = 259546, upload-time = "2025-09-21T20:02:27.716Z" },
    { url = "https://files.pythonhosted.org/packages/ad/b0/69bc7050f8d4e56a89fb550a1577d5d0d1db2278106f6f626464067b3817/coverage-7.10.7-cp313-cp313t-musllinux_1_2_aarch64.whl", hash = "sha256:2120043f147bebb41c85b97ac45dd173595ff14f2a584f2963891cbcc3091541", size = 262544, upload-time = "2025-09-21T20:02:29.216Z" },
    { url = "https://files.pythonhosted.org/packages/ef/4b/2514b060dbd1bc0aaf23b852c14bb5818f244c664cb16517feff6bb3a5ab/coverage-7.10.7-cp313-cp313t-musllinux_1_2_i686.whl", hash = "sha256:2fafd773231dd0378fdba66d339f84904a8e57a262f583530f4f156ab83863e6", size = 260308, upload-time = "2025-09-21T20:02:31.226Z" },
    { url = "https://files.pythonhosted.org/packages/54/78/7ba2175007c246d75e496f64c06e94122bdb914790a1285d627a918bd271/coverage-7.10.7-cp313-cp313t-musllinux_1_2_riscv64.whl", hash = "sha256:0b944ee8459f515f28b851728ad224fa2d068f1513ef6b7ff1efafeb2185f999", size = 258920, upload-time = "2025-09-21T20:02:32.823Z" },
    { url = "https://files.pythonhosted.org/packages/c0/b3/fac9f7abbc841409b9a410309d73bfa6cfb2e51c3fada738cb607ce174f8/coverage-7.10.7-cp313-cp313t-musllinux_1_2_x86_64.whl", hash = "sha256:4b583b97ab2e3efe1b3e75248a9b333bd3f8b0b1b8e5b45578e05e5850dfb2c2", size = 261434, upload-time = "2025-09-21T20:02:34.86Z" },
    { url = "https://files.pythonhosted.org/packages/ee/51/a03bec00d37faaa891b3ff7387192cef20f01604e5283a5fabc95346befa/coverage-7.10.7-cp313-cp313t-win32.whl", hash = "sha256:2a78cd46550081a7909b3329e2266204d584866e8d97b898cd7fb5ac8d888b1a", size = 221403, upload-time = "2025-09-21T20:02:37.034Z" },
    { url = "https://files.pythonhosted.org/packages/53/22/3cf25d614e64bf6d8e59c7c669b20d6d940bb337bdee5900b9ca41c820bb/coverage-7.10.7-cp313-cp313t-win_amd64.whl", hash = "sha256:33a5e6396ab684cb43dc7befa386258acb2d7fae7f67330ebb85ba4ea27938eb", size = 222469, upload-time = "2025-09-21T20:02:39.011Z" },
    { url = "https://files.pythonhosted.org/packages/49/a1/00164f6d30d8a01c3c9c48418a7a5be394de5349b421b9ee019f380df2a0/coverage-7.10.7-cp313-cp313t-win_arm64.whl", hash = "sha256:86b0e7308289ddde73d863b7683f596d8d21c7d8664ce1dee061d0bcf3fbb4bb", size = 220731, upload-time = "2025-09-21T20:02:40.939Z" },
    { url = "https://files.pythonhosted.org/packages/ec/16/114df1c291c22cac3b0c127a73e0af5c12ed7bbb6558d310429a0ae24023/coverage-7.10.7-py3-none-any.whl", hash = "sha256:f7941f6f2fe6dd6807a1208737b8a0cbcf1cc6d7b07d24998ad2d63590868260", size = 209952, upload-time = "2025-09-21T20:03:53.918Z" },
]

[[package]]
name = "crashtest"
version = "0.4.1"
source = { registry = "https://pypi.org/simple" }
sdist = { url = "https://files.pythonhosted.org/packages/6e/5d/d79f51058e75948d6c9e7a3d679080a47be61c84d3cc8f71ee31255eb22b/crashtest-0.4.1.tar.gz", hash = "sha256:80d7b1f316ebfbd429f648076d6275c877ba30ba48979de4191714a75266f0ce", size = 4708, upload-time = "2022-11-02T21:15:13.722Z" }
wheels = [
    { url = "https://files.pythonhosted.org/packages/b0/5c/3ba7d12e7a79566f97b8f954400926d7b6eb33bcdccc1315a857f200f1f1/crashtest-0.4.1-py3-none-any.whl", hash = "sha256:8d23eac5fa660409f57472e3851dab7ac18aba459a8d19cbbba86d3d5aecd2a5", size = 7558, upload-time = "2022-11-02T21:15:12.437Z" },
]

[[package]]
name = "cryptography"
version = "46.0.3"
source = { registry = "https://pypi.org/simple" }
dependencies = [
    { name = "cffi", marker = "platform_python_implementation != 'PyPy'" },
]
sdist = { url = "https://files.pythonhosted.org/packages/9f/33/c00162f49c0e2fe8064a62cb92b93e50c74a72bc370ab92f86112b33ff62/cryptography-46.0.3.tar.gz", hash = "sha256:a8b17438104fed022ce745b362294d9ce35b4c2e45c1d958ad4a4b019285f4a1", size = 749258, upload-time = "2025-10-15T23:18:31.74Z" }
wheels = [
    { url = "https://files.pythonhosted.org/packages/1c/67/38769ca6b65f07461eb200e85fc1639b438bdc667be02cf7f2cd6a64601c/cryptography-46.0.3-cp311-abi3-manylinux2014_aarch64.manylinux_2_17_aarch64.whl", hash = "sha256:09859af8466b69bc3c27bdf4f5d84a665e0f7ab5088412e9e2ec49758eca5cbc", size = 4296667, upload-time = "2025-10-15T23:16:54.369Z" },
    { url = "https://files.pythonhosted.org/packages/5c/49/498c86566a1d80e978b42f0d702795f69887005548c041636df6ae1ca64c/cryptography-46.0.3-cp311-abi3-manylinux2014_x86_64.manylinux_2_17_x86_64.whl", hash = "sha256:01ca9ff2885f3acc98c29f1860552e37f6d7c7d013d7334ff2a9de43a449315d", size = 4450807, upload-time = "2025-10-15T23:16:56.414Z" },
    { url = "https://files.pythonhosted.org/packages/4b/0a/863a3604112174c8624a2ac3c038662d9e59970c7f926acdcfaed8d61142/cryptography-46.0.3-cp311-abi3-manylinux_2_28_aarch64.whl", hash = "sha256:6eae65d4c3d33da080cff9c4ab1f711b15c1d9760809dad6ea763f3812d254cb", size = 4299615, upload-time = "2025-10-15T23:16:58.442Z" },
    { url = "https://files.pythonhosted.org/packages/64/02/b73a533f6b64a69f3cd3872acb6ebc12aef924d8d103133bb3ea750dc703/cryptography-46.0.3-cp311-abi3-manylinux_2_28_armv7l.manylinux_2_31_armv7l.whl", hash = "sha256:e5bf0ed4490068a2e72ac03d786693adeb909981cc596425d09032d372bcc849", size = 4016800, upload-time = "2025-10-15T23:17:00.378Z" },
    { url = "https://files.pythonhosted.org/packages/25/d5/16e41afbfa450cde85a3b7ec599bebefaef16b5c6ba4ec49a3532336ed72/cryptography-46.0.3-cp311-abi3-manylinux_2_28_ppc64le.whl", hash = "sha256:5ecfccd2329e37e9b7112a888e76d9feca2347f12f37918facbb893d7bb88ee8", size = 4984707, upload-time = "2025-10-15T23:17:01.98Z" },
    { url = "https://files.pythonhosted.org/packages/c9/56/e7e69b427c3878352c2fb9b450bd0e19ed552753491d39d7d0a2f5226d41/cryptography-46.0.3-cp311-abi3-manylinux_2_28_x86_64.whl", hash = "sha256:a2c0cd47381a3229c403062f764160d57d4d175e022c1df84e168c6251a22eec", size = 4482541, upload-time = "2025-10-15T23:17:04.078Z" },
    { url = "https://files.pythonhosted.org/packages/78/f6/50736d40d97e8483172f1bb6e698895b92a223dba513b0ca6f06b2365339/cryptography-46.0.3-cp311-abi3-manylinux_2_34_aarch64.whl", hash = "sha256:549e234ff32571b1f4076ac269fcce7a808d3bf98b76c8dd560e42dbc66d7d91", size = 4299464, upload-time = "2025-10-15T23:17:05.483Z" },
    { url = "https://files.pythonhosted.org/packages/00/de/d8e26b1a855f19d9994a19c702fa2e93b0456beccbcfe437eda00e0701f2/cryptography-46.0.3-cp311-abi3-manylinux_2_34_ppc64le.whl", hash = "sha256:c0a7bb1a68a5d3471880e264621346c48665b3bf1c3759d682fc0864c540bd9e", size = 4950838, upload-time = "2025-10-15T23:17:07.425Z" },
    { url = "https://files.pythonhosted.org/packages/8f/29/798fc4ec461a1c9e9f735f2fc58741b0daae30688f41b2497dcbc9ed1355/cryptography-46.0.3-cp311-abi3-manylinux_2_34_x86_64.whl", hash = "sha256:10b01676fc208c3e6feeb25a8b83d81767e8059e1fe86e1dc62d10a3018fa926", size = 4481596, upload-time = "2025-10-15T23:17:09.343Z" },
    { url = "https://files.pythonhosted.org/packages/15/8d/03cd48b20a573adfff7652b76271078e3045b9f49387920e7f1f631d125e/cryptography-46.0.3-cp311-abi3-musllinux_1_2_aarch64.whl", hash = "sha256:0abf1ffd6e57c67e92af68330d05760b7b7efb243aab8377e583284dbab72c71", size = 4426782, upload-time = "2025-10-15T23:17:11.22Z" },
    { url = "https://files.pythonhosted.org/packages/fa/b1/ebacbfe53317d55cf33165bda24c86523497a6881f339f9aae5c2e13e57b/cryptography-46.0.3-cp311-abi3-musllinux_1_2_x86_64.whl", hash = "sha256:a04bee9ab6a4da801eb9b51f1b708a1b5b5c9eb48c03f74198464c66f0d344ac", size = 4698381, upload-time = "2025-10-15T23:17:12.829Z" },
    { url = "https://files.pythonhosted.org/packages/27/32/b68d27471372737054cbd34c84981f9edbc24fe67ca225d389799614e27f/cryptography-46.0.3-cp38-abi3-manylinux2014_aarch64.manylinux_2_17_aarch64.whl", hash = "sha256:4b7387121ac7d15e550f5cb4a43aef2559ed759c35df7336c402bb8275ac9683", size = 4294089, upload-time = "2025-10-15T23:17:48.269Z" },
    { url = "https://files.pythonhosted.org/packages/26/42/fa8389d4478368743e24e61eea78846a0006caffaf72ea24a15159215a14/cryptography-46.0.3-cp38-abi3-manylinux2014_x86_64.manylinux_2_17_x86_64.whl", hash = "sha256:15ab9b093e8f09daab0f2159bb7e47532596075139dd74365da52ecc9cb46c5d", size = 4440029, upload-time = "2025-10-15T23:17:49.837Z" },
    { url = "https://files.pythonhosted.org/packages/5f/eb/f483db0ec5ac040824f269e93dd2bd8a21ecd1027e77ad7bdf6914f2fd80/cryptography-46.0.3-cp38-abi3-manylinux_2_28_aarch64.whl", hash = "sha256:46acf53b40ea38f9c6c229599a4a13f0d46a6c3fa9ef19fc1a124d62e338dfa0", size = 4297222, upload-time = "2025-10-15T23:17:51.357Z" },
    { url = "https://files.pythonhosted.org/packages/fd/cf/da9502c4e1912cb1da3807ea3618a6829bee8207456fbbeebc361ec38ba3/cryptography-46.0.3-cp38-abi3-manylinux_2_28_armv7l.manylinux_2_31_armv7l.whl", hash = "sha256:10ca84c4668d066a9878890047f03546f3ae0a6b8b39b697457b7757aaf18dbc", size = 4012280, upload-time = "2025-10-15T23:17:52.964Z" },
    { url = "https://files.pythonhosted.org/packages/6b/8f/9adb86b93330e0df8b3dcf03eae67c33ba89958fc2e03862ef1ac2b42465/cryptography-46.0.3-cp38-abi3-manylinux_2_28_ppc64le.whl", hash = "sha256:36e627112085bb3b81b19fed209c05ce2a52ee8b15d161b7c643a7d5a88491f3", size = 4978958, upload-time = "2025-10-15T23:17:54.965Z" },
    { url = "https://files.pythonhosted.org/packages/d1/a0/5fa77988289c34bdb9f913f5606ecc9ada1adb5ae870bd0d1054a7021cc4/cryptography-46.0.3-cp38-abi3-manylinux_2_28_x86_64.whl", hash = "sha256:1000713389b75c449a6e979ffc7dcc8ac90b437048766cef052d4d30b8220971", size = 4473714, upload-time = "2025-10-15T23:17:56.754Z" },
    { url = "https://files.pythonhosted.org/packages/14/e5/fc82d72a58d41c393697aa18c9abe5ae1214ff6f2a5c18ac470f92777895/cryptography-46.0.3-cp38-abi3-manylinux_2_34_aarch64.whl", hash = "sha256:b02cf04496f6576afffef5ddd04a0cb7d49cf6be16a9059d793a30b035f6b6ac", size = 4296970, upload-time = "2025-10-15T23:17:58.588Z" },
    { url = "https://files.pythonhosted.org/packages/78/06/5663ed35438d0b09056973994f1aec467492b33bd31da36e468b01ec1097/cryptography-46.0.3-cp38-abi3-manylinux_2_34_ppc64le.whl", hash = "sha256:71e842ec9bc7abf543b47cf86b9a743baa95f4677d22baa4c7d5c69e49e9bc04", size = 4940236, upload-time = "2025-10-15T23:18:00.897Z" },
    { url = "https://files.pythonhosted.org/packages/fc/59/873633f3f2dcd8a053b8dd1d38f783043b5fce589c0f6988bf55ef57e43e/cryptography-46.0.3-cp38-abi3-manylinux_2_34_x86_64.whl", hash = "sha256:402b58fc32614f00980b66d6e56a5b4118e6cb362ae8f3fda141ba4689bd4506", size = 4472642, upload-time = "2025-10-15T23:18:02.749Z" },
    { url = "https://files.pythonhosted.org/packages/3d/39/8e71f3930e40f6877737d6f69248cf74d4e34b886a3967d32f919cc50d3b/cryptography-46.0.3-cp38-abi3-musllinux_1_2_aarch64.whl", hash = "sha256:ef639cb3372f69ec44915fafcd6698b6cc78fbe0c2ea41be867f6ed612811963", size = 4423126, upload-time = "2025-10-15T23:18:04.85Z" },
    { url = "https://files.pythonhosted.org/packages/cd/c7/f65027c2810e14c3e7268353b1681932b87e5a48e65505d8cc17c99e36ae/cryptography-46.0.3-cp38-abi3-musllinux_1_2_x86_64.whl", hash = "sha256:3b51b8ca4f1c6453d8829e1eb7299499ca7f313900dd4d89a24b8b87c0a780d4", size = 4686573, upload-time = "2025-10-15T23:18:06.908Z" },
]

[[package]]
name = "curies"
version = "0.9.2"
source = { registry = "https://pypi.org/simple" }
dependencies = [
    { name = "pydantic" },
    { name = "pytrie" },
    { name = "typing-extensions" },
]
sdist = { url = "https://files.pythonhosted.org/packages/01/82/a714e81c38a4f2d80dfed7c97fe046a06c6907bd970718982cc83468790e/curies-0.9.2.tar.gz", hash = "sha256:938527aab5f6d2d952297848d73ef7d715f4a45d5c9904653e47d33ae60d385f", size = 63075, upload-time = "2024-12-08T20:00:15.162Z" }
wheels = [
    { url = "https://files.pythonhosted.org/packages/82/7b/abb3e38d794ebb18a3a407d744943475797c9e23c59458ac7a704eebd2d6/curies-0.9.2-py3-none-any.whl", hash = "sha256:102ab6c3e55394744019eeac3b4775c47178a6023cdbb58f58f920b5f571fcc3", size = 47730, upload-time = "2024-12-08T20:00:10.112Z" },
]

[[package]]
name = "debugpy"
version = "1.8.17"
source = { registry = "https://pypi.org/simple" }
sdist = { url = "https://files.pythonhosted.org/packages/15/ad/71e708ff4ca377c4230530d6a7aa7992592648c122a2cd2b321cf8b35a76/debugpy-1.8.17.tar.gz", hash = "sha256:fd723b47a8c08892b1a16b2c6239a8b96637c62a59b94bb5dab4bac592a58a8e", size = 1644129, upload-time = "2025-09-17T16:33:20.633Z" }
wheels = [
    { url = "https://files.pythonhosted.org/packages/08/2b/9d8e65beb2751876c82e1aceb32f328c43ec872711fa80257c7674f45650/debugpy-1.8.17-cp312-cp312-macosx_15_0_universal2.whl", hash = "sha256:f14467edef672195c6f6b8e27ce5005313cb5d03c9239059bc7182b60c176e2d", size = 2549522, upload-time = "2025-09-17T16:33:38.466Z" },
    { url = "https://files.pythonhosted.org/packages/b4/78/eb0d77f02971c05fca0eb7465b18058ba84bd957062f5eec82f941ac792a/debugpy-1.8.17-cp312-cp312-manylinux_2_34_x86_64.whl", hash = "sha256:24693179ef9dfa20dca8605905a42b392be56d410c333af82f1c5dff807a64cc", size = 4309417, upload-time = "2025-09-17T16:33:41.299Z" },
    { url = "https://files.pythonhosted.org/packages/37/42/c40f1d8cc1fed1e75ea54298a382395b8b937d923fcf41ab0797a554f555/debugpy-1.8.17-cp312-cp312-win32.whl", hash = "sha256:6a4e9dacf2cbb60d2514ff7b04b4534b0139facbf2abdffe0639ddb6088e59cf", size = 5277130, upload-time = "2025-09-17T16:33:43.554Z" },
    { url = "https://files.pythonhosted.org/packages/72/22/84263b205baad32b81b36eac076de0cdbe09fe2d0637f5b32243dc7c925b/debugpy-1.8.17-cp312-cp312-win_amd64.whl", hash = "sha256:e8f8f61c518952fb15f74a302e068b48d9c4691768ade433e4adeea961993464", size = 5319053, upload-time = "2025-09-17T16:33:53.033Z" },
    { url = "https://files.pythonhosted.org/packages/50/76/597e5cb97d026274ba297af8d89138dfd9e695767ba0e0895edb20963f40/debugpy-1.8.17-cp313-cp313-macosx_15_0_universal2.whl", hash = "sha256:857c1dd5d70042502aef1c6d1c2801211f3ea7e56f75e9c335f434afb403e464", size = 2538386, upload-time = "2025-09-17T16:33:54.594Z" },
    { url = "https://files.pythonhosted.org/packages/5f/60/ce5c34fcdfec493701f9d1532dba95b21b2f6394147234dce21160bd923f/debugpy-1.8.17-cp313-cp313-manylinux_2_34_x86_64.whl", hash = "sha256:3bea3b0b12f3946e098cce9b43c3c46e317b567f79570c3f43f0b96d00788088", size = 4292100, upload-time = "2025-09-17T16:33:56.353Z" },
    { url = "https://files.pythonhosted.org/packages/e8/95/7873cf2146577ef71d2a20bf553f12df865922a6f87b9e8ee1df04f01785/debugpy-1.8.17-cp313-cp313-win32.whl", hash = "sha256:e34ee844c2f17b18556b5bbe59e1e2ff4e86a00282d2a46edab73fd7f18f4a83", size = 5277002, upload-time = "2025-09-17T16:33:58.231Z" },
    { url = "https://files.pythonhosted.org/packages/46/11/18c79a1cee5ff539a94ec4aa290c1c069a5580fd5cfd2fb2e282f8e905da/debugpy-1.8.17-cp313-cp313-win_amd64.whl", hash = "sha256:6c5cd6f009ad4fca8e33e5238210dc1e5f42db07d4b6ab21ac7ffa904a196420", size = 5319047, upload-time = "2025-09-17T16:34:00.586Z" },
    { url = "https://files.pythonhosted.org/packages/b0/d0/89247ec250369fc76db477720a26b2fce7ba079ff1380e4ab4529d2fe233/debugpy-1.8.17-py2.py3-none-any.whl", hash = "sha256:60c7dca6571efe660ccb7a9508d73ca14b8796c4ed484c2002abba714226cfef", size = 5283210, upload-time = "2025-09-17T16:34:25.835Z" },
]

[[package]]
name = "decorator"
version = "5.2.1"
source = { registry = "https://pypi.org/simple" }
sdist = { url = "https://files.pythonhosted.org/packages/43/fa/6d96a0978d19e17b68d634497769987b16c8f4cd0a7a05048bec693caa6b/decorator-5.2.1.tar.gz", hash = "sha256:65f266143752f734b0a7cc83c46f4618af75b8c5911b00ccb61d0ac9b6da0360", size = 56711, upload-time = "2025-02-24T04:41:34.073Z" }
wheels = [
    { url = "https://files.pythonhosted.org/packages/4e/8c/f3147f5c4b73e7550fe5f9352eaa956ae838d5c51eb58e7a25b9f3e2643b/decorator-5.2.1-py3-none-any.whl", hash = "sha256:d316bb415a2d9e2d2b3abcc4084c6502fc09240e292cd76a76afc106a1c8e04a", size = 9190, upload-time = "2025-02-24T04:41:32.565Z" },
]

[[package]]
name = "defusedxml"
version = "0.7.1"
source = { registry = "https://pypi.org/simple" }
sdist = { url = "https://files.pythonhosted.org/packages/0f/d5/c66da9b79e5bdb124974bfe172b4daf3c984ebd9c2a06e2b8a4dc7331c72/defusedxml-0.7.1.tar.gz", hash = "sha256:1bb3032db185915b62d7c6209c5a8792be6a32ab2fedacc84e01b52c51aa3e69", size = 75520, upload-time = "2021-03-08T10:59:26.269Z" }
wheels = [
    { url = "https://files.pythonhosted.org/packages/07/6c/aa3f2f849e01cb6a001cd8554a88d4c77c5c1a31c95bdf1cf9301e6d9ef4/defusedxml-0.7.1-py2.py3-none-any.whl", hash = "sha256:a352e7e428770286cc899e2542b6cdaedb2b4953ff269a210103ec58f6198a61", size = 25604, upload-time = "2021-03-08T10:59:24.45Z" },
]

[[package]]
name = "deprecated"
version = "1.2.18"
source = { registry = "https://pypi.org/simple" }
dependencies = [
    { name = "wrapt" },
]
sdist = { url = "https://files.pythonhosted.org/packages/98/97/06afe62762c9a8a86af0cfb7bfdab22a43ad17138b07af5b1a58442690a2/deprecated-1.2.18.tar.gz", hash = "sha256:422b6f6d859da6f2ef57857761bfb392480502a64c3028ca9bbe86085d72115d", size = 2928744, upload-time = "2025-01-27T10:46:25.7Z" }
wheels = [
    { url = "https://files.pythonhosted.org/packages/6e/c6/ac0b6c1e2d138f1002bcf799d330bd6d85084fece321e662a14223794041/Deprecated-1.2.18-py2.py3-none-any.whl", hash = "sha256:bd5011788200372a32418f888e326a09ff80d0214bd961147cfed01b5c018eec", size = 9998, upload-time = "2025-01-27T10:46:09.186Z" },
]

[[package]]
name = "deprecation"
version = "2.1.0"
source = { registry = "https://pypi.org/simple" }
dependencies = [
    { name = "packaging" },
]
sdist = { url = "https://files.pythonhosted.org/packages/5a/d3/8ae2869247df154b64c1884d7346d412fed0c49df84db635aab2d1c40e62/deprecation-2.1.0.tar.gz", hash = "sha256:72b3bde64e5d778694b0cf68178aed03d15e15477116add3fb773e581f9518ff", size = 173788, upload-time = "2020-04-20T14:23:38.738Z" }
wheels = [
    { url = "https://files.pythonhosted.org/packages/02/c3/253a89ee03fc9b9682f1541728eb66db7db22148cd94f89ab22528cd1e1b/deprecation-2.1.0-py2.py3-none-any.whl", hash = "sha256:a10811591210e1fb0e768a8c25517cabeabcba6f0bf96564f8ff45189f90b14a", size = 11178, upload-time = "2020-04-20T14:23:36.581Z" },
]

[[package]]
name = "distlib"
version = "0.4.0"
source = { registry = "https://pypi.org/simple" }
sdist = { url = "https://files.pythonhosted.org/packages/96/8e/709914eb2b5749865801041647dc7f4e6d00b549cfe88b65ca192995f07c/distlib-0.4.0.tar.gz", hash = "sha256:feec40075be03a04501a973d81f633735b4b69f98b05450592310c0f401a4e0d", size = 614605, upload-time = "2025-07-17T16:52:00.465Z" }
wheels = [
    { url = "https://files.pythonhosted.org/packages/33/6b/e0547afaf41bf2c42e52430072fa5658766e3d65bd4b03a563d1b6336f57/distlib-0.4.0-py2.py3-none-any.whl", hash = "sha256:9659f7d87e46584a30b5780e43ac7a2143098441670ff0a49d5f9034c54a6c16", size = 469047, upload-time = "2025-07-17T16:51:58.613Z" },
]

[[package]]
name = "docutils"
version = "0.21.2"
source = { registry = "https://pypi.org/simple" }
sdist = { url = "https://files.pythonhosted.org/packages/ae/ed/aefcc8cd0ba62a0560c3c18c33925362d46c6075480bfa4df87b28e169a9/docutils-0.21.2.tar.gz", hash = "sha256:3a6b18732edf182daa3cd12775bbb338cf5691468f91eeeb109deff6ebfa986f", size = 2204444, upload-time = "2024-04-23T18:57:18.24Z" }
wheels = [
    { url = "https://files.pythonhosted.org/packages/8f/d7/9322c609343d929e75e7e5e6255e614fcc67572cfd083959cdef3b7aad79/docutils-0.21.2-py3-none-any.whl", hash = "sha256:dafca5b9e384f0e419294eb4d2ff9fa826435bf15f15b7bd45723e8ad76811b2", size = 587408, upload-time = "2024-04-23T18:57:14.835Z" },
]

[[package]]
name = "duckdb"
version = "1.4.0"
source = { registry = "https://pypi.org/simple" }
sdist = { url = "https://files.pythonhosted.org/packages/82/93/adc0d183642fc9a602ca9b97cb16754c84b8c1d92e5b99aec412e0c419a8/duckdb-1.4.0.tar.gz", hash = "sha256:bd5edee8bd5a73b5822f2b390668597b5fcdc2d3292c244d8d933bb87ad6ac4c", size = 18453175, upload-time = "2025-09-16T10:22:41.509Z" }
wheels = [
    { url = "https://files.pythonhosted.org/packages/e8/6d/0c774d6af1aed82dbe855d266cb000a1c09ea31ed7d6c3a79e2167a38e7a/duckdb-1.4.0-cp312-cp312-macosx_10_13_universal2.whl", hash = "sha256:18b3a048fca6cc7bafe08b10e1b0ab1509d7a0381ffb2c70359e7dc56d8a705d", size = 31307425, upload-time = "2025-09-16T10:21:57.83Z" },
    { url = "https://files.pythonhosted.org/packages/d3/c0/1fd7b7b2c0c53d8d748d2f28ea9096df5ee9dc39fa736cca68acabe69656/duckdb-1.4.0-cp312-cp312-macosx_10_13_x86_64.whl", hash = "sha256:2c1271cb85aeacccfd0b1284e816280a7450df1dd4dd85ccb2848563cfdf90e9", size = 17295727, upload-time = "2025-09-16T10:22:02.242Z" },
    { url = "https://files.pythonhosted.org/packages/98/d3/4d4c4bd667b7ada5f6c207c2f127591ebb8468333f207f8f10ff0532578e/duckdb-1.4.0-cp312-cp312-macosx_11_0_arm64.whl", hash = "sha256:55064dd2e25711eeaa6a72c25405bdd7994c81a3221657e94309a2faf65d25a6", size = 14826879, upload-time = "2025-09-16T10:22:05.162Z" },
    { url = "https://files.pythonhosted.org/packages/b0/48/e0c1b97d76fb7567c53db5739931323238fad54a642707008104f501db37/duckdb-1.4.0-cp312-cp312-manylinux_2_27_aarch64.manylinux_2_28_aarch64.whl", hash = "sha256:0536d7c81bc506532daccf373ddbc8c6add46aeb70ef3cd5ee70ad5c2b3165ea", size = 18417856, upload-time = "2025-09-16T10:22:07.919Z" },
    { url = "https://files.pythonhosted.org/packages/12/78/297b838f3b9511589badc8f472f70b31cf3bbf9eb99fa0a4d6e911d3114a/duckdb-1.4.0-cp312-cp312-manylinux_2_27_x86_64.manylinux_2_28_x86_64.whl", hash = "sha256:784554e3ddfcfc5c5c7b1aa1f9925fedb7938f6628729adba48f7ea37554598f", size = 20427154, upload-time = "2025-09-16T10:22:10.216Z" },
    { url = "https://files.pythonhosted.org/packages/ea/57/500d251b886494f6c52d56eeab8a1860572ee62aed05d7d50c71ba2320f3/duckdb-1.4.0-cp312-cp312-win_amd64.whl", hash = "sha256:c5d2aa4d6981f525ada95e6db41bb929403632bb5ff24bd6d6dd551662b1b613", size = 12290108, upload-time = "2025-09-16T10:22:12.668Z" },
    { url = "https://files.pythonhosted.org/packages/2f/64/ee22b2b8572746e1523143b9f28d606575782e0204de5020656a1d15dd14/duckdb-1.4.0-cp313-cp313-macosx_10_13_universal2.whl", hash = "sha256:1d94d010a09b1a62d9021a2a71cf266188750f3c9b1912ccd6afe104a6ce8010", size = 31307662, upload-time = "2025-09-16T10:22:14.9Z" },
    { url = "https://files.pythonhosted.org/packages/76/2e/4241cd00046ca6b781bd1d9002e8223af061e85d1cc21830aa63e7a7db7c/duckdb-1.4.0-cp313-cp313-macosx_10_13_x86_64.whl", hash = "sha256:c61756fa8b3374627e5fa964b8e0d5b58e364dce59b87dba7fb7bc6ede196b26", size = 17295617, upload-time = "2025-09-16T10:22:17.239Z" },
    { url = "https://files.pythonhosted.org/packages/f7/98/5ab136bc7b12ac18580350a220db7c00606be9eac2d89de259cce733f64c/duckdb-1.4.0-cp313-cp313-macosx_11_0_arm64.whl", hash = "sha256:e70d7d9881ea2c0836695de70ea68c970e18a2856ba3d6502e276c85bd414ae7", size = 14826727, upload-time = "2025-09-16T10:22:19.415Z" },
    { url = "https://files.pythonhosted.org/packages/23/32/57866cf8881288b3dfb9212720221fb890daaa534dbdc6fe3fff3979ecd1/duckdb-1.4.0-cp313-cp313-manylinux_2_27_aarch64.manylinux_2_28_aarch64.whl", hash = "sha256:2de258a93435c977a0ec3a74ec8f60c2f215ddc73d427ee49adc4119558facd3", size = 18421289, upload-time = "2025-09-16T10:22:21.564Z" },
    { url = "https://files.pythonhosted.org/packages/a0/83/7438fb43be451a7d4a04650aaaf662b2ff2d95895bbffe3e0e28cbe030c9/duckdb-1.4.0-cp313-cp313-manylinux_2_27_x86_64.manylinux_2_28_x86_64.whl", hash = "sha256:a6d3659641d517dd9ed1ab66f110cdbdaa6900106f116effaf2dbedd83c38de3", size = 20426547, upload-time = "2025-09-16T10:22:23.759Z" },
    { url = "https://files.pythonhosted.org/packages/21/b2/98fb89ae81611855f35984e96f648d871f3967bb3f524b51d1372d052f0c/duckdb-1.4.0-cp313-cp313-win_amd64.whl", hash = "sha256:07fcc612ea5f0fe6032b92bcc93693034eb00e7a23eb9146576911d5326af4f7", size = 12290467, upload-time = "2025-09-16T10:22:25.923Z" },
]

[[package]]
name = "dulwich"
version = "0.24.8"
source = { registry = "https://pypi.org/simple" }
dependencies = [
    { name = "urllib3" },
]
sdist = { url = "https://files.pythonhosted.org/packages/58/98/b6b8bf80e61d1aacf59aad4e45e6a1e7c39751c7bcaeb1136821bae82cd8/dulwich-0.24.8.tar.gz", hash = "sha256:c9f4748bbcca56fb57458c71c0d30e2351ac15e0583d428c739c09228be68f05", size = 998526, upload-time = "2025-10-29T22:31:26.721Z" }
wheels = [
    { url = "https://files.pythonhosted.org/packages/d5/56/344962feb31a5923235f06f85c55754664603a07976f35b32d0a0beae1a4/dulwich-0.24.8-cp312-cp312-macosx_11_0_arm64.whl", hash = "sha256:8ac85e3ea42878fa91b6a9282652327df54f5abea4aaf674036e1000608a15f0", size = 1230461, upload-time = "2025-10-29T22:30:55.784Z" },
    { url = "https://files.pythonhosted.org/packages/c6/ba/3b105687dd924a7e07e97a75cdcdbc548c34862bb6b5da6c53910bd4b88c/dulwich-0.24.8-cp312-cp312-manylinux_2_28_aarch64.whl", hash = "sha256:b31e08bcd0a4eb29915987fa5273a827cccca7ee83eb27ef17bd5899f5668055", size = 1313289, upload-time = "2025-10-29T22:30:57.127Z" },
    { url = "https://files.pythonhosted.org/packages/ba/0c/732b159f9724ddc6b15e93056fbfac27b9f5f7fff8b2f6524c0815c901da/dulwich-0.24.8-cp312-cp312-manylinux_2_28_x86_64.whl", hash = "sha256:267e79367cd6f438091248c1e826c6cf7abd84d5b641b9fe46fbc4d9119e11ed", size = 1342865, upload-time = "2025-10-29T22:30:58.851Z" },
    { url = "https://files.pythonhosted.org/packages/49/ab/42b037616ebbc3b31723518f53eb1cb667b3504745f9a8089a062ae3fef9/dulwich-0.24.8-cp312-cp312-win32.whl", hash = "sha256:6a51a41e858e0427b14bb19df7ac1207275dd6b5cc1976f54710bf15cb4c5614", size = 900605, upload-time = "2025-10-29T22:31:00.435Z" },
    { url = "https://files.pythonhosted.org/packages/50/f9/cfc561df968ba3dcadf1666437502c6245ee823c8f12a0bae1f5d2b4df03/dulwich-0.24.8-cp312-cp312-win_amd64.whl", hash = "sha256:6016e3f7a0f1dd5e19df14b772cb8f42bfde0cd55c504642c05e1e8328de21e3", size = 917763, upload-time = "2025-10-29T22:31:02.019Z" },
    { url = "https://files.pythonhosted.org/packages/4a/95/cb0e005f055bdf84d5e9dd45e657ecea94fd8279f61a4921eafbeec569af/dulwich-0.24.8-cp313-cp313-android_21_arm64_v8a.whl", hash = "sha256:19be46710a9d810a66d4a925754abf3818ba22d61134e7d7e1d7b1585c9445b6", size = 1339439, upload-time = "2025-10-29T22:31:03.249Z" },
    { url = "https://files.pythonhosted.org/packages/d5/3c/33de9890a9c02b3f026fccb83a5672434cc5d667af53ac042812d29182e0/dulwich-0.24.8-cp313-cp313-android_21_x86_64.whl", hash = "sha256:17d8223cc69cf79ddd7a2f0893e223708f7efc2ea372f919ddcc0d852b3f5d06", size = 1339433, upload-time = "2025-10-29T22:31:04.679Z" },
    { url = "https://files.pythonhosted.org/packages/57/e3/5f3b699486fddf021bb2af2edc7cdde37e5124682813b82c53be12864648/dulwich-0.24.8-cp313-cp313-macosx_11_0_arm64.whl", hash = "sha256:a0a780b512d4144336eac2f1f6b982eb78c313442e88ba0db853a224e2b918ef", size = 1230834, upload-time = "2025-10-29T22:31:06.556Z" },
    { url = "https://files.pythonhosted.org/packages/d3/9a/45fdf7e12a5b1cc9971a14644c4125eda8279f70f89dd1b38259700cf3e3/dulwich-0.24.8-cp313-cp313-manylinux_2_28_aarch64.whl", hash = "sha256:2e3a9a713fda94f3216da4743db3cc8d670330f44c4d98580ac4600242dba2c4", size = 1313152, upload-time = "2025-10-29T22:31:07.898Z" },
    { url = "https://files.pythonhosted.org/packages/b2/6d/459aeaa32c503a51649179e43ea4ffb35bee9b4ca62955e8dcce6abefab1/dulwich-0.24.8-cp313-cp313-manylinux_2_28_x86_64.whl", hash = "sha256:b03474c16bcfa3524241b4ae89007931d79ac37c0b19e059133a6e63b7039845", size = 1341924, upload-time = "2025-10-29T22:31:09.661Z" },
    { url = "https://files.pythonhosted.org/packages/44/15/a02a2a7d29c28440a54f9b8494d87022bf215ca63ac9032e8c15f9f743a8/dulwich-0.24.8-cp313-cp313-win32.whl", hash = "sha256:ec0f62538b6fb26cdd1b2fb70788ccfdb17df26a4ba1ca70e623e196c4004f5c", size = 900724, upload-time = "2025-10-29T22:31:10.946Z" },
    { url = "https://files.pythonhosted.org/packages/af/15/0a589d57e79b15a33e09849f2273d73edce623b4e6ac2e8f37573cacad51/dulwich-0.24.8-cp313-cp313-win_amd64.whl", hash = "sha256:16e335bce0d5192d476db0ca81de1f90fb56863ad7d0b985b0333a8194c73c64", size = 917718, upload-time = "2025-10-29T22:31:12.211Z" },
    { url = "https://files.pythonhosted.org/packages/28/d7/ace65f3aa8af1994443dfa741311e8995e0e269397d8336533f064458404/dulwich-0.24.8-py3-none-any.whl", hash = "sha256:6ffdd616135bcb31eb2edcccf82d4408720f1db69f596f687ffa2d26c2f5e6f4", size = 566478, upload-time = "2025-10-29T22:31:25.124Z" },
]

[[package]]
name = "elastic-transport"
version = "8.17.1"
source = { registry = "https://pypi.org/simple" }
dependencies = [
    { name = "certifi" },
    { name = "urllib3" },
]
sdist = { url = "https://files.pythonhosted.org/packages/6a/54/d498a766ac8fa475f931da85a154666cc81a70f8eb4a780bc8e4e934e9ac/elastic_transport-8.17.1.tar.gz", hash = "sha256:5edef32ac864dca8e2f0a613ef63491ee8d6b8cfb52881fa7313ba9290cac6d2", size = 73425, upload-time = "2025-03-13T07:28:30.776Z" }
wheels = [
    { url = "https://files.pythonhosted.org/packages/cf/cd/b71d5bc74cde7fc6fd9b2ff9389890f45d9762cbbbf81dc5e51fd7588c4a/elastic_transport-8.17.1-py3-none-any.whl", hash = "sha256:192718f498f1d10c5e9aa8b9cf32aed405e469a7f0e9d6a8923431dbb2c59fb8", size = 64969, upload-time = "2025-03-13T07:28:29.031Z" },
]

[[package]]
name = "elasticsearch"
version = "8.19.1"
source = { registry = "https://pypi.org/simple" }
dependencies = [
    { name = "elastic-transport" },
    { name = "python-dateutil" },
    { name = "typing-extensions" },
]
sdist = { url = "https://files.pythonhosted.org/packages/98/0d/3ee3cd1122c33499ab55814e298f5d3104b0827e613e4243ae557552269a/elasticsearch-8.19.1.tar.gz", hash = "sha256:7192cd6eff2d6ab48f2858265dea717d15ab42f04cfdc4f571a811bcfcbc7a3a", size = 790617, upload-time = "2025-09-12T12:00:32.846Z" }
wheels = [
    { url = "https://files.pythonhosted.org/packages/e3/87/f3f34b99c1590492f0050c51b5eedc15be8a9c4cb7ca4f21a71f8533a4fd/elasticsearch-8.19.1-py3-none-any.whl", hash = "sha256:b511dd4cc26aef1fc02c1b5c1eefe9f16d76127d8f133b0f6900fd052c48d2a4", size = 940480, upload-time = "2025-09-12T12:00:29.377Z" },
]

[[package]]
name = "et-xmlfile"
version = "2.0.0"
source = { registry = "https://pypi.org/simple" }
sdist = { url = "https://files.pythonhosted.org/packages/d3/38/af70d7ab1ae9d4da450eeec1fa3918940a5fafb9055e934af8d6eb0c2313/et_xmlfile-2.0.0.tar.gz", hash = "sha256:dab3f4764309081ce75662649be815c4c9081e88f0837825f90fd28317d4da54", size = 17234, upload-time = "2024-10-25T17:25:40.039Z" }
wheels = [
    { url = "https://files.pythonhosted.org/packages/c1/8b/5fe2cc11fee489817272089c4203e679c63b570a5aaeb18d852ae3cbba6a/et_xmlfile-2.0.0-py3-none-any.whl", hash = "sha256:7a91720bc756843502c3b7504c77b8fe44217c85c537d85037f0f536151b2caa", size = 18059, upload-time = "2024-10-25T17:25:39.051Z" },
]

[[package]]
name = "executing"
version = "2.2.1"
source = { registry = "https://pypi.org/simple" }
sdist = { url = "https://files.pythonhosted.org/packages/cc/28/c14e053b6762b1044f34a13aab6859bbf40456d37d23aa286ac24cfd9a5d/executing-2.2.1.tar.gz", hash = "sha256:3632cc370565f6648cc328b32435bd120a1e4ebb20c77e3fdde9a13cd1e533c4", size = 1129488, upload-time = "2025-09-01T09:48:10.866Z" }
wheels = [
    { url = "https://files.pythonhosted.org/packages/c1/ea/53f2148663b321f21b5a606bd5f191517cf40b7072c0497d3c92c4a13b1e/executing-2.2.1-py2.py3-none-any.whl", hash = "sha256:760643d3452b4d777d295bb167ccc74c64a81df23fb5e08eff250c425a4b2017", size = 28317, upload-time = "2025-09-01T09:48:08.5Z" },
]

[[package]]
name = "fastjsonschema"
version = "2.21.2"
source = { registry = "https://pypi.org/simple" }
sdist = { url = "https://files.pythonhosted.org/packages/20/b5/23b216d9d985a956623b6bd12d4086b60f0059b27799f23016af04a74ea1/fastjsonschema-2.21.2.tar.gz", hash = "sha256:b1eb43748041c880796cd077f1a07c3d94e93ae84bba5ed36800a33554ae05de", size = 374130, upload-time = "2025-08-14T18:49:36.666Z" }
wheels = [
    { url = "https://files.pythonhosted.org/packages/cb/a8/20d0723294217e47de6d9e2e40fd4a9d2f7c4b6ef974babd482a59743694/fastjsonschema-2.21.2-py3-none-any.whl", hash = "sha256:1c797122d0a86c5cace2e54bf4e819c36223b552017172f32c5c024a6b77e463", size = 24024, upload-time = "2025-08-14T18:49:34.776Z" },
]

[[package]]
name = "filelock"
version = "3.19.1"
source = { registry = "https://pypi.org/simple" }
sdist = { url = "https://files.pythonhosted.org/packages/40/bb/0ab3e58d22305b6f5440629d20683af28959bf793d98d11950e305c1c326/filelock-3.19.1.tar.gz", hash = "sha256:66eda1888b0171c998b35be2bcc0f6d75c388a7ce20c3f3f37aa8e96c2dddf58", size = 17687, upload-time = "2025-08-14T16:56:03.016Z" }
wheels = [
    { url = "https://files.pythonhosted.org/packages/42/14/42b2651a2f46b022ccd948bca9f2d5af0fd8929c4eec235b8d6d844fbe67/filelock-3.19.1-py3-none-any.whl", hash = "sha256:d38e30481def20772f5baf097c122c3babc4fcdb7e14e57049eb9d88c6dc017d", size = 15988, upload-time = "2025-08-14T16:56:01.633Z" },
]

[[package]]
name = "findpython"
version = "0.7.0"
source = { registry = "https://pypi.org/simple" }
dependencies = [
    { name = "packaging" },
    { name = "platformdirs" },
]
sdist = { url = "https://files.pythonhosted.org/packages/1a/17/5a72566eecc9cbc1609459befe9f7dc65e101b66519a79999cc48044993c/findpython-0.7.0.tar.gz", hash = "sha256:8b31647c76352779a3c1a0806699b68e6a7bdc0b5c2ddd9af2a07a0d40c673dc", size = 18858, upload-time = "2025-07-02T09:22:24.977Z" }
wheels = [
    { url = "https://files.pythonhosted.org/packages/70/e5/00c2aec929c3068eb6b18d4da4a13a12fd6de040a50c78bbc3c222aebdca/findpython-0.7.0-py3-none-any.whl", hash = "sha256:f53cfcc29536f5b83c962cf922bba8ff6d6a3c2a05fda6a45aa58a47d005d8fc", size = 21955, upload-time = "2025-07-02T09:22:23.753Z" },
]

[[package]]
name = "fqdn"
version = "1.5.1"
source = { registry = "https://pypi.org/simple" }
sdist = { url = "https://files.pythonhosted.org/packages/30/3e/a80a8c077fd798951169626cde3e239adeba7dab75deb3555716415bd9b0/fqdn-1.5.1.tar.gz", hash = "sha256:105ed3677e767fb5ca086a0c1f4bb66ebc3c100be518f0e0d755d9eae164d89f", size = 6015, upload-time = "2021-03-11T07:16:29.08Z" }
wheels = [
    { url = "https://files.pythonhosted.org/packages/cf/58/8acf1b3e91c58313ce5cb67df61001fc9dcd21be4fadb76c1a2d540e09ed/fqdn-1.5.1-py3-none-any.whl", hash = "sha256:3a179af3761e4df6eb2e026ff9e1a3033d3587bf980a0b1b2e1e5d08d7358014", size = 9121, upload-time = "2021-03-11T07:16:28.351Z" },
]

[[package]]
name = "gdown"
version = "5.2.0"
source = { registry = "https://pypi.org/simple" }
dependencies = [
    { name = "beautifulsoup4" },
    { name = "filelock" },
    { name = "requests", extra = ["socks"] },
    { name = "tqdm" },
]
sdist = { url = "https://files.pythonhosted.org/packages/09/6a/37e6b70c5bda3161e40265861e63b64a86bfc6ca6a8f1c35328a675c84fd/gdown-5.2.0.tar.gz", hash = "sha256:2145165062d85520a3cd98b356c9ed522c5e7984d408535409fd46f94defc787", size = 284647, upload-time = "2024-05-12T06:45:12.725Z" }
wheels = [
    { url = "https://files.pythonhosted.org/packages/54/70/e07c381e6488a77094f04c85c9caf1c8008cdc30778f7019bc52e5285ef0/gdown-5.2.0-py3-none-any.whl", hash = "sha256:33083832d82b1101bdd0e9df3edd0fbc0e1c5f14c9d8c38d2a35bf1683b526d6", size = 18235, upload-time = "2024-05-12T06:45:10.017Z" },
]

[[package]]
name = "ghp-import"
version = "2.1.0"
source = { registry = "https://pypi.org/simple" }
dependencies = [
    { name = "python-dateutil" },
]
sdist = { url = "https://files.pythonhosted.org/packages/d9/29/d40217cbe2f6b1359e00c6c307bb3fc876ba74068cbab3dde77f03ca0dc4/ghp-import-2.1.0.tar.gz", hash = "sha256:9c535c4c61193c2df8871222567d7fd7e5014d835f97dc7b7439069e2413d343", size = 10943, upload-time = "2022-05-02T15:47:16.11Z" }
wheels = [
    { url = "https://files.pythonhosted.org/packages/f7/ec/67fbef5d497f86283db54c22eec6f6140243aae73265799baaaa19cd17fb/ghp_import-2.1.0-py3-none-any.whl", hash = "sha256:8337dd7b50877f163d4c0289bc1f1c7f127550241988d568c1db512c4324a619", size = 11034, upload-time = "2022-05-02T15:47:14.552Z" },
]

[[package]]
name = "google-api-core"
version = "2.25.1"
source = { registry = "https://pypi.org/simple" }
dependencies = [
    { name = "google-auth" },
    { name = "googleapis-common-protos" },
    { name = "proto-plus" },
    { name = "protobuf" },
    { name = "requests" },
]
sdist = { url = "https://files.pythonhosted.org/packages/dc/21/e9d043e88222317afdbdb567165fdbc3b0aad90064c7e0c9eb0ad9955ad8/google_api_core-2.25.1.tar.gz", hash = "sha256:d2aaa0b13c78c61cb3f4282c464c046e45fbd75755683c9c525e6e8f7ed0a5e8", size = 165443, upload-time = "2025-06-12T20:52:20.439Z" }
wheels = [
    { url = "https://files.pythonhosted.org/packages/14/4b/ead00905132820b623732b175d66354e9d3e69fcf2a5dcdab780664e7896/google_api_core-2.25.1-py3-none-any.whl", hash = "sha256:8a2a56c1fef82987a524371f99f3bd0143702fecc670c72e600c1cda6bf8dbb7", size = 160807, upload-time = "2025-06-12T20:52:19.334Z" },
]

[[package]]
name = "google-auth"
version = "2.40.3"
source = { registry = "https://pypi.org/simple" }
dependencies = [
    { name = "cachetools" },
    { name = "pyasn1-modules" },
    { name = "rsa" },
]
sdist = { url = "https://files.pythonhosted.org/packages/9e/9b/e92ef23b84fa10a64ce4831390b7a4c2e53c0132568d99d4ae61d04c8855/google_auth-2.40.3.tar.gz", hash = "sha256:500c3a29adedeb36ea9cf24b8d10858e152f2412e3ca37829b3fa18e33d63b77", size = 281029, upload-time = "2025-06-04T18:04:57.577Z" }
wheels = [
    { url = "https://files.pythonhosted.org/packages/17/63/b19553b658a1692443c62bd07e5868adaa0ad746a0751ba62c59568cd45b/google_auth-2.40.3-py2.py3-none-any.whl", hash = "sha256:1370d4593e86213563547f97a92752fc658456fe4514c809544f330fed45a7ca", size = 216137, upload-time = "2025-06-04T18:04:55.573Z" },
]

[[package]]
name = "google-cloud-core"
version = "2.4.3"
source = { registry = "https://pypi.org/simple" }
dependencies = [
    { name = "google-api-core" },
    { name = "google-auth" },
]
sdist = { url = "https://files.pythonhosted.org/packages/d6/b8/2b53838d2acd6ec6168fd284a990c76695e84c65deee79c9f3a4276f6b4f/google_cloud_core-2.4.3.tar.gz", hash = "sha256:1fab62d7102844b278fe6dead3af32408b1df3eb06f5c7e8634cbd40edc4da53", size = 35861, upload-time = "2025-03-10T21:05:38.948Z" }
wheels = [
    { url = "https://files.pythonhosted.org/packages/40/86/bda7241a8da2d28a754aad2ba0f6776e35b67e37c36ae0c45d49370f1014/google_cloud_core-2.4.3-py2.py3-none-any.whl", hash = "sha256:5130f9f4c14b4fafdff75c79448f9495cfade0d8775facf1b09c3bf67e027f6e", size = 29348, upload-time = "2025-03-10T21:05:37.785Z" },
]

[[package]]
name = "google-cloud-storage"
version = "2.19.0"
source = { registry = "https://pypi.org/simple" }
dependencies = [
    { name = "google-api-core" },
    { name = "google-auth" },
    { name = "google-cloud-core" },
    { name = "google-crc32c" },
    { name = "google-resumable-media" },
    { name = "requests" },
]
sdist = { url = "https://files.pythonhosted.org/packages/36/76/4d965702e96bb67976e755bed9828fa50306dca003dbee08b67f41dd265e/google_cloud_storage-2.19.0.tar.gz", hash = "sha256:cd05e9e7191ba6cb68934d8eb76054d9be4562aa89dbc4236feee4d7d51342b2", size = 5535488, upload-time = "2024-12-05T01:35:06.49Z" }
wheels = [
    { url = "https://files.pythonhosted.org/packages/d5/94/6db383d8ee1adf45dc6c73477152b82731fa4c4a46d9c1932cc8757e0fd4/google_cloud_storage-2.19.0-py2.py3-none-any.whl", hash = "sha256:aeb971b5c29cf8ab98445082cbfe7b161a1f48ed275822f59ed3f1524ea54fba", size = 131787, upload-time = "2024-12-05T01:35:04.736Z" },
]

[[package]]
name = "google-crc32c"
version = "1.7.1"
source = { registry = "https://pypi.org/simple" }
sdist = { url = "https://files.pythonhosted.org/packages/19/ae/87802e6d9f9d69adfaedfcfd599266bf386a54d0be058b532d04c794f76d/google_crc32c-1.7.1.tar.gz", hash = "sha256:2bff2305f98846f3e825dbeec9ee406f89da7962accdb29356e4eadc251bd472", size = 14495, upload-time = "2025-03-26T14:29:13.32Z" }
wheels = [
    { url = "https://files.pythonhosted.org/packages/dd/b7/787e2453cf8639c94b3d06c9d61f512234a82e1d12d13d18584bd3049904/google_crc32c-1.7.1-cp312-cp312-macosx_12_0_arm64.whl", hash = "sha256:2d73a68a653c57281401871dd4aeebbb6af3191dcac751a76ce430df4d403194", size = 30470, upload-time = "2025-03-26T14:34:31.655Z" },
    { url = "https://files.pythonhosted.org/packages/ed/b4/6042c2b0cbac3ec3a69bb4c49b28d2f517b7a0f4a0232603c42c58e22b44/google_crc32c-1.7.1-cp312-cp312-macosx_12_0_x86_64.whl", hash = "sha256:22beacf83baaf59f9d3ab2bbb4db0fb018da8e5aebdce07ef9f09fce8220285e", size = 30315, upload-time = "2025-03-26T15:01:54.634Z" },
    { url = "https://files.pythonhosted.org/packages/29/ad/01e7a61a5d059bc57b702d9ff6a18b2585ad97f720bd0a0dbe215df1ab0e/google_crc32c-1.7.1-cp312-cp312-manylinux_2_17_aarch64.manylinux2014_aarch64.whl", hash = "sha256:19eafa0e4af11b0a4eb3974483d55d2d77ad1911e6cf6f832e1574f6781fd337", size = 33180, upload-time = "2025-03-26T14:41:32.168Z" },
    { url = "https://files.pythonhosted.org/packages/3b/a5/7279055cf004561894ed3a7bfdf5bf90a53f28fadd01af7cd166e88ddf16/google_crc32c-1.7.1-cp312-cp312-manylinux_2_17_x86_64.manylinux2014_x86_64.whl", hash = "sha256:b6d86616faaea68101195c6bdc40c494e4d76f41e07a37ffdef270879c15fb65", size = 32794, upload-time = "2025-03-26T14:41:33.264Z" },
    { url = "https://files.pythonhosted.org/packages/0f/d6/77060dbd140c624e42ae3ece3df53b9d811000729a5c821b9fd671ceaac6/google_crc32c-1.7.1-cp312-cp312-win_amd64.whl", hash = "sha256:b7491bdc0c7564fcf48c0179d2048ab2f7c7ba36b84ccd3a3e1c3f7a72d3bba6", size = 33477, upload-time = "2025-03-26T14:29:10.94Z" },
    { url = "https://files.pythonhosted.org/packages/8b/72/b8d785e9184ba6297a8620c8a37cf6e39b81a8ca01bb0796d7cbb28b3386/google_crc32c-1.7.1-cp313-cp313-macosx_12_0_arm64.whl", hash = "sha256:df8b38bdaf1629d62d51be8bdd04888f37c451564c2042d36e5812da9eff3c35", size = 30467, upload-time = "2025-03-26T14:36:06.909Z" },
    { url = "https://files.pythonhosted.org/packages/34/25/5f18076968212067c4e8ea95bf3b69669f9fc698476e5f5eb97d5b37999f/google_crc32c-1.7.1-cp313-cp313-macosx_12_0_x86_64.whl", hash = "sha256:e42e20a83a29aa2709a0cf271c7f8aefaa23b7ab52e53b322585297bb94d4638", size = 30309, upload-time = "2025-03-26T15:06:15.318Z" },
    { url = "https://files.pythonhosted.org/packages/92/83/9228fe65bf70e93e419f38bdf6c5ca5083fc6d32886ee79b450ceefd1dbd/google_crc32c-1.7.1-cp313-cp313-manylinux_2_17_aarch64.manylinux2014_aarch64.whl", hash = "sha256:905a385140bf492ac300026717af339790921f411c0dfd9aa5a9e69a08ed32eb", size = 33133, upload-time = "2025-03-26T14:41:34.388Z" },
    { url = "https://files.pythonhosted.org/packages/c3/ca/1ea2fd13ff9f8955b85e7956872fdb7050c4ace8a2306a6d177edb9cf7fe/google_crc32c-1.7.1-cp313-cp313-manylinux_2_17_x86_64.manylinux2014_x86_64.whl", hash = "sha256:6b211ddaf20f7ebeec5c333448582c224a7c90a9d98826fbab82c0ddc11348e6", size = 32773, upload-time = "2025-03-26T14:41:35.19Z" },
    { url = "https://files.pythonhosted.org/packages/89/32/a22a281806e3ef21b72db16f948cad22ec68e4bdd384139291e00ff82fe2/google_crc32c-1.7.1-cp313-cp313-win_amd64.whl", hash = "sha256:0f99eaa09a9a7e642a61e06742856eec8b19fc0037832e03f941fe7cf0c8e4db", size = 33475, upload-time = "2025-03-26T14:29:11.771Z" },
    { url = "https://files.pythonhosted.org/packages/b8/c5/002975aff514e57fc084ba155697a049b3f9b52225ec3bc0f542871dd524/google_crc32c-1.7.1-cp313-cp313t-manylinux_2_17_aarch64.manylinux2014_aarch64.whl", hash = "sha256:32d1da0d74ec5634a05f53ef7df18fc646666a25efaaca9fc7dcfd4caf1d98c3", size = 33243, upload-time = "2025-03-26T14:41:35.975Z" },
    { url = "https://files.pythonhosted.org/packages/61/cb/c585282a03a0cea70fcaa1bf55d5d702d0f2351094d663ec3be1c6c67c52/google_crc32c-1.7.1-cp313-cp313t-manylinux_2_17_x86_64.manylinux2014_x86_64.whl", hash = "sha256:e10554d4abc5238823112c2ad7e4560f96c7bf3820b202660373d769d9e6e4c9", size = 32870, upload-time = "2025-03-26T14:41:37.08Z" },
]

[[package]]
name = "google-resumable-media"
version = "2.7.2"
source = { registry = "https://pypi.org/simple" }
dependencies = [
    { name = "google-crc32c" },
]
sdist = { url = "https://files.pythonhosted.org/packages/58/5a/0efdc02665dca14e0837b62c8a1a93132c264bd02054a15abb2218afe0ae/google_resumable_media-2.7.2.tar.gz", hash = "sha256:5280aed4629f2b60b847b0d42f9857fd4935c11af266744df33d8074cae92fe0", size = 2163099, upload-time = "2024-08-07T22:20:38.555Z" }
wheels = [
    { url = "https://files.pythonhosted.org/packages/82/35/b8d3baf8c46695858cb9d8835a53baa1eeb9906ddaf2f728a5f5b640fd1e/google_resumable_media-2.7.2-py2.py3-none-any.whl", hash = "sha256:3ce7551e9fe6d99e9a126101d2536612bb73486721951e9562fee0f90c6ababa", size = 81251, upload-time = "2024-08-07T22:20:36.409Z" },
]

[[package]]
name = "googleapis-common-protos"
version = "1.70.0"
source = { registry = "https://pypi.org/simple" }
dependencies = [
    { name = "protobuf" },
]
sdist = { url = "https://files.pythonhosted.org/packages/39/24/33db22342cf4a2ea27c9955e6713140fedd51e8b141b5ce5260897020f1a/googleapis_common_protos-1.70.0.tar.gz", hash = "sha256:0e1b44e0ea153e6594f9f394fef15193a68aaaea2d843f83e2742717ca753257", size = 145903, upload-time = "2025-04-14T10:17:02.924Z" }
wheels = [
    { url = "https://files.pythonhosted.org/packages/86/f1/62a193f0227cf15a920390abe675f386dec35f7ae3ffe6da582d3ade42c7/googleapis_common_protos-1.70.0-py3-none-any.whl", hash = "sha256:b8bfcca8c25a2bb253e0e0b0adaf8c00773e5e6af6fd92397576680b807e0fd8", size = 294530, upload-time = "2025-04-14T10:17:01.271Z" },
]

[[package]]
name = "graphviz"
version = "0.21"
source = { registry = "https://pypi.org/simple" }
sdist = { url = "https://files.pythonhosted.org/packages/f8/b3/3ac91e9be6b761a4b30d66ff165e54439dcd48b83f4e20d644867215f6ca/graphviz-0.21.tar.gz", hash = "sha256:20743e7183be82aaaa8ad6c93f8893c923bd6658a04c32ee115edb3c8a835f78", size = 200434, upload-time = "2025-06-15T09:35:05.824Z" }
wheels = [
    { url = "https://files.pythonhosted.org/packages/91/4c/e0ce1ef95d4000ebc1c11801f9b944fa5910ecc15b5e351865763d8657f8/graphviz-0.21-py3-none-any.whl", hash = "sha256:54f33de9f4f911d7e84e4191749cac8cc5653f815b06738c54db9a15ab8b1e42", size = 47300, upload-time = "2025-06-15T09:35:04.433Z" },
]

[[package]]
name = "greenlet"
version = "3.2.4"
source = { registry = "https://pypi.org/simple" }
sdist = { url = "https://files.pythonhosted.org/packages/03/b8/704d753a5a45507a7aab61f18db9509302ed3d0a27ac7e0359ec2905b1a6/greenlet-3.2.4.tar.gz", hash = "sha256:0dca0d95ff849f9a364385f36ab49f50065d76964944638be9691e1832e9f86d", size = 188260, upload-time = "2025-08-07T13:24:33.51Z" }
wheels = [
    { url = "https://files.pythonhosted.org/packages/44/69/9b804adb5fd0671f367781560eb5eb586c4d495277c93bde4307b9e28068/greenlet-3.2.4-cp312-cp312-macosx_11_0_universal2.whl", hash = "sha256:3b67ca49f54cede0186854a008109d6ee71f66bd57bb36abd6d0a0267b540cdd", size = 274079, upload-time = "2025-08-07T13:15:45.033Z" },
    { url = "https://files.pythonhosted.org/packages/46/e9/d2a80c99f19a153eff70bc451ab78615583b8dac0754cfb942223d2c1a0d/greenlet-3.2.4-cp312-cp312-manylinux2014_aarch64.manylinux_2_17_aarch64.whl", hash = "sha256:ddf9164e7a5b08e9d22511526865780a576f19ddd00d62f8a665949327fde8bb", size = 640997, upload-time = "2025-08-07T13:42:56.234Z" },
    { url = "https://files.pythonhosted.org/packages/3b/16/035dcfcc48715ccd345f3a93183267167cdd162ad123cd93067d86f27ce4/greenlet-3.2.4-cp312-cp312-manylinux2014_ppc64le.manylinux_2_17_ppc64le.whl", hash = "sha256:f28588772bb5fb869a8eb331374ec06f24a83a9c25bfa1f38b6993afe9c1e968", size = 655185, upload-time = "2025-08-07T13:45:27.624Z" },
    { url = "https://files.pythonhosted.org/packages/31/da/0386695eef69ffae1ad726881571dfe28b41970173947e7c558d9998de0f/greenlet-3.2.4-cp312-cp312-manylinux2014_s390x.manylinux_2_17_s390x.whl", hash = "sha256:5c9320971821a7cb77cfab8d956fa8e39cd07ca44b6070db358ceb7f8797c8c9", size = 649926, upload-time = "2025-08-07T13:53:15.251Z" },
    { url = "https://files.pythonhosted.org/packages/68/88/69bf19fd4dc19981928ceacbc5fd4bb6bc2215d53199e367832e98d1d8fe/greenlet-3.2.4-cp312-cp312-manylinux2014_x86_64.manylinux_2_17_x86_64.whl", hash = "sha256:c60a6d84229b271d44b70fb6e5fa23781abb5d742af7b808ae3f6efd7c9c60f6", size = 651839, upload-time = "2025-08-07T13:18:30.281Z" },
    { url = "https://files.pythonhosted.org/packages/19/0d/6660d55f7373b2ff8152401a83e02084956da23ae58cddbfb0b330978fe9/greenlet-3.2.4-cp312-cp312-manylinux_2_24_x86_64.manylinux_2_28_x86_64.whl", hash = "sha256:3b3812d8d0c9579967815af437d96623f45c0f2ae5f04e366de62a12d83a8fb0", size = 607586, upload-time = "2025-08-07T13:18:28.544Z" },
    { url = "https://files.pythonhosted.org/packages/8e/1a/c953fdedd22d81ee4629afbb38d2f9d71e37d23caace44775a3a969147d4/greenlet-3.2.4-cp312-cp312-musllinux_1_1_aarch64.whl", hash = "sha256:abbf57b5a870d30c4675928c37278493044d7c14378350b3aa5d484fa65575f0", size = 1123281, upload-time = "2025-08-07T13:42:39.858Z" },
    { url = "https://files.pythonhosted.org/packages/3f/c7/12381b18e21aef2c6bd3a636da1088b888b97b7a0362fac2e4de92405f97/greenlet-3.2.4-cp312-cp312-musllinux_1_1_x86_64.whl", hash = "sha256:20fb936b4652b6e307b8f347665e2c615540d4b42b3b4c8a321d8286da7e520f", size = 1151142, upload-time = "2025-08-07T13:18:22.981Z" },
    { url = "https://files.pythonhosted.org/packages/e9/08/b0814846b79399e585f974bbeebf5580fbe59e258ea7be64d9dfb253c84f/greenlet-3.2.4-cp312-cp312-win_amd64.whl", hash = "sha256:a7d4e128405eea3814a12cc2605e0e6aedb4035bf32697f72deca74de4105e02", size = 299899, upload-time = "2025-08-07T13:38:53.448Z" },
    { url = "https://files.pythonhosted.org/packages/49/e8/58c7f85958bda41dafea50497cbd59738c5c43dbbea5ee83d651234398f4/greenlet-3.2.4-cp313-cp313-macosx_11_0_universal2.whl", hash = "sha256:1a921e542453fe531144e91e1feedf12e07351b1cf6c9e8a3325ea600a715a31", size = 272814, upload-time = "2025-08-07T13:15:50.011Z" },
    { url = "https://files.pythonhosted.org/packages/62/dd/b9f59862e9e257a16e4e610480cfffd29e3fae018a68c2332090b53aac3d/greenlet-3.2.4-cp313-cp313-manylinux2014_aarch64.manylinux_2_17_aarch64.whl", hash = "sha256:cd3c8e693bff0fff6ba55f140bf390fa92c994083f838fece0f63be121334945", size = 641073, upload-time = "2025-08-07T13:42:57.23Z" },
    { url = "https://files.pythonhosted.org/packages/f7/0b/bc13f787394920b23073ca3b6c4a7a21396301ed75a655bcb47196b50e6e/greenlet-3.2.4-cp313-cp313-manylinux2014_ppc64le.manylinux_2_17_ppc64le.whl", hash = "sha256:710638eb93b1fa52823aa91bf75326f9ecdfd5e0466f00789246a5280f4ba0fc", size = 655191, upload-time = "2025-08-07T13:45:29.752Z" },
    { url = "https://files.pythonhosted.org/packages/f2/d6/6adde57d1345a8d0f14d31e4ab9c23cfe8e2cd39c3baf7674b4b0338d266/greenlet-3.2.4-cp313-cp313-manylinux2014_s390x.manylinux_2_17_s390x.whl", hash = "sha256:c5111ccdc9c88f423426df3fd1811bfc40ed66264d35aa373420a34377efc98a", size = 649516, upload-time = "2025-08-07T13:53:16.314Z" },
    { url = "https://files.pythonhosted.org/packages/7f/3b/3a3328a788d4a473889a2d403199932be55b1b0060f4ddd96ee7cdfcad10/greenlet-3.2.4-cp313-cp313-manylinux2014_x86_64.manylinux_2_17_x86_64.whl", hash = "sha256:d76383238584e9711e20ebe14db6c88ddcedc1829a9ad31a584389463b5aa504", size = 652169, upload-time = "2025-08-07T13:18:32.861Z" },
    { url = "https://files.pythonhosted.org/packages/ee/43/3cecdc0349359e1a527cbf2e3e28e5f8f06d3343aaf82ca13437a9aa290f/greenlet-3.2.4-cp313-cp313-manylinux_2_24_x86_64.manylinux_2_28_x86_64.whl", hash = "sha256:23768528f2911bcd7e475210822ffb5254ed10d71f4028387e5a99b4c6699671", size = 610497, upload-time = "2025-08-07T13:18:31.636Z" },
    { url = "https://files.pythonhosted.org/packages/b8/19/06b6cf5d604e2c382a6f31cafafd6f33d5dea706f4db7bdab184bad2b21d/greenlet-3.2.4-cp313-cp313-musllinux_1_1_aarch64.whl", hash = "sha256:00fadb3fedccc447f517ee0d3fd8fe49eae949e1cd0f6a611818f4f6fb7dc83b", size = 1121662, upload-time = "2025-08-07T13:42:41.117Z" },
    { url = "https://files.pythonhosted.org/packages/a2/15/0d5e4e1a66fab130d98168fe984c509249c833c1a3c16806b90f253ce7b9/greenlet-3.2.4-cp313-cp313-musllinux_1_1_x86_64.whl", hash = "sha256:d25c5091190f2dc0eaa3f950252122edbbadbb682aa7b1ef2f8af0f8c0afefae", size = 1149210, upload-time = "2025-08-07T13:18:24.072Z" },
    { url = "https://files.pythonhosted.org/packages/0b/55/2321e43595e6801e105fcfdee02b34c0f996eb71e6ddffca6b10b7e1d771/greenlet-3.2.4-cp313-cp313-win_amd64.whl", hash = "sha256:554b03b6e73aaabec3745364d6239e9e012d64c68ccd0b8430c64ccc14939a8b", size = 299685, upload-time = "2025-08-07T13:24:38.824Z" },
]

[[package]]
name = "h11"
version = "0.16.0"
source = { registry = "https://pypi.org/simple" }
sdist = { url = "https://files.pythonhosted.org/packages/01/ee/02a2c011bdab74c6fb3c75474d40b3052059d95df7e73351460c8588d963/h11-0.16.0.tar.gz", hash = "sha256:4e35b956cf45792e4caa5885e69fba00bdbc6ffafbfa020300e549b208ee5ff1", size = 101250, upload-time = "2025-04-24T03:35:25.427Z" }
wheels = [
    { url = "https://files.pythonhosted.org/packages/04/4b/29cac41a4d98d144bf5f6d33995617b185d14b22401f75ca86f384e87ff1/h11-0.16.0-py3-none-any.whl", hash = "sha256:63cf8bbe7522de3bf65932fda1d9c2772064ffb3dae62d55932da54b31cb6c86", size = 37515, upload-time = "2025-04-24T03:35:24.344Z" },
]

[[package]]
name = "hbreader"
version = "0.9.1"
source = { registry = "https://pypi.org/simple" }
sdist = { url = "https://files.pythonhosted.org/packages/54/66/3a649ce125e03d1d43727a8b833cd211f0b9fe54a7e5be326f50d6f1d951/hbreader-0.9.1.tar.gz", hash = "sha256:d2c132f8ba6276d794c66224c3297cec25c8079d0a4cf019c061611e0a3b94fa", size = 19016, upload-time = "2021-02-25T19:22:32.799Z" }
wheels = [
    { url = "https://files.pythonhosted.org/packages/7b/24/61844afbf38acf419e01ca2639f7bd079584523d34471acbc4152ee991c5/hbreader-0.9.1-py3-none-any.whl", hash = "sha256:9a6e76c9d1afc1b977374a5dc430a1ebb0ea0488205546d4678d6e31cc5f6801", size = 7595, upload-time = "2021-02-25T19:22:31.944Z" },
]

[[package]]
name = "httpcore"
version = "1.0.9"
source = { registry = "https://pypi.org/simple" }
dependencies = [
    { name = "certifi" },
    { name = "h11" },
]
sdist = { url = "https://files.pythonhosted.org/packages/06/94/82699a10bca87a5556c9c59b5963f2d039dbd239f25bc2a63907a05a14cb/httpcore-1.0.9.tar.gz", hash = "sha256:6e34463af53fd2ab5d807f399a9b45ea31c3dfa2276f15a2c3f00afff6e176e8", size = 85484, upload-time = "2025-04-24T22:06:22.219Z" }
wheels = [
    { url = "https://files.pythonhosted.org/packages/7e/f5/f66802a942d491edb555dd61e3a9961140fd64c90bce1eafd741609d334d/httpcore-1.0.9-py3-none-any.whl", hash = "sha256:2d400746a40668fc9dec9810239072b40b4484b640a8c38fd654a024c7a1bf55", size = 78784, upload-time = "2025-04-24T22:06:20.566Z" },
]

[[package]]
name = "httpx"
version = "0.28.1"
source = { registry = "https://pypi.org/simple" }
dependencies = [
    { name = "anyio" },
    { name = "certifi" },
    { name = "httpcore" },
    { name = "idna" },
]
sdist = { url = "https://files.pythonhosted.org/packages/b1/df/48c586a5fe32a0f01324ee087459e112ebb7224f646c0b5023f5e79e9956/httpx-0.28.1.tar.gz", hash = "sha256:75e98c5f16b0f35b567856f597f06ff2270a374470a5c2392242528e3e3e42fc", size = 141406, upload-time = "2024-12-06T15:37:23.222Z" }
wheels = [
    { url = "https://files.pythonhosted.org/packages/2a/39/e50c7c3a983047577ee07d2a9e53faf5a69493943ec3f6a384bdc792deb2/httpx-0.28.1-py3-none-any.whl", hash = "sha256:d909fcccc110f8c7faf814ca82a9a4d816bc5a6dbfea25d6591d6985b8ba59ad", size = 73517, upload-time = "2024-12-06T15:37:21.509Z" },
]

[[package]]
name = "idna"
version = "3.10"
source = { registry = "https://pypi.org/simple" }
sdist = { url = "https://files.pythonhosted.org/packages/f1/70/7703c29685631f5a7590aa73f1f1d3fa9a380e654b86af429e0934a32f7d/idna-3.10.tar.gz", hash = "sha256:12f65c9b470abda6dc35cf8e63cc574b1c52b11df2c86030af0ac09b01b13ea9", size = 190490, upload-time = "2024-09-15T18:07:39.745Z" }
wheels = [
    { url = "https://files.pythonhosted.org/packages/76/c6/c88e154df9c4e1a2a66ccf0005a88dfb2650c1dffb6f5ce603dfbd452ce3/idna-3.10-py3-none-any.whl", hash = "sha256:946d195a0d259cbba61165e88e65941f16e9b36ea6ddb97f00452bae8b1287d3", size = 70442, upload-time = "2024-09-15T18:07:37.964Z" },
]

[[package]]
name = "imagesize"
version = "1.4.1"
source = { registry = "https://pypi.org/simple" }
sdist = { url = "https://files.pythonhosted.org/packages/a7/84/62473fb57d61e31fef6e36d64a179c8781605429fd927b5dd608c997be31/imagesize-1.4.1.tar.gz", hash = "sha256:69150444affb9cb0d5cc5a92b3676f0b2fb7cd9ae39e947a5e11a36b4497cd4a", size = 1280026, upload-time = "2022-07-01T12:21:05.687Z" }
wheels = [
    { url = "https://files.pythonhosted.org/packages/ff/62/85c4c919272577931d407be5ba5d71c20f0b616d31a0befe0ae45bb79abd/imagesize-1.4.1-py2.py3-none-any.whl", hash = "sha256:0d8d18d08f840c19d0ee7ca1fd82490fdc3729b7ac93f49870406ddde8ef8d8b", size = 8769, upload-time = "2022-07-01T12:21:02.467Z" },
]

[[package]]
name = "importlib-resources"
version = "6.5.2"
source = { registry = "https://pypi.org/simple" }
sdist = { url = "https://files.pythonhosted.org/packages/cf/8c/f834fbf984f691b4f7ff60f50b514cc3de5cc08abfc3295564dd89c5e2e7/importlib_resources-6.5.2.tar.gz", hash = "sha256:185f87adef5bcc288449d98fb4fba07cea78bc036455dd44c5fc4a2fe78fed2c", size = 44693, upload-time = "2025-01-03T18:51:56.698Z" }
wheels = [
    { url = "https://files.pythonhosted.org/packages/a4/ed/1f1afb2e9e7f38a545d628f864d562a5ae64fe6f7a10e28ffb9b185b4e89/importlib_resources-6.5.2-py3-none-any.whl", hash = "sha256:789cfdc3ed28c78b67a06acb8126751ced69a3d5f79c095a98298cd8a760ccec", size = 37461, upload-time = "2025-01-03T18:51:54.306Z" },
]

[[package]]
name = "iniconfig"
version = "2.1.0"
source = { registry = "https://pypi.org/simple" }
sdist = { url = "https://files.pythonhosted.org/packages/f2/97/ebf4da567aa6827c909642694d71c9fcf53e5b504f2d96afea02718862f3/iniconfig-2.1.0.tar.gz", hash = "sha256:3abbd2e30b36733fee78f9c7f7308f2d0050e88f0087fd25c2645f63c773e1c7", size = 4793, upload-time = "2025-03-19T20:09:59.721Z" }
wheels = [
    { url = "https://files.pythonhosted.org/packages/2c/e1/e6716421ea10d38022b952c159d5161ca1193197fb744506875fbb87ea7b/iniconfig-2.1.0-py3-none-any.whl", hash = "sha256:9deba5723312380e77435581c6bf4935c94cbfab9b1ed33ef8d238ea168eb760", size = 6050, upload-time = "2025-03-19T20:10:01.071Z" },
]

[[package]]
name = "installer"
version = "0.7.0"
source = { registry = "https://pypi.org/simple" }
sdist = { url = "https://files.pythonhosted.org/packages/05/18/ceeb4e3ab3aa54495775775b38ae42b10a92f42ce42dfa44da684289b8c8/installer-0.7.0.tar.gz", hash = "sha256:a26d3e3116289bb08216e0d0f7d925fcef0b0194eedfa0c944bcaaa106c4b631", size = 474349, upload-time = "2023-03-17T20:39:38.871Z" }
wheels = [
    { url = "https://files.pythonhosted.org/packages/e5/ca/1172b6638d52f2d6caa2dd262ec4c811ba59eee96d54a7701930726bce18/installer-0.7.0-py3-none-any.whl", hash = "sha256:05d1933f0a5ba7d8d6296bb6d5018e7c94fa473ceb10cf198a92ccea19c27b53", size = 453838, upload-time = "2023-03-17T20:39:36.219Z" },
]

[[package]]
name = "ipykernel"
version = "7.0.1"
source = { registry = "https://pypi.org/simple" }
dependencies = [
    { name = "appnope", marker = "sys_platform == 'darwin'" },
    { name = "comm" },
    { name = "debugpy" },
    { name = "ipython" },
    { name = "jupyter-client" },
    { name = "jupyter-core" },
    { name = "matplotlib-inline" },
    { name = "nest-asyncio" },
    { name = "packaging" },
    { name = "psutil" },
    { name = "pyzmq" },
    { name = "tornado" },
    { name = "traitlets" },
]
sdist = { url = "https://files.pythonhosted.org/packages/a8/4c/9f0024c8457286c6bfd5405a15d650ec5ea36f420ef9bbc58b301f66cfc5/ipykernel-7.0.1.tar.gz", hash = "sha256:2d3fd7cdef22071c2abbad78f142b743228c5d59cd470d034871ae0ac359533c", size = 171460, upload-time = "2025-10-14T16:17:07.325Z" }
wheels = [
    { url = "https://files.pythonhosted.org/packages/b8/f7/761037905ffdec673533bfa43af8d4c31c859c778dfc3bbb71899875ec18/ipykernel-7.0.1-py3-none-any.whl", hash = "sha256:87182a8305e28954b6721087dec45b171712610111d494c17bb607befa1c4000", size = 118157, upload-time = "2025-10-14T16:17:05.606Z" },
]

[[package]]
name = "ipython"
version = "9.6.0"
source = { registry = "https://pypi.org/simple" }
dependencies = [
    { name = "colorama", marker = "sys_platform == 'win32'" },
    { name = "decorator" },
    { name = "ipython-pygments-lexers" },
    { name = "jedi" },
    { name = "matplotlib-inline" },
    { name = "pexpect", marker = "sys_platform != 'emscripten' and sys_platform != 'win32'" },
    { name = "prompt-toolkit" },
    { name = "pygments" },
    { name = "stack-data" },
    { name = "traitlets" },
]
sdist = { url = "https://files.pythonhosted.org/packages/2a/34/29b18c62e39ee2f7a6a3bba7efd952729d8aadd45ca17efc34453b717665/ipython-9.6.0.tar.gz", hash = "sha256:5603d6d5d356378be5043e69441a072b50a5b33b4503428c77b04cb8ce7bc731", size = 4396932, upload-time = "2025-09-29T10:55:53.948Z" }
wheels = [
    { url = "https://files.pythonhosted.org/packages/48/c5/d5e07995077e48220269c28a221e168c91123ad5ceee44d548f54a057fc0/ipython-9.6.0-py3-none-any.whl", hash = "sha256:5f77efafc886d2f023442479b8149e7d86547ad0a979e9da9f045d252f648196", size = 616170, upload-time = "2025-09-29T10:55:47.676Z" },
]

[[package]]
name = "ipython-genutils"
version = "0.2.0"
source = { registry = "https://pypi.org/simple" }
sdist = { url = "https://files.pythonhosted.org/packages/e8/69/fbeffffc05236398ebfcfb512b6d2511c622871dca1746361006da310399/ipython_genutils-0.2.0.tar.gz", hash = "sha256:eb2e116e75ecef9d4d228fdc66af54269afa26ab4463042e33785b887c628ba8", size = 22208, upload-time = "2017-03-13T22:12:26.393Z" }
wheels = [
    { url = "https://files.pythonhosted.org/packages/fa/bc/9bd3b5c2b4774d5f33b2d544f1460be9df7df2fe42f352135381c347c69a/ipython_genutils-0.2.0-py2.py3-none-any.whl", hash = "sha256:72dd37233799e619666c9f639a9da83c34013a73e8bbc79a7a6348d93c61fab8", size = 26343, upload-time = "2017-03-13T22:12:25.412Z" },
]

[[package]]
name = "ipython-pygments-lexers"
version = "1.1.1"
source = { registry = "https://pypi.org/simple" }
dependencies = [
    { name = "pygments" },
]
sdist = { url = "https://files.pythonhosted.org/packages/ef/4c/5dd1d8af08107f88c7f741ead7a40854b8ac24ddf9ae850afbcf698aa552/ipython_pygments_lexers-1.1.1.tar.gz", hash = "sha256:09c0138009e56b6854f9535736f4171d855c8c08a563a0dcd8022f78355c7e81", size = 8393, upload-time = "2025-01-17T11:24:34.505Z" }
wheels = [
    { url = "https://files.pythonhosted.org/packages/d9/33/1f075bf72b0b747cb3288d011319aaf64083cf2efef8354174e3ed4540e2/ipython_pygments_lexers-1.1.1-py3-none-any.whl", hash = "sha256:a9462224a505ade19a605f71f8fa63c2048833ce50abc86768a0d81d876dc81c", size = 8074, upload-time = "2025-01-17T11:24:33.271Z" },
]

[[package]]
name = "isodate"
version = "0.7.2"
source = { registry = "https://pypi.org/simple" }
sdist = { url = "https://files.pythonhosted.org/packages/54/4d/e940025e2ce31a8ce1202635910747e5a87cc3a6a6bb2d00973375014749/isodate-0.7.2.tar.gz", hash = "sha256:4cd1aa0f43ca76f4a6c6c0292a85f40b35ec2e43e315b59f06e6d32171a953e6", size = 29705, upload-time = "2024-10-08T23:04:11.5Z" }
wheels = [
    { url = "https://files.pythonhosted.org/packages/15/aa/0aca39a37d3c7eb941ba736ede56d689e7be91cab5d9ca846bde3999eba6/isodate-0.7.2-py3-none-any.whl", hash = "sha256:28009937d8031054830160fce6d409ed342816b543597cece116d966c6d99e15", size = 22320, upload-time = "2024-10-08T23:04:09.501Z" },
]

[[package]]
name = "isoduration"
version = "20.11.0"
source = { registry = "https://pypi.org/simple" }
dependencies = [
    { name = "arrow" },
]
sdist = { url = "https://files.pythonhosted.org/packages/7c/1a/3c8edc664e06e6bd06cce40c6b22da5f1429aa4224d0c590f3be21c91ead/isoduration-20.11.0.tar.gz", hash = "sha256:ac2f9015137935279eac671f94f89eb00584f940f5dc49462a0c4ee692ba1bd9", size = 11649, upload-time = "2020-11-01T11:00:00.312Z" }
wheels = [
    { url = "https://files.pythonhosted.org/packages/7b/55/e5326141505c5d5e34c5e0935d2908a74e4561eca44108fbfb9c13d2911a/isoduration-20.11.0-py3-none-any.whl", hash = "sha256:b2904c2a4228c3d44f409c8ae8e2370eb21a26f7ac2ec5446df141dde3452042", size = 11321, upload-time = "2020-11-01T10:59:58.02Z" },
]

[[package]]
name = "jaraco-classes"
version = "3.4.0"
source = { registry = "https://pypi.org/simple" }
dependencies = [
    { name = "more-itertools" },
]
sdist = { url = "https://files.pythonhosted.org/packages/06/c0/ed4a27bc5571b99e3cff68f8a9fa5b56ff7df1c2251cc715a652ddd26402/jaraco.classes-3.4.0.tar.gz", hash = "sha256:47a024b51d0239c0dd8c8540c6c7f484be3b8fcf0b2d85c13825780d3b3f3acd", size = 11780, upload-time = "2024-03-31T07:27:36.643Z" }
wheels = [
    { url = "https://files.pythonhosted.org/packages/7f/66/b15ce62552d84bbfcec9a4873ab79d993a1dd4edb922cbfccae192bd5b5f/jaraco.classes-3.4.0-py3-none-any.whl", hash = "sha256:f662826b6bed8cace05e7ff873ce0f9283b5c924470fe664fff1c2f00f581790", size = 6777, upload-time = "2024-03-31T07:27:34.792Z" },
]

[[package]]
name = "jaraco-context"
version = "6.0.1"
source = { registry = "https://pypi.org/simple" }
sdist = { url = "https://files.pythonhosted.org/packages/df/ad/f3777b81bf0b6e7bc7514a1656d3e637b2e8e15fab2ce3235730b3e7a4e6/jaraco_context-6.0.1.tar.gz", hash = "sha256:9bae4ea555cf0b14938dc0aee7c9f32ed303aa20a3b73e7dc80111628792d1b3", size = 13912, upload-time = "2024-08-20T03:39:27.358Z" }
wheels = [
    { url = "https://files.pythonhosted.org/packages/ff/db/0c52c4cf5e4bd9f5d7135ec7669a3a767af21b3a308e1ed3674881e52b62/jaraco.context-6.0.1-py3-none-any.whl", hash = "sha256:f797fc481b490edb305122c9181830a3a5b76d84ef6d1aef2fb9b47ab956f9e4", size = 6825, upload-time = "2024-08-20T03:39:25.966Z" },
]

[[package]]
name = "jaraco-functools"
version = "4.3.0"
source = { registry = "https://pypi.org/simple" }
dependencies = [
    { name = "more-itertools" },
]
sdist = { url = "https://files.pythonhosted.org/packages/f7/ed/1aa2d585304ec07262e1a83a9889880701079dde796ac7b1d1826f40c63d/jaraco_functools-4.3.0.tar.gz", hash = "sha256:cfd13ad0dd2c47a3600b439ef72d8615d482cedcff1632930d6f28924d92f294", size = 19755, upload-time = "2025-08-18T20:05:09.91Z" }
wheels = [
    { url = "https://files.pythonhosted.org/packages/b4/09/726f168acad366b11e420df31bf1c702a54d373a83f968d94141a8c3fde0/jaraco_functools-4.3.0-py3-none-any.whl", hash = "sha256:227ff8ed6f7b8f62c56deff101545fa7543cf2c8e7b82a7c2116e672f29c26e8", size = 10408, upload-time = "2025-08-18T20:05:08.69Z" },
]

[[package]]
name = "jedi"
version = "0.19.2"
source = { registry = "https://pypi.org/simple" }
dependencies = [
    { name = "parso" },
]
sdist = { url = "https://files.pythonhosted.org/packages/72/3a/79a912fbd4d8dd6fbb02bf69afd3bb72cf0c729bb3063c6f4498603db17a/jedi-0.19.2.tar.gz", hash = "sha256:4770dc3de41bde3966b02eb84fbcf557fb33cce26ad23da12c742fb50ecb11f0", size = 1231287, upload-time = "2024-11-11T01:41:42.873Z" }
wheels = [
    { url = "https://files.pythonhosted.org/packages/c0/5a/9cac0c82afec3d09ccd97c8b6502d48f165f9124db81b4bcb90b4af974ee/jedi-0.19.2-py2.py3-none-any.whl", hash = "sha256:a8ef22bde8490f57fe5c7681a3c83cb58874daf72b4784de3cce5b6ef6edb5b9", size = 1572278, upload-time = "2024-11-11T01:41:40.175Z" },
]

[[package]]
name = "jeepney"
version = "0.9.0"
source = { registry = "https://pypi.org/simple" }
sdist = { url = "https://files.pythonhosted.org/packages/7b/6f/357efd7602486741aa73ffc0617fb310a29b588ed0fd69c2399acbb85b0c/jeepney-0.9.0.tar.gz", hash = "sha256:cf0e9e845622b81e4a28df94c40345400256ec608d0e55bb8a3feaa9163f5732", size = 106758, upload-time = "2025-02-27T18:51:01.684Z" }
wheels = [
    { url = "https://files.pythonhosted.org/packages/b2/a3/e137168c9c44d18eff0376253da9f1e9234d0239e0ee230d2fee6cea8e55/jeepney-0.9.0-py3-none-any.whl", hash = "sha256:97e5714520c16fc0a45695e5365a2e11b81ea79bba796e26f9f1d178cb182683", size = 49010, upload-time = "2025-02-27T18:51:00.104Z" },
]

[[package]]
name = "jinja2"
version = "3.1.6"
source = { registry = "https://pypi.org/simple" }
dependencies = [
    { name = "markupsafe" },
]
sdist = { url = "https://files.pythonhosted.org/packages/df/bf/f7da0350254c0ed7c72f3e33cef02e048281fec7ecec5f032d4aac52226b/jinja2-3.1.6.tar.gz", hash = "sha256:0137fb05990d35f1275a587e9aee6d56da821fc83491a0fb838183be43f66d6d", size = 245115, upload-time = "2025-03-05T20:05:02.478Z" }
wheels = [
    { url = "https://files.pythonhosted.org/packages/62/a1/3d680cbfd5f4b8f15abc1d571870c5fc3e594bb582bc3b64ea099db13e56/jinja2-3.1.6-py3-none-any.whl", hash = "sha256:85ece4451f492d0c13c5dd7c13a64681a86afae63a5f347908daf103ce6d2f67", size = 134899, upload-time = "2025-03-05T20:05:00.369Z" },
]

[[package]]
name = "jmespath"
version = "1.0.1"
source = { registry = "https://pypi.org/simple" }
sdist = { url = "https://files.pythonhosted.org/packages/00/2a/e867e8531cf3e36b41201936b7fa7ba7b5702dbef42922193f05c8976cd6/jmespath-1.0.1.tar.gz", hash = "sha256:90261b206d6defd58fdd5e85f478bf633a2901798906be2ad389150c5c60edbe", size = 25843, upload-time = "2022-06-17T18:00:12.224Z" }
wheels = [
    { url = "https://files.pythonhosted.org/packages/31/b4/b9b800c45527aadd64d5b442f9b932b00648617eb5d63d2c7a6587b7cafc/jmespath-1.0.1-py3-none-any.whl", hash = "sha256:02e2e4cc71b5bcab88332eebf907519190dd9e6e82107fa7f83b1003a6252980", size = 20256, upload-time = "2022-06-17T18:00:10.251Z" },
]

[[package]]
name = "json-flattener"
version = "0.1.9"
source = { registry = "https://pypi.org/simple" }
dependencies = [
    { name = "click" },
    { name = "pyyaml" },
]
sdist = { url = "https://files.pythonhosted.org/packages/6d/77/b00e46d904818826275661a690532d3a3a43a4ded0264b2d7fcdb5c0feea/json_flattener-0.1.9.tar.gz", hash = "sha256:84cf8523045ffb124301a602602201665fcb003a171ece87e6f46ed02f7f0c15", size = 11479, upload-time = "2022-02-26T01:36:04.545Z" }
wheels = [
    { url = "https://files.pythonhosted.org/packages/00/cc/7fbd75d3362e939eb98bcf9bd22f3f7df8c237a85148899ed3d38e5614e5/json_flattener-0.1.9-py3-none-any.whl", hash = "sha256:6b027746f08bf37a75270f30c6690c7149d5f704d8af1740c346a3a1236bc941", size = 10799, upload-time = "2022-02-26T01:36:03.06Z" },
]

[[package]]
name = "json5"
version = "0.12.1"
source = { registry = "https://pypi.org/simple" }
sdist = { url = "https://files.pythonhosted.org/packages/12/ae/929aee9619e9eba9015207a9d2c1c54db18311da7eb4dcf6d41ad6f0eb67/json5-0.12.1.tar.gz", hash = "sha256:b2743e77b3242f8d03c143dd975a6ec7c52e2f2afe76ed934e53503dd4ad4990", size = 52191, upload-time = "2025-08-12T19:47:42.583Z" }
wheels = [
    { url = "https://files.pythonhosted.org/packages/85/e2/05328bd2621be49a6fed9e3030b1e51a2d04537d3f816d211b9cc53c5262/json5-0.12.1-py3-none-any.whl", hash = "sha256:d9c9b3bc34a5f54d43c35e11ef7cb87d8bdd098c6ace87117a7b7e83e705c1d5", size = 36119, upload-time = "2025-08-12T19:47:41.131Z" },
]

[[package]]
name = "jsonasobj"
version = "1.3.1"
source = { registry = "https://pypi.org/simple" }
sdist = { url = "https://files.pythonhosted.org/packages/e5/ba/13523c1408a23bac4e08ef2312732733c0129c4ff085d351eafaf45fd080/jsonasobj-1.3.1.tar.gz", hash = "sha256:d52e0544a54a08f6ea3f77fa3387271e3648655e0eace2f21e825c26370e44a2", size = 4315, upload-time = "2021-02-08T22:03:20.336Z" }
wheels = [
    { url = "https://files.pythonhosted.org/packages/71/57/38c47753c67ad67f76ba04ea673c9b77431a19e7b2601937e6872a99e841/jsonasobj-1.3.1-py3-none-any.whl", hash = "sha256:b9e329dc1ceaae7cf5d5b214684a0b100e0dad0be6d5bbabac281ec35ddeca65", size = 4388, upload-time = "2021-02-08T22:03:19.17Z" },
]

[[package]]
name = "jsonasobj2"
version = "1.0.4"
source = { registry = "https://pypi.org/simple" }
dependencies = [
    { name = "hbreader" },
]
sdist = { url = "https://files.pythonhosted.org/packages/67/3a/feb245b755f7a47a0df4f30be645e8485d15ff13d0c95e018e4505a8811f/jsonasobj2-1.0.4.tar.gz", hash = "sha256:f50b1668ef478004aa487b2d2d094c304e5cb6b79337809f4a1f2975cc7fbb4e", size = 95522, upload-time = "2021-06-02T17:43:28.39Z" }
wheels = [
    { url = "https://files.pythonhosted.org/packages/e5/90/0d93963711f811efe528e3cead2f2bfb78c196df74d8a24fe8d655288e50/jsonasobj2-1.0.4-py3-none-any.whl", hash = "sha256:12e86f86324d54fcf60632db94ea74488d5314e3da554c994fe1e2c6f29acb79", size = 6324, upload-time = "2021-06-02T17:43:27.126Z" },
]

[[package]]
name = "jsonlines"
version = "4.0.0"
source = { registry = "https://pypi.org/simple" }
dependencies = [
    { name = "attrs" },
]
sdist = { url = "https://files.pythonhosted.org/packages/35/87/bcda8e46c88d0e34cad2f09ee2d0c7f5957bccdb9791b0b934ec84d84be4/jsonlines-4.0.0.tar.gz", hash = "sha256:0c6d2c09117550c089995247f605ae4cf77dd1533041d366351f6f298822ea74", size = 11359, upload-time = "2023-09-01T12:34:44.187Z" }
wheels = [
    { url = "https://files.pythonhosted.org/packages/f8/62/d9ba6323b9202dd2fe166beab8a86d29465c41a0288cbe229fac60c1ab8d/jsonlines-4.0.0-py3-none-any.whl", hash = "sha256:185b334ff2ca5a91362993f42e83588a360cf95ce4b71a73548502bda52a7c55", size = 8701, upload-time = "2023-09-01T12:34:42.563Z" },
]

[[package]]
name = "jsonpointer"
version = "3.0.0"
source = { registry = "https://pypi.org/simple" }
sdist = { url = "https://files.pythonhosted.org/packages/6a/0a/eebeb1fa92507ea94016a2a790b93c2ae41a7e18778f85471dc54475ed25/jsonpointer-3.0.0.tar.gz", hash = "sha256:2b2d729f2091522d61c3b31f82e11870f60b68f43fbc705cb76bf4b832af59ef", size = 9114, upload-time = "2024-06-10T19:24:42.462Z" }
wheels = [
    { url = "https://files.pythonhosted.org/packages/71/92/5e77f98553e9e75130c78900d000368476aed74276eb8ae8796f65f00918/jsonpointer-3.0.0-py2.py3-none-any.whl", hash = "sha256:13e088adc14fca8b6aa8177c044e12701e6ad4b28ff10e65f2267a90109c9942", size = 7595, upload-time = "2024-06-10T19:24:40.698Z" },
]

[[package]]
name = "jsonschema"
version = "4.25.1"
source = { registry = "https://pypi.org/simple" }
dependencies = [
    { name = "attrs" },
    { name = "jsonschema-specifications" },
    { name = "referencing" },
    { name = "rpds-py" },
]
sdist = { url = "https://files.pythonhosted.org/packages/74/69/f7185de793a29082a9f3c7728268ffb31cb5095131a9c139a74078e27336/jsonschema-4.25.1.tar.gz", hash = "sha256:e4a9655ce0da0c0b67a085847e00a3a51449e1157f4f75e9fb5aa545e122eb85", size = 357342, upload-time = "2025-08-18T17:03:50.038Z" }
wheels = [
    { url = "https://files.pythonhosted.org/packages/bf/9c/8c95d856233c1f82500c2450b8c68576b4cf1c871db3afac5c34ff84e6fd/jsonschema-4.25.1-py3-none-any.whl", hash = "sha256:3fba0169e345c7175110351d456342c364814cfcf3b964ba4587f22915230a63", size = 90040, upload-time = "2025-08-18T17:03:48.373Z" },
]

[package.optional-dependencies]
format = [
    { name = "fqdn" },
    { name = "idna" },
    { name = "isoduration" },
    { name = "jsonpointer" },
    { name = "rfc3339-validator" },
    { name = "rfc3987" },
    { name = "uri-template" },
    { name = "webcolors" },
]
format-nongpl = [
    { name = "fqdn" },
    { name = "idna" },
    { name = "isoduration" },
    { name = "jsonpointer" },
    { name = "rfc3339-validator" },
    { name = "rfc3986-validator" },
    { name = "rfc3987-syntax" },
    { name = "uri-template" },
    { name = "webcolors" },
]

[[package]]
name = "jsonschema-specifications"
version = "2025.9.1"
source = { registry = "https://pypi.org/simple" }
dependencies = [
    { name = "referencing" },
]
sdist = { url = "https://files.pythonhosted.org/packages/19/74/a633ee74eb36c44aa6d1095e7cc5569bebf04342ee146178e2d36600708b/jsonschema_specifications-2025.9.1.tar.gz", hash = "sha256:b540987f239e745613c7a9176f3edb72b832a4ac465cf02712288397832b5e8d", size = 32855, upload-time = "2025-09-08T01:34:59.186Z" }
wheels = [
    { url = "https://files.pythonhosted.org/packages/41/45/1a4ed80516f02155c51f51e8cedb3c1902296743db0bbc66608a0db2814f/jsonschema_specifications-2025.9.1-py3-none-any.whl", hash = "sha256:98802fee3a11ee76ecaca44429fda8a41bff98b00a0f2838151b113f210cc6fe", size = 18437, upload-time = "2025-09-08T01:34:57.871Z" },
]

[[package]]
name = "jupyter-client"
version = "8.6.3"
source = { registry = "https://pypi.org/simple" }
dependencies = [
    { name = "jupyter-core" },
    { name = "python-dateutil" },
    { name = "pyzmq" },
    { name = "tornado" },
    { name = "traitlets" },
]
sdist = { url = "https://files.pythonhosted.org/packages/71/22/bf9f12fdaeae18019a468b68952a60fe6dbab5d67cd2a103cac7659b41ca/jupyter_client-8.6.3.tar.gz", hash = "sha256:35b3a0947c4a6e9d589eb97d7d4cd5e90f910ee73101611f01283732bd6d9419", size = 342019, upload-time = "2024-09-17T10:44:17.613Z" }
wheels = [
    { url = "https://files.pythonhosted.org/packages/11/85/b0394e0b6fcccd2c1eeefc230978a6f8cb0c5df1e4cd3e7625735a0d7d1e/jupyter_client-8.6.3-py3-none-any.whl", hash = "sha256:e8a19cc986cc45905ac3362915f410f3af85424b4c0905e94fa5f2cb08e8f23f", size = 106105, upload-time = "2024-09-17T10:44:15.218Z" },
]

[[package]]
name = "jupyter-contrib-core"
version = "0.4.2"
source = { registry = "https://pypi.org/simple" }
dependencies = [
    { name = "jupyter-core" },
    { name = "notebook" },
    { name = "setuptools" },
    { name = "tornado" },
    { name = "traitlets" },
]
sdist = { url = "https://files.pythonhosted.org/packages/50/94/0d37e5b49ea1c8bf204c46f9b0257c1f3319a4ab88acbd401da2cab25e55/jupyter_contrib_core-0.4.2.tar.gz", hash = "sha256:1887212f3ca9d4487d624c0705c20dfdf03d5a0b9ea2557d3aaeeb4c38bdcabb", size = 17490, upload-time = "2022-11-15T16:21:53.357Z" }

[[package]]
name = "jupyter-contrib-nbextensions"
version = "0.7.0"
source = { registry = "https://pypi.org/simple" }
dependencies = [
    { name = "ipython-genutils" },
    { name = "jupyter-contrib-core" },
    { name = "jupyter-core" },
    { name = "jupyter-highlight-selected-word" },
    { name = "jupyter-nbextensions-configurator" },
    { name = "lxml" },
    { name = "nbconvert" },
    { name = "notebook" },
    { name = "tornado" },
    { name = "traitlets" },
]
sdist = { url = "https://files.pythonhosted.org/packages/50/91/78cc4362611dbde2b0cd068204aaf1b8899d0459c50d8ff9daca8c069791/jupyter_contrib_nbextensions-0.7.0.tar.gz", hash = "sha256:06e33f005885eb92f89cbe82711e921278201298d08ab0d886d1ba09e8c3e9ca", size = 23462252, upload-time = "2022-11-15T17:31:27.754Z" }

[[package]]
name = "jupyter-core"
version = "5.8.1"
source = { registry = "https://pypi.org/simple" }
dependencies = [
    { name = "platformdirs" },
    { name = "pywin32", marker = "platform_python_implementation != 'PyPy' and sys_platform == 'win32'" },
    { name = "traitlets" },
]
sdist = { url = "https://files.pythonhosted.org/packages/99/1b/72906d554acfeb588332eaaa6f61577705e9ec752ddb486f302dafa292d9/jupyter_core-5.8.1.tar.gz", hash = "sha256:0a5f9706f70e64786b75acba995988915ebd4601c8a52e534a40b51c95f59941", size = 88923, upload-time = "2025-05-27T07:38:16.655Z" }
wheels = [
    { url = "https://files.pythonhosted.org/packages/2f/57/6bffd4b20b88da3800c5d691e0337761576ee688eb01299eae865689d2df/jupyter_core-5.8.1-py3-none-any.whl", hash = "sha256:c28d268fc90fb53f1338ded2eb410704c5449a358406e8a948b75706e24863d0", size = 28880, upload-time = "2025-05-27T07:38:15.137Z" },
]

[[package]]
name = "jupyter-events"
version = "0.12.0"
source = { registry = "https://pypi.org/simple" }
dependencies = [
    { name = "jsonschema", extra = ["format-nongpl"] },
    { name = "packaging" },
    { name = "python-json-logger" },
    { name = "pyyaml" },
    { name = "referencing" },
    { name = "rfc3339-validator" },
    { name = "rfc3986-validator" },
    { name = "traitlets" },
]
sdist = { url = "https://files.pythonhosted.org/packages/9d/c3/306d090461e4cf3cd91eceaff84bede12a8e52cd821c2d20c9a4fd728385/jupyter_events-0.12.0.tar.gz", hash = "sha256:fc3fce98865f6784c9cd0a56a20644fc6098f21c8c33834a8d9fe383c17e554b", size = 62196, upload-time = "2025-02-03T17:23:41.485Z" }
wheels = [
    { url = "https://files.pythonhosted.org/packages/e2/48/577993f1f99c552f18a0428731a755e06171f9902fa118c379eb7c04ea22/jupyter_events-0.12.0-py3-none-any.whl", hash = "sha256:6464b2fa5ad10451c3d35fabc75eab39556ae1e2853ad0c0cc31b656731a97fb", size = 19430, upload-time = "2025-02-03T17:23:38.643Z" },
]

[[package]]
name = "jupyter-highlight-selected-word"
version = "0.2.0"
source = { registry = "https://pypi.org/simple" }
sdist = { url = "https://files.pythonhosted.org/packages/cd/a5/3dfeb7c8643ef502e82969fdebb201b63b33ded15a7761b27299bacebc3a/jupyter_highlight_selected_word-0.2.0.tar.gz", hash = "sha256:9fa740424859a807950ca08d2bfd28a35154cd32dd6d50ac4e0950022adc0e7b", size = 12592, upload-time = "2018-04-07T13:56:22.498Z" }
wheels = [
    { url = "https://files.pythonhosted.org/packages/50/d7/19ab7cfd60bf268d2abbacc52d4295a40f52d74dfc0d938e4761ee5e598b/jupyter_highlight_selected_word-0.2.0-py2.py3-none-any.whl", hash = "sha256:9545dfa9cb057eebe3a5795604dcd3a5294ea18637e553f61a0b67c1b5903c58", size = 11699, upload-time = "2018-04-07T13:56:20.715Z" },
]

[[package]]
name = "jupyter-lsp"
version = "2.3.0"
source = { registry = "https://pypi.org/simple" }
dependencies = [
    { name = "jupyter-server" },
]
sdist = { url = "https://files.pythonhosted.org/packages/eb/5a/9066c9f8e94ee517133cd98dba393459a16cd48bba71a82f16a65415206c/jupyter_lsp-2.3.0.tar.gz", hash = "sha256:458aa59339dc868fb784d73364f17dbce8836e906cd75fd471a325cba02e0245", size = 54823, upload-time = "2025-08-27T17:47:34.671Z" }
wheels = [
    { url = "https://files.pythonhosted.org/packages/1a/60/1f6cee0c46263de1173894f0fafcb3475ded276c472c14d25e0280c18d6d/jupyter_lsp-2.3.0-py3-none-any.whl", hash = "sha256:e914a3cb2addf48b1c7710914771aaf1819d46b2e5a79b0f917b5478ec93f34f", size = 76687, upload-time = "2025-08-27T17:47:33.15Z" },
]

[[package]]
name = "jupyter-nbextensions-configurator"
version = "0.6.4"
source = { registry = "https://pypi.org/simple" }
dependencies = [
    { name = "jupyter-contrib-core" },
    { name = "jupyter-core" },
    { name = "jupyter-server" },
    { name = "notebook" },
    { name = "pyyaml" },
    { name = "tornado" },
    { name = "traitlets" },
]
wheels = [
    { url = "https://files.pythonhosted.org/packages/05/fe/cffb14a4fbb43cf276aa3047e42c3f9ecfda851ba3c466295401f6b1e085/jupyter_nbextensions_configurator-0.6.4-py2.py3-none-any.whl", hash = "sha256:fe7a7b0805b5926449692fb077e0e659bab8b27563bc68cba26854532fdf99c7", size = 466890, upload-time = "2024-06-05T16:08:37.236Z" },
]

[[package]]
name = "jupyter-server"
version = "2.17.0"
source = { registry = "https://pypi.org/simple" }
dependencies = [
    { name = "anyio" },
    { name = "argon2-cffi" },
    { name = "jinja2" },
    { name = "jupyter-client" },
    { name = "jupyter-core" },
    { name = "jupyter-events" },
    { name = "jupyter-server-terminals" },
    { name = "nbconvert" },
    { name = "nbformat" },
    { name = "packaging" },
    { name = "prometheus-client" },
    { name = "pywinpty", marker = "os_name == 'nt'" },
    { name = "pyzmq" },
    { name = "send2trash" },
    { name = "terminado" },
    { name = "tornado" },
    { name = "traitlets" },
    { name = "websocket-client" },
]
sdist = { url = "https://files.pythonhosted.org/packages/5b/ac/e040ec363d7b6b1f11304cc9f209dac4517ece5d5e01821366b924a64a50/jupyter_server-2.17.0.tar.gz", hash = "sha256:c38ea898566964c888b4772ae1ed58eca84592e88251d2cfc4d171f81f7e99d5", size = 731949, upload-time = "2025-08-21T14:42:54.042Z" }
wheels = [
    { url = "https://files.pythonhosted.org/packages/92/80/a24767e6ca280f5a49525d987bf3e4d7552bf67c8be07e8ccf20271f8568/jupyter_server-2.17.0-py3-none-any.whl", hash = "sha256:e8cb9c7db4251f51ed307e329b81b72ccf2056ff82d50524debde1ee1870e13f", size = 388221, upload-time = "2025-08-21T14:42:52.034Z" },
]

[[package]]
name = "jupyter-server-terminals"
version = "0.5.3"
source = { registry = "https://pypi.org/simple" }
dependencies = [
    { name = "pywinpty", marker = "os_name == 'nt'" },
    { name = "terminado" },
]
sdist = { url = "https://files.pythonhosted.org/packages/fc/d5/562469734f476159e99a55426d697cbf8e7eb5efe89fb0e0b4f83a3d3459/jupyter_server_terminals-0.5.3.tar.gz", hash = "sha256:5ae0295167220e9ace0edcfdb212afd2b01ee8d179fe6f23c899590e9b8a5269", size = 31430, upload-time = "2024-03-12T14:37:03.049Z" }
wheels = [
    { url = "https://files.pythonhosted.org/packages/07/2d/2b32cdbe8d2a602f697a649798554e4f072115438e92249624e532e8aca6/jupyter_server_terminals-0.5.3-py3-none-any.whl", hash = "sha256:41ee0d7dc0ebf2809c668e0fc726dfaf258fcd3e769568996ca731b6194ae9aa", size = 13656, upload-time = "2024-03-12T14:37:00.708Z" },
]

[[package]]
name = "jupyterlab"
version = "4.4.9"
source = { registry = "https://pypi.org/simple" }
dependencies = [
    { name = "async-lru" },
    { name = "httpx" },
    { name = "ipykernel" },
    { name = "jinja2" },
    { name = "jupyter-core" },
    { name = "jupyter-lsp" },
    { name = "jupyter-server" },
    { name = "jupyterlab-server" },
    { name = "notebook-shim" },
    { name = "packaging" },
    { name = "setuptools" },
    { name = "tornado" },
    { name = "traitlets" },
]
sdist = { url = "https://files.pythonhosted.org/packages/45/b2/7dad2d0049a904d17c070226a4f78f81905f93bfe09503722d210ccf9335/jupyterlab-4.4.9.tar.gz", hash = "sha256:ea55aca8269909016d5fde2dc09b97128bc931230183fe7e2920ede5154ad9c2", size = 22966654, upload-time = "2025-09-26T17:28:20.158Z" }
wheels = [
    { url = "https://files.pythonhosted.org/packages/1f/fd/ac0979ebd1b1975c266c99b96930b0a66609c3f6e5d76979ca6eb3073896/jupyterlab-4.4.9-py3-none-any.whl", hash = "sha256:394c902827350c017430a8370b9f40c03c098773084bc53930145c146d3d2cb2", size = 12292552, upload-time = "2025-09-26T17:28:15.663Z" },
]

[[package]]
name = "jupyterlab-pygments"
version = "0.3.0"
source = { registry = "https://pypi.org/simple" }
sdist = { url = "https://files.pythonhosted.org/packages/90/51/9187be60d989df97f5f0aba133fa54e7300f17616e065d1ada7d7646b6d6/jupyterlab_pygments-0.3.0.tar.gz", hash = "sha256:721aca4d9029252b11cfa9d185e5b5af4d54772bb8072f9b7036f4170054d35d", size = 512900, upload-time = "2023-11-23T09:26:37.44Z" }
wheels = [
    { url = "https://files.pythonhosted.org/packages/b1/dd/ead9d8ea85bf202d90cc513b533f9c363121c7792674f78e0d8a854b63b4/jupyterlab_pygments-0.3.0-py3-none-any.whl", hash = "sha256:841a89020971da1d8693f1a99997aefc5dc424bb1b251fd6322462a1b8842780", size = 15884, upload-time = "2023-11-23T09:26:34.325Z" },
]

[[package]]
name = "jupyterlab-server"
version = "2.27.3"
source = { registry = "https://pypi.org/simple" }
dependencies = [
    { name = "babel" },
    { name = "jinja2" },
    { name = "json5" },
    { name = "jsonschema" },
    { name = "jupyter-server" },
    { name = "packaging" },
    { name = "requests" },
]
sdist = { url = "https://files.pythonhosted.org/packages/0a/c9/a883ce65eb27905ce77ace410d83587c82ea64dc85a48d1f7ed52bcfa68d/jupyterlab_server-2.27.3.tar.gz", hash = "sha256:eb36caca59e74471988f0ae25c77945610b887f777255aa21f8065def9e51ed4", size = 76173, upload-time = "2024-07-16T17:02:04.149Z" }
wheels = [
    { url = "https://files.pythonhosted.org/packages/54/09/2032e7d15c544a0e3cd831c51d77a8ca57f7555b2e1b2922142eddb02a84/jupyterlab_server-2.27.3-py3-none-any.whl", hash = "sha256:e697488f66c3db49df675158a77b3b017520d772c6e1548c7d9bcc5df7944ee4", size = 59700, upload-time = "2024-07-16T17:02:01.115Z" },
]

[[package]]
name = "keyring"
version = "25.6.0"
source = { registry = "https://pypi.org/simple" }
dependencies = [
    { name = "jaraco-classes" },
    { name = "jaraco-context" },
    { name = "jaraco-functools" },
    { name = "jeepney", marker = "sys_platform == 'linux'" },
    { name = "pywin32-ctypes", marker = "sys_platform == 'win32'" },
    { name = "secretstorage", marker = "sys_platform == 'linux'" },
]
sdist = { url = "https://files.pythonhosted.org/packages/70/09/d904a6e96f76ff214be59e7aa6ef7190008f52a0ab6689760a98de0bf37d/keyring-25.6.0.tar.gz", hash = "sha256:0b39998aa941431eb3d9b0d4b2460bc773b9df6fed7621c2dfb291a7e0187a66", size = 62750, upload-time = "2024-12-25T15:26:45.782Z" }
wheels = [
    { url = "https://files.pythonhosted.org/packages/d3/32/da7f44bcb1105d3e88a0b74ebdca50c59121d2ddf71c9e34ba47df7f3a56/keyring-25.6.0-py3-none-any.whl", hash = "sha256:552a3f7af126ece7ed5c89753650eec89c7eaae8617d0aa4d9ad2b75111266bd", size = 39085, upload-time = "2024-12-25T15:26:44.377Z" },
]

[[package]]
name = "kghub-downloader"
version = "0.4.2"
source = { registry = "https://pypi.org/simple" }
dependencies = [
    { name = "boto3" },
    { name = "compress-json" },
    { name = "elasticsearch" },
    { name = "gdown" },
    { name = "google-cloud-storage" },
    { name = "pydantic" },
    { name = "pydantic-settings" },
    { name = "pyyaml" },
    { name = "tqdm" },
    { name = "typer" },
]
sdist = { url = "https://files.pythonhosted.org/packages/5b/7e/0e6d9ea7a827f8004aad710e65d7aa06f9a0172877cba5bdde439a8a2d29/kghub_downloader-0.4.2.tar.gz", hash = "sha256:449e6c3e665c63d64a2d86c71fa50a3bf4ca7a88dcc796067301b236bb5e66ec", size = 14211, upload-time = "2025-08-06T22:57:50.118Z" }
wheels = [
    { url = "https://files.pythonhosted.org/packages/71/9c/04c0890bfa82707e83a15999a54b81521055a9268d33e18eb869ceebab4a/kghub_downloader-0.4.2-py3-none-any.whl", hash = "sha256:2405ed1c1d68754f8035af8ebacd9243db7b0099724955f27986b045dad4d437", size = 15502, upload-time = "2025-08-06T22:57:48.837Z" },
]

[[package]]
name = "koza"
version = "0.0.0"
source = { git = "https://github.com/monarch-initiative/koza.git?rev=translator-ingests-input-dir-2#b569428efcf488e1c577c18e18be90b377ad654d" }
dependencies = [
    { name = "coverage" },
    { name = "duckdb" },
    { name = "loguru" },
    { name = "mergedeep" },
    { name = "ordered-set" },
    { name = "pydantic" },
    { name = "pyyaml" },
    { name = "requests" },
    { name = "sssom" },
    { name = "tqdm" },
    { name = "typer" },
]

[[package]]
name = "lark"
version = "1.3.0"
source = { registry = "https://pypi.org/simple" }
sdist = { url = "https://files.pythonhosted.org/packages/1d/37/a13baf0135f348af608c667633cbe5d13aa2c5c15a56ae9ad3e6cba45ae3/lark-1.3.0.tar.gz", hash = "sha256:9a3839d0ca5e1faf7cfa3460e420e859b66bcbde05b634e73c369c8244c5fa48", size = 259551, upload-time = "2025-09-22T13:45:05.072Z" }
wheels = [
    { url = "https://files.pythonhosted.org/packages/a8/3e/1c6b43277de64fc3c0333b0e72ab7b52ddaaea205210d60d9b9f83c3d0c7/lark-1.3.0-py3-none-any.whl", hash = "sha256:80661f261fb2584a9828a097a2432efd575af27d20be0fd35d17f0fe37253831", size = 113002, upload-time = "2025-09-22T13:45:03.747Z" },
]

[[package]]
name = "linkml"
version = "1.9.4rc2"
source = { registry = "https://pypi.org/simple" }
dependencies = [
    { name = "antlr4-python3-runtime" },
    { name = "click" },
    { name = "graphviz" },
    { name = "hbreader" },
    { name = "isodate" },
    { name = "jinja2" },
    { name = "jsonasobj2" },
    { name = "jsonschema", extra = ["format"] },
    { name = "linkml-runtime" },
    { name = "openpyxl" },
    { name = "parse" },
    { name = "prefixcommons" },
    { name = "prefixmaps" },
    { name = "pydantic" },
    { name = "pyjsg" },
    { name = "pyshex" },
    { name = "pyshexc" },
    { name = "python-dateutil" },
    { name = "pyyaml" },
    { name = "rdflib" },
    { name = "requests" },
    { name = "sphinx-click" },
    { name = "sqlalchemy" },
    { name = "watchdog" },
]
sdist = { url = "https://files.pythonhosted.org/packages/95/e6/203cea586303d886c71416d0843741f07bb23a8c0c9c7cc6efc5fae3820b/linkml-1.9.4rc2.tar.gz", hash = "sha256:cf858c2dde448c1d3002d0bd63c3dcbe568bd5cfd1679875d7b33fa375284589", size = 42799952, upload-time = "2025-08-15T23:58:37.586Z" }
wheels = [
    { url = "https://files.pythonhosted.org/packages/df/14/394523318522e7b6cd1bd3618170f3f08fc174f2ea3844f47ab8c6cb0dc4/linkml-1.9.4rc2-py3-none-any.whl", hash = "sha256:8580a8a5329e9c4e083340d121632b241e1fcce9feffd5b5a2bdfde00fba1026", size = 337192, upload-time = "2025-08-15T23:58:35.588Z" },
]

[[package]]
name = "linkml-runtime"
version = "1.9.5"
source = { registry = "https://pypi.org/simple" }
dependencies = [
    { name = "click" },
    { name = "curies" },
    { name = "deprecated" },
    { name = "hbreader" },
    { name = "json-flattener" },
    { name = "jsonasobj2" },
    { name = "jsonschema" },
    { name = "prefixcommons" },
    { name = "prefixmaps" },
    { name = "pydantic" },
    { name = "pyyaml" },
    { name = "rdflib" },
    { name = "requests" },
]
sdist = { url = "https://files.pythonhosted.org/packages/e0/38/38ac19a5b81982f03709cda0a008327dc775d11f008d0cbdc0f2a5389e24/linkml_runtime-1.9.5.tar.gz", hash = "sha256:78dc1383adf11ad5f20bb11b6adde56ed566fbd2429a292d57699ad4596c738a", size = 480288, upload-time = "2025-08-15T22:22:51.098Z" }
wheels = [
    { url = "https://files.pythonhosted.org/packages/34/28/cdcbe1f0521a98b891dd30249513eef1ddcc7bb406be953b4a8d7825e68f/linkml_runtime-1.9.5-py3-none-any.whl", hash = "sha256:fece3e8aa25a4246165c6528b6a7fe83a929b985d2ce1951cc8a0f4da1a30b90", size = 576405, upload-time = "2025-08-15T22:22:49.264Z" },
]

[[package]]
name = "loguru"
version = "0.7.3"
source = { registry = "https://pypi.org/simple" }
dependencies = [
    { name = "colorama", marker = "sys_platform == 'win32'" },
    { name = "win32-setctime", marker = "sys_platform == 'win32'" },
]
sdist = { url = "https://files.pythonhosted.org/packages/3a/05/a1dae3dffd1116099471c643b8924f5aa6524411dc6c63fdae648c4f1aca/loguru-0.7.3.tar.gz", hash = "sha256:19480589e77d47b8d85b2c827ad95d49bf31b0dcde16593892eb51dd18706eb6", size = 63559, upload-time = "2024-12-06T11:20:56.608Z" }
wheels = [
    { url = "https://files.pythonhosted.org/packages/0c/29/0348de65b8cc732daa3e33e67806420b2ae89bdce2b04af740289c5c6c8c/loguru-0.7.3-py3-none-any.whl", hash = "sha256:31a33c10c8e1e10422bfd431aeb5d351c7cf7fa671e3c4df004162264b28220c", size = 61595, upload-time = "2024-12-06T11:20:54.538Z" },
]

[[package]]
name = "lxml"
version = "6.0.2"
source = { registry = "https://pypi.org/simple" }
sdist = { url = "https://files.pythonhosted.org/packages/aa/88/262177de60548e5a2bfc46ad28232c9e9cbde697bd94132aeb80364675cb/lxml-6.0.2.tar.gz", hash = "sha256:cd79f3367bd74b317dda655dc8fcfa304d9eb6e4fb06b7168c5cf27f96e0cd62", size = 4073426, upload-time = "2025-09-22T04:04:59.287Z" }
wheels = [
    { url = "https://files.pythonhosted.org/packages/f3/c8/8ff2bc6b920c84355146cd1ab7d181bc543b89241cfb1ebee824a7c81457/lxml-6.0.2-cp312-cp312-macosx_10_13_universal2.whl", hash = "sha256:a59f5448ba2ceccd06995c95ea59a7674a10de0810f2ce90c9006f3cbc044456", size = 8661887, upload-time = "2025-09-22T04:01:17.265Z" },
    { url = "https://files.pythonhosted.org/packages/37/6f/9aae1008083bb501ef63284220ce81638332f9ccbfa53765b2b7502203cf/lxml-6.0.2-cp312-cp312-macosx_10_13_x86_64.whl", hash = "sha256:e8113639f3296706fbac34a30813929e29247718e88173ad849f57ca59754924", size = 4667818, upload-time = "2025-09-22T04:01:19.688Z" },
    { url = "https://files.pythonhosted.org/packages/f1/ca/31fb37f99f37f1536c133476674c10b577e409c0a624384147653e38baf2/lxml-6.0.2-cp312-cp312-manylinux2014_aarch64.manylinux_2_17_aarch64.whl", hash = "sha256:a8bef9b9825fa8bc816a6e641bb67219489229ebc648be422af695f6e7a4fa7f", size = 4950807, upload-time = "2025-09-22T04:01:21.487Z" },
    { url = "https://files.pythonhosted.org/packages/da/87/f6cb9442e4bada8aab5ae7e1046264f62fdbeaa6e3f6211b93f4c0dd97f1/lxml-6.0.2-cp312-cp312-manylinux2014_x86_64.manylinux_2_17_x86_64.whl", hash = "sha256:65ea18d710fd14e0186c2f973dc60bb52039a275f82d3c44a0e42b43440ea534", size = 5109179, upload-time = "2025-09-22T04:01:23.32Z" },
    { url = "https://files.pythonhosted.org/packages/c8/20/a7760713e65888db79bbae4f6146a6ae5c04e4a204a3c48896c408cd6ed2/lxml-6.0.2-cp312-cp312-manylinux_2_26_aarch64.manylinux_2_28_aarch64.whl", hash = "sha256:c371aa98126a0d4c739ca93ceffa0fd7a5d732e3ac66a46e74339acd4d334564", size = 5023044, upload-time = "2025-09-22T04:01:25.118Z" },
    { url = "https://files.pythonhosted.org/packages/a2/b0/7e64e0460fcb36471899f75831509098f3fd7cd02a3833ac517433cb4f8f/lxml-6.0.2-cp312-cp312-manylinux_2_26_i686.manylinux_2_28_i686.whl", hash = "sha256:700efd30c0fa1a3581d80a748157397559396090a51d306ea59a70020223d16f", size = 5359685, upload-time = "2025-09-22T04:01:27.398Z" },
    { url = "https://files.pythonhosted.org/packages/b9/e1/e5df362e9ca4e2f48ed6411bd4b3a0ae737cc842e96877f5bf9428055ab4/lxml-6.0.2-cp312-cp312-manylinux_2_26_ppc64le.manylinux_2_28_ppc64le.whl", hash = "sha256:c33e66d44fe60e72397b487ee92e01da0d09ba2d66df8eae42d77b6d06e5eba0", size = 5654127, upload-time = "2025-09-22T04:01:29.629Z" },
    { url = "https://files.pythonhosted.org/packages/c6/d1/232b3309a02d60f11e71857778bfcd4acbdb86c07db8260caf7d008b08f8/lxml-6.0.2-cp312-cp312-manylinux_2_26_x86_64.manylinux_2_28_x86_64.whl", hash = "sha256:90a345bbeaf9d0587a3aaffb7006aa39ccb6ff0e96a57286c0cb2fd1520ea192", size = 5253958, upload-time = "2025-09-22T04:01:31.535Z" },
    { url = "https://files.pythonhosted.org/packages/35/35/d955a070994725c4f7d80583a96cab9c107c57a125b20bb5f708fe941011/lxml-6.0.2-cp312-cp312-manylinux_2_31_armv7l.whl", hash = "sha256:064fdadaf7a21af3ed1dcaa106b854077fbeada827c18f72aec9346847cd65d0", size = 4711541, upload-time = "2025-09-22T04:01:33.801Z" },
    { url = "https://files.pythonhosted.org/packages/1e/be/667d17363b38a78c4bd63cfd4b4632029fd68d2c2dc81f25ce9eb5224dd5/lxml-6.0.2-cp312-cp312-manylinux_2_38_riscv64.manylinux_2_39_riscv64.whl", hash = "sha256:fbc74f42c3525ac4ffa4b89cbdd00057b6196bcefe8bce794abd42d33a018092", size = 5267426, upload-time = "2025-09-22T04:01:35.639Z" },
    { url = "https://files.pythonhosted.org/packages/ea/47/62c70aa4a1c26569bc958c9ca86af2bb4e1f614e8c04fb2989833874f7ae/lxml-6.0.2-cp312-cp312-musllinux_1_2_aarch64.whl", hash = "sha256:6ddff43f702905a4e32bc24f3f2e2edfe0f8fde3277d481bffb709a4cced7a1f", size = 5064917, upload-time = "2025-09-22T04:01:37.448Z" },
    { url = "https://files.pythonhosted.org/packages/bd/55/6ceddaca353ebd0f1908ef712c597f8570cc9c58130dbb89903198e441fd/lxml-6.0.2-cp312-cp312-musllinux_1_2_armv7l.whl", hash = "sha256:6da5185951d72e6f5352166e3da7b0dc27aa70bd1090b0eb3f7f7212b53f1bb8", size = 4788795, upload-time = "2025-09-22T04:01:39.165Z" },
    { url = "https://files.pythonhosted.org/packages/cf/e8/fd63e15da5e3fd4c2146f8bbb3c14e94ab850589beab88e547b2dbce22e1/lxml-6.0.2-cp312-cp312-musllinux_1_2_ppc64le.whl", hash = "sha256:57a86e1ebb4020a38d295c04fc79603c7899e0df71588043eb218722dabc087f", size = 5676759, upload-time = "2025-09-22T04:01:41.506Z" },
    { url = "https://files.pythonhosted.org/packages/76/47/b3ec58dc5c374697f5ba37412cd2728f427d056315d124dd4b61da381877/lxml-6.0.2-cp312-cp312-musllinux_1_2_riscv64.whl", hash = "sha256:2047d8234fe735ab77802ce5f2297e410ff40f5238aec569ad7c8e163d7b19a6", size = 5255666, upload-time = "2025-09-22T04:01:43.363Z" },
    { url = "https://files.pythonhosted.org/packages/19/93/03ba725df4c3d72afd9596eef4a37a837ce8e4806010569bedfcd2cb68fd/lxml-6.0.2-cp312-cp312-musllinux_1_2_x86_64.whl", hash = "sha256:6f91fd2b2ea15a6800c8e24418c0775a1694eefc011392da73bc6cef2623b322", size = 5277989, upload-time = "2025-09-22T04:01:45.215Z" },
    { url = "https://files.pythonhosted.org/packages/c6/80/c06de80bfce881d0ad738576f243911fccf992687ae09fd80b734712b39c/lxml-6.0.2-cp312-cp312-win32.whl", hash = "sha256:3ae2ce7d6fedfb3414a2b6c5e20b249c4c607f72cb8d2bb7cc9c6ec7c6f4e849", size = 3611456, upload-time = "2025-09-22T04:01:48.243Z" },
    { url = "https://files.pythonhosted.org/packages/f7/d7/0cdfb6c3e30893463fb3d1e52bc5f5f99684a03c29a0b6b605cfae879cd5/lxml-6.0.2-cp312-cp312-win_amd64.whl", hash = "sha256:72c87e5ee4e58a8354fb9c7c84cbf95a1c8236c127a5d1b7683f04bed8361e1f", size = 4011793, upload-time = "2025-09-22T04:01:50.042Z" },
    { url = "https://files.pythonhosted.org/packages/ea/7b/93c73c67db235931527301ed3785f849c78991e2e34f3fd9a6663ffda4c5/lxml-6.0.2-cp312-cp312-win_arm64.whl", hash = "sha256:61cb10eeb95570153e0c0e554f58df92ecf5109f75eacad4a95baa709e26c3d6", size = 3672836, upload-time = "2025-09-22T04:01:52.145Z" },
    { url = "https://files.pythonhosted.org/packages/53/fd/4e8f0540608977aea078bf6d79f128e0e2c2bba8af1acf775c30baa70460/lxml-6.0.2-cp313-cp313-macosx_10_13_universal2.whl", hash = "sha256:9b33d21594afab46f37ae58dfadd06636f154923c4e8a4d754b0127554eb2e77", size = 8648494, upload-time = "2025-09-22T04:01:54.242Z" },
    { url = "https://files.pythonhosted.org/packages/5d/f4/2a94a3d3dfd6c6b433501b8d470a1960a20ecce93245cf2db1706adf6c19/lxml-6.0.2-cp313-cp313-macosx_10_13_x86_64.whl", hash = "sha256:6c8963287d7a4c5c9a432ff487c52e9c5618667179c18a204bdedb27310f022f", size = 4661146, upload-time = "2025-09-22T04:01:56.282Z" },
    { url = "https://files.pythonhosted.org/packages/25/2e/4efa677fa6b322013035d38016f6ae859d06cac67437ca7dc708a6af7028/lxml-6.0.2-cp313-cp313-manylinux2014_aarch64.manylinux_2_17_aarch64.whl", hash = "sha256:1941354d92699fb5ffe6ed7b32f9649e43c2feb4b97205f75866f7d21aa91452", size = 4946932, upload-time = "2025-09-22T04:01:58.989Z" },
    { url = "https://files.pythonhosted.org/packages/ce/0f/526e78a6d38d109fdbaa5049c62e1d32fdd70c75fb61c4eadf3045d3d124/lxml-6.0.2-cp313-cp313-manylinux2014_x86_64.manylinux_2_17_x86_64.whl", hash = "sha256:bb2f6ca0ae2d983ded09357b84af659c954722bbf04dea98030064996d156048", size = 5100060, upload-time = "2025-09-22T04:02:00.812Z" },
    { url = "https://files.pythonhosted.org/packages/81/76/99de58d81fa702cc0ea7edae4f4640416c2062813a00ff24bd70ac1d9c9b/lxml-6.0.2-cp313-cp313-manylinux_2_26_aarch64.manylinux_2_28_aarch64.whl", hash = "sha256:eb2a12d704f180a902d7fa778c6d71f36ceb7b0d317f34cdc76a5d05aa1dd1df", size = 5019000, upload-time = "2025-09-22T04:02:02.671Z" },
    { url = "https://files.pythonhosted.org/packages/b5/35/9e57d25482bc9a9882cb0037fdb9cc18f4b79d85df94fa9d2a89562f1d25/lxml-6.0.2-cp313-cp313-manylinux_2_26_i686.manylinux_2_28_i686.whl", hash = "sha256:6ec0e3f745021bfed19c456647f0298d60a24c9ff86d9d051f52b509663feeb1", size = 5348496, upload-time = "2025-09-22T04:02:04.904Z" },
    { url = "https://files.pythonhosted.org/packages/a6/8e/cb99bd0b83ccc3e8f0f528e9aa1f7a9965dfec08c617070c5db8d63a87ce/lxml-6.0.2-cp313-cp313-manylinux_2_26_ppc64le.manylinux_2_28_ppc64le.whl", hash = "sha256:846ae9a12d54e368933b9759052d6206a9e8b250291109c48e350c1f1f49d916", size = 5643779, upload-time = "2025-09-22T04:02:06.689Z" },
    { url = "https://files.pythonhosted.org/packages/d0/34/9e591954939276bb679b73773836c6684c22e56d05980e31d52a9a8deb18/lxml-6.0.2-cp313-cp313-manylinux_2_26_x86_64.manylinux_2_28_x86_64.whl", hash = "sha256:ef9266d2aa545d7374938fb5c484531ef5a2ec7f2d573e62f8ce722c735685fd", size = 5244072, upload-time = "2025-09-22T04:02:08.587Z" },
    { url = "https://files.pythonhosted.org/packages/8d/27/b29ff065f9aaca443ee377aff699714fcbffb371b4fce5ac4ca759e436d5/lxml-6.0.2-cp313-cp313-manylinux_2_31_armv7l.whl", hash = "sha256:4077b7c79f31755df33b795dc12119cb557a0106bfdab0d2c2d97bd3cf3dffa6", size = 4718675, upload-time = "2025-09-22T04:02:10.783Z" },
    { url = "https://files.pythonhosted.org/packages/2b/9f/f756f9c2cd27caa1a6ef8c32ae47aadea697f5c2c6d07b0dae133c244fbe/lxml-6.0.2-cp313-cp313-manylinux_2_38_riscv64.manylinux_2_39_riscv64.whl", hash = "sha256:a7c5d5e5f1081955358533be077166ee97ed2571d6a66bdba6ec2f609a715d1a", size = 5255171, upload-time = "2025-09-22T04:02:12.631Z" },
    { url = "https://files.pythonhosted.org/packages/61/46/bb85ea42d2cb1bd8395484fd72f38e3389611aa496ac7772da9205bbda0e/lxml-6.0.2-cp313-cp313-musllinux_1_2_aarch64.whl", hash = "sha256:8f8d0cbd0674ee89863a523e6994ac25fd5be9c8486acfc3e5ccea679bad2679", size = 5057175, upload-time = "2025-09-22T04:02:14.718Z" },
    { url = "https://files.pythonhosted.org/packages/95/0c/443fc476dcc8e41577f0af70458c50fe299a97bb6b7505bb1ae09aa7f9ac/lxml-6.0.2-cp313-cp313-musllinux_1_2_armv7l.whl", hash = "sha256:2cbcbf6d6e924c28f04a43f3b6f6e272312a090f269eff68a2982e13e5d57659", size = 4785688, upload-time = "2025-09-22T04:02:16.957Z" },
    { url = "https://files.pythonhosted.org/packages/48/78/6ef0b359d45bb9697bc5a626e1992fa5d27aa3f8004b137b2314793b50a0/lxml-6.0.2-cp313-cp313-musllinux_1_2_ppc64le.whl", hash = "sha256:dfb874cfa53340009af6bdd7e54ebc0d21012a60a4e65d927c2e477112e63484", size = 5660655, upload-time = "2025-09-22T04:02:18.815Z" },
    { url = "https://files.pythonhosted.org/packages/ff/ea/e1d33808f386bc1339d08c0dcada6e4712d4ed8e93fcad5f057070b7988a/lxml-6.0.2-cp313-cp313-musllinux_1_2_riscv64.whl", hash = "sha256:fb8dae0b6b8b7f9e96c26fdd8121522ce5de9bb5538010870bd538683d30e9a2", size = 5247695, upload-time = "2025-09-22T04:02:20.593Z" },
    { url = "https://files.pythonhosted.org/packages/4f/47/eba75dfd8183673725255247a603b4ad606f4ae657b60c6c145b381697da/lxml-6.0.2-cp313-cp313-musllinux_1_2_x86_64.whl", hash = "sha256:358d9adae670b63e95bc59747c72f4dc97c9ec58881d4627fe0120da0f90d314", size = 5269841, upload-time = "2025-09-22T04:02:22.489Z" },
    { url = "https://files.pythonhosted.org/packages/76/04/5c5e2b8577bc936e219becb2e98cdb1aca14a4921a12995b9d0c523502ae/lxml-6.0.2-cp313-cp313-win32.whl", hash = "sha256:e8cd2415f372e7e5a789d743d133ae474290a90b9023197fd78f32e2dc6873e2", size = 3610700, upload-time = "2025-09-22T04:02:24.465Z" },
    { url = "https://files.pythonhosted.org/packages/fe/0a/4643ccc6bb8b143e9f9640aa54e38255f9d3b45feb2cbe7ae2ca47e8782e/lxml-6.0.2-cp313-cp313-win_amd64.whl", hash = "sha256:b30d46379644fbfc3ab81f8f82ae4de55179414651f110a1514f0b1f8f6cb2d7", size = 4010347, upload-time = "2025-09-22T04:02:26.286Z" },
    { url = "https://files.pythonhosted.org/packages/31/ef/dcf1d29c3f530577f61e5fe2f1bd72929acf779953668a8a47a479ae6f26/lxml-6.0.2-cp313-cp313-win_arm64.whl", hash = "sha256:13dcecc9946dca97b11b7c40d29fba63b55ab4170d3c0cf8c0c164343b9bfdcf", size = 3671248, upload-time = "2025-09-22T04:02:27.918Z" },
]

[[package]]
name = "markdown"
version = "3.9"
source = { registry = "https://pypi.org/simple" }
sdist = { url = "https://files.pythonhosted.org/packages/8d/37/02347f6d6d8279247a5837082ebc26fc0d5aaeaf75aa013fcbb433c777ab/markdown-3.9.tar.gz", hash = "sha256:d2900fe1782bd33bdbbd56859defef70c2e78fc46668f8eb9df3128138f2cb6a", size = 364585, upload-time = "2025-09-04T20:25:22.885Z" }
wheels = [
    { url = "https://files.pythonhosted.org/packages/70/ae/44c4a6a4cbb496d93c6257954260fe3a6e91b7bed2240e5dad2a717f5111/markdown-3.9-py3-none-any.whl", hash = "sha256:9f4d91ed810864ea88a6f32c07ba8bee1346c0cc1f6b1f9f6c822f2a9667d280", size = 107441, upload-time = "2025-09-04T20:25:21.784Z" },
]

[[package]]
name = "markdown-it-py"
version = "3.0.0"
source = { registry = "https://pypi.org/simple" }
dependencies = [
    { name = "mdurl" },
]
sdist = { url = "https://files.pythonhosted.org/packages/38/71/3b932df36c1a044d397a1f92d1cf91ee0a503d91e470cbd670aa66b07ed0/markdown-it-py-3.0.0.tar.gz", hash = "sha256:e3f60a94fa066dc52ec76661e37c851cb232d92f9886b15cb560aaada2df8feb", size = 74596, upload-time = "2023-06-03T06:41:14.443Z" }
wheels = [
    { url = "https://files.pythonhosted.org/packages/42/d7/1ec15b46af6af88f19b8e5ffea08fa375d433c998b8a7639e76935c14f1f/markdown_it_py-3.0.0-py3-none-any.whl", hash = "sha256:355216845c60bd96232cd8d8c40e8f9765cc86f46880e43a8fd22dc1a1a8cab1", size = 87528, upload-time = "2023-06-03T06:41:11.019Z" },
]

[[package]]
name = "markupsafe"
version = "3.0.2"
source = { registry = "https://pypi.org/simple" }
sdist = { url = "https://files.pythonhosted.org/packages/b2/97/5d42485e71dfc078108a86d6de8fa46db44a1a9295e89c5d6d4a06e23a62/markupsafe-3.0.2.tar.gz", hash = "sha256:ee55d3edf80167e48ea11a923c7386f4669df67d7994554387f84e7d8b0a2bf0", size = 20537, upload-time = "2024-10-18T15:21:54.129Z" }
wheels = [
    { url = "https://files.pythonhosted.org/packages/22/09/d1f21434c97fc42f09d290cbb6350d44eb12f09cc62c9476effdb33a18aa/MarkupSafe-3.0.2-cp312-cp312-macosx_10_13_universal2.whl", hash = "sha256:9778bd8ab0a994ebf6f84c2b949e65736d5575320a17ae8984a77fab08db94cf", size = 14274, upload-time = "2024-10-18T15:21:13.777Z" },
    { url = "https://files.pythonhosted.org/packages/6b/b0/18f76bba336fa5aecf79d45dcd6c806c280ec44538b3c13671d49099fdd0/MarkupSafe-3.0.2-cp312-cp312-macosx_11_0_arm64.whl", hash = "sha256:846ade7b71e3536c4e56b386c2a47adf5741d2d8b94ec9dc3e92e5e1ee1e2225", size = 12348, upload-time = "2024-10-18T15:21:14.822Z" },
    { url = "https://files.pythonhosted.org/packages/e0/25/dd5c0f6ac1311e9b40f4af06c78efde0f3b5cbf02502f8ef9501294c425b/MarkupSafe-3.0.2-cp312-cp312-manylinux_2_17_aarch64.manylinux2014_aarch64.whl", hash = "sha256:1c99d261bd2d5f6b59325c92c73df481e05e57f19837bdca8413b9eac4bd8028", size = 24149, upload-time = "2024-10-18T15:21:15.642Z" },
    { url = "https://files.pythonhosted.org/packages/f3/f0/89e7aadfb3749d0f52234a0c8c7867877876e0a20b60e2188e9850794c17/MarkupSafe-3.0.2-cp312-cp312-manylinux_2_17_x86_64.manylinux2014_x86_64.whl", hash = "sha256:e17c96c14e19278594aa4841ec148115f9c7615a47382ecb6b82bd8fea3ab0c8", size = 23118, upload-time = "2024-10-18T15:21:17.133Z" },
    { url = "https://files.pythonhosted.org/packages/d5/da/f2eeb64c723f5e3777bc081da884b414671982008c47dcc1873d81f625b6/MarkupSafe-3.0.2-cp312-cp312-manylinux_2_5_i686.manylinux1_i686.manylinux_2_17_i686.manylinux2014_i686.whl", hash = "sha256:88416bd1e65dcea10bc7569faacb2c20ce071dd1f87539ca2ab364bf6231393c", size = 22993, upload-time = "2024-10-18T15:21:18.064Z" },
    { url = "https://files.pythonhosted.org/packages/da/0e/1f32af846df486dce7c227fe0f2398dc7e2e51d4a370508281f3c1c5cddc/MarkupSafe-3.0.2-cp312-cp312-musllinux_1_2_aarch64.whl", hash = "sha256:2181e67807fc2fa785d0592dc2d6206c019b9502410671cc905d132a92866557", size = 24178, upload-time = "2024-10-18T15:21:18.859Z" },
    { url = "https://files.pythonhosted.org/packages/c4/f6/bb3ca0532de8086cbff5f06d137064c8410d10779c4c127e0e47d17c0b71/MarkupSafe-3.0.2-cp312-cp312-musllinux_1_2_i686.whl", hash = "sha256:52305740fe773d09cffb16f8ed0427942901f00adedac82ec8b67752f58a1b22", size = 23319, upload-time = "2024-10-18T15:21:19.671Z" },
    { url = "https://files.pythonhosted.org/packages/a2/82/8be4c96ffee03c5b4a034e60a31294daf481e12c7c43ab8e34a1453ee48b/MarkupSafe-3.0.2-cp312-cp312-musllinux_1_2_x86_64.whl", hash = "sha256:ad10d3ded218f1039f11a75f8091880239651b52e9bb592ca27de44eed242a48", size = 23352, upload-time = "2024-10-18T15:21:20.971Z" },
    { url = "https://files.pythonhosted.org/packages/51/ae/97827349d3fcffee7e184bdf7f41cd6b88d9919c80f0263ba7acd1bbcb18/MarkupSafe-3.0.2-cp312-cp312-win32.whl", hash = "sha256:0f4ca02bea9a23221c0182836703cbf8930c5e9454bacce27e767509fa286a30", size = 15097, upload-time = "2024-10-18T15:21:22.646Z" },
    { url = "https://files.pythonhosted.org/packages/c1/80/a61f99dc3a936413c3ee4e1eecac96c0da5ed07ad56fd975f1a9da5bc630/MarkupSafe-3.0.2-cp312-cp312-win_amd64.whl", hash = "sha256:8e06879fc22a25ca47312fbe7c8264eb0b662f6db27cb2d3bbbc74b1df4b9b87", size = 15601, upload-time = "2024-10-18T15:21:23.499Z" },
    { url = "https://files.pythonhosted.org/packages/83/0e/67eb10a7ecc77a0c2bbe2b0235765b98d164d81600746914bebada795e97/MarkupSafe-3.0.2-cp313-cp313-macosx_10_13_universal2.whl", hash = "sha256:ba9527cdd4c926ed0760bc301f6728ef34d841f405abf9d4f959c478421e4efd", size = 14274, upload-time = "2024-10-18T15:21:24.577Z" },
    { url = "https://files.pythonhosted.org/packages/2b/6d/9409f3684d3335375d04e5f05744dfe7e9f120062c9857df4ab490a1031a/MarkupSafe-3.0.2-cp313-cp313-macosx_11_0_arm64.whl", hash = "sha256:f8b3d067f2e40fe93e1ccdd6b2e1d16c43140e76f02fb1319a05cf2b79d99430", size = 12352, upload-time = "2024-10-18T15:21:25.382Z" },
    { url = "https://files.pythonhosted.org/packages/d2/f5/6eadfcd3885ea85fe2a7c128315cc1bb7241e1987443d78c8fe712d03091/MarkupSafe-3.0.2-cp313-cp313-manylinux_2_17_aarch64.manylinux2014_aarch64.whl", hash = "sha256:569511d3b58c8791ab4c2e1285575265991e6d8f8700c7be0e88f86cb0672094", size = 24122, upload-time = "2024-10-18T15:21:26.199Z" },
    { url = "https://files.pythonhosted.org/packages/0c/91/96cf928db8236f1bfab6ce15ad070dfdd02ed88261c2afafd4b43575e9e9/MarkupSafe-3.0.2-cp313-cp313-manylinux_2_17_x86_64.manylinux2014_x86_64.whl", hash = "sha256:15ab75ef81add55874e7ab7055e9c397312385bd9ced94920f2802310c930396", size = 23085, upload-time = "2024-10-18T15:21:27.029Z" },
    { url = "https://files.pythonhosted.org/packages/c2/cf/c9d56af24d56ea04daae7ac0940232d31d5a8354f2b457c6d856b2057d69/MarkupSafe-3.0.2-cp313-cp313-manylinux_2_5_i686.manylinux1_i686.manylinux_2_17_i686.manylinux2014_i686.whl", hash = "sha256:f3818cb119498c0678015754eba762e0d61e5b52d34c8b13d770f0719f7b1d79", size = 22978, upload-time = "2024-10-18T15:21:27.846Z" },
    { url = "https://files.pythonhosted.org/packages/2a/9f/8619835cd6a711d6272d62abb78c033bda638fdc54c4e7f4272cf1c0962b/MarkupSafe-3.0.2-cp313-cp313-musllinux_1_2_aarch64.whl", hash = "sha256:cdb82a876c47801bb54a690c5ae105a46b392ac6099881cdfb9f6e95e4014c6a", size = 24208, upload-time = "2024-10-18T15:21:28.744Z" },
    { url = "https://files.pythonhosted.org/packages/f9/bf/176950a1792b2cd2102b8ffeb5133e1ed984547b75db47c25a67d3359f77/MarkupSafe-3.0.2-cp313-cp313-musllinux_1_2_i686.whl", hash = "sha256:cabc348d87e913db6ab4aa100f01b08f481097838bdddf7c7a84b7575b7309ca", size = 23357, upload-time = "2024-10-18T15:21:29.545Z" },
    { url = "https://files.pythonhosted.org/packages/ce/4f/9a02c1d335caabe5c4efb90e1b6e8ee944aa245c1aaaab8e8a618987d816/MarkupSafe-3.0.2-cp313-cp313-musllinux_1_2_x86_64.whl", hash = "sha256:444dcda765c8a838eaae23112db52f1efaf750daddb2d9ca300bcae1039adc5c", size = 23344, upload-time = "2024-10-18T15:21:30.366Z" },
    { url = "https://files.pythonhosted.org/packages/ee/55/c271b57db36f748f0e04a759ace9f8f759ccf22b4960c270c78a394f58be/MarkupSafe-3.0.2-cp313-cp313-win32.whl", hash = "sha256:bcf3e58998965654fdaff38e58584d8937aa3096ab5354d493c77d1fdd66d7a1", size = 15101, upload-time = "2024-10-18T15:21:31.207Z" },
    { url = "https://files.pythonhosted.org/packages/29/88/07df22d2dd4df40aba9f3e402e6dc1b8ee86297dddbad4872bd5e7b0094f/MarkupSafe-3.0.2-cp313-cp313-win_amd64.whl", hash = "sha256:e6a2a455bd412959b57a172ce6328d2dd1f01cb2135efda2e4576e8a23fa3b0f", size = 15603, upload-time = "2024-10-18T15:21:32.032Z" },
    { url = "https://files.pythonhosted.org/packages/62/6a/8b89d24db2d32d433dffcd6a8779159da109842434f1dd2f6e71f32f738c/MarkupSafe-3.0.2-cp313-cp313t-macosx_10_13_universal2.whl", hash = "sha256:b5a6b3ada725cea8a5e634536b1b01c30bcdcd7f9c6fff4151548d5bf6b3a36c", size = 14510, upload-time = "2024-10-18T15:21:33.625Z" },
    { url = "https://files.pythonhosted.org/packages/7a/06/a10f955f70a2e5a9bf78d11a161029d278eeacbd35ef806c3fd17b13060d/MarkupSafe-3.0.2-cp313-cp313t-macosx_11_0_arm64.whl", hash = "sha256:a904af0a6162c73e3edcb969eeeb53a63ceeb5d8cf642fade7d39e7963a22ddb", size = 12486, upload-time = "2024-10-18T15:21:34.611Z" },
    { url = "https://files.pythonhosted.org/packages/34/cf/65d4a571869a1a9078198ca28f39fba5fbb910f952f9dbc5220afff9f5e6/MarkupSafe-3.0.2-cp313-cp313t-manylinux_2_17_aarch64.manylinux2014_aarch64.whl", hash = "sha256:4aa4e5faecf353ed117801a068ebab7b7e09ffb6e1d5e412dc852e0da018126c", size = 25480, upload-time = "2024-10-18T15:21:35.398Z" },
    { url = "https://files.pythonhosted.org/packages/0c/e3/90e9651924c430b885468b56b3d597cabf6d72be4b24a0acd1fa0e12af67/MarkupSafe-3.0.2-cp313-cp313t-manylinux_2_17_x86_64.manylinux2014_x86_64.whl", hash = "sha256:c0ef13eaeee5b615fb07c9a7dadb38eac06a0608b41570d8ade51c56539e509d", size = 23914, upload-time = "2024-10-18T15:21:36.231Z" },
    { url = "https://files.pythonhosted.org/packages/66/8c/6c7cf61f95d63bb866db39085150df1f2a5bd3335298f14a66b48e92659c/MarkupSafe-3.0.2-cp313-cp313t-manylinux_2_5_i686.manylinux1_i686.manylinux_2_17_i686.manylinux2014_i686.whl", hash = "sha256:d16a81a06776313e817c951135cf7340a3e91e8c1ff2fac444cfd75fffa04afe", size = 23796, upload-time = "2024-10-18T15:21:37.073Z" },
    { url = "https://files.pythonhosted.org/packages/bb/35/cbe9238ec3f47ac9a7c8b3df7a808e7cb50fe149dc7039f5f454b3fba218/MarkupSafe-3.0.2-cp313-cp313t-musllinux_1_2_aarch64.whl", hash = "sha256:6381026f158fdb7c72a168278597a5e3a5222e83ea18f543112b2662a9b699c5", size = 25473, upload-time = "2024-10-18T15:21:37.932Z" },
    { url = "https://files.pythonhosted.org/packages/e6/32/7621a4382488aa283cc05e8984a9c219abad3bca087be9ec77e89939ded9/MarkupSafe-3.0.2-cp313-cp313t-musllinux_1_2_i686.whl", hash = "sha256:3d79d162e7be8f996986c064d1c7c817f6df3a77fe3d6859f6f9e7be4b8c213a", size = 24114, upload-time = "2024-10-18T15:21:39.799Z" },
    { url = "https://files.pythonhosted.org/packages/0d/80/0985960e4b89922cb5a0bac0ed39c5b96cbc1a536a99f30e8c220a996ed9/MarkupSafe-3.0.2-cp313-cp313t-musllinux_1_2_x86_64.whl", hash = "sha256:131a3c7689c85f5ad20f9f6fb1b866f402c445b220c19fe4308c0b147ccd2ad9", size = 24098, upload-time = "2024-10-18T15:21:40.813Z" },
    { url = "https://files.pythonhosted.org/packages/82/78/fedb03c7d5380df2427038ec8d973587e90561b2d90cd472ce9254cf348b/MarkupSafe-3.0.2-cp313-cp313t-win32.whl", hash = "sha256:ba8062ed2cf21c07a9e295d5b8a2a5ce678b913b45fdf68c32d95d6c1291e0b6", size = 15208, upload-time = "2024-10-18T15:21:41.814Z" },
    { url = "https://files.pythonhosted.org/packages/4f/65/6079a46068dfceaeabb5dcad6d674f5f5c61a6fa5673746f42a9f4c233b3/MarkupSafe-3.0.2-cp313-cp313t-win_amd64.whl", hash = "sha256:e444a31f8db13eb18ada366ab3cf45fd4b31e4db1236a4448f68778c1d1a5a2f", size = 15739, upload-time = "2024-10-18T15:21:42.784Z" },
]

[[package]]
name = "matplotlib-inline"
version = "0.1.7"
source = { registry = "https://pypi.org/simple" }
dependencies = [
    { name = "traitlets" },
]
sdist = { url = "https://files.pythonhosted.org/packages/99/5b/a36a337438a14116b16480db471ad061c36c3694df7c2084a0da7ba538b7/matplotlib_inline-0.1.7.tar.gz", hash = "sha256:8423b23ec666be3d16e16b60bdd8ac4e86e840ebd1dd11a30b9f117f2fa0ab90", size = 8159, upload-time = "2024-04-15T13:44:44.803Z" }
wheels = [
    { url = "https://files.pythonhosted.org/packages/8f/8e/9ad090d3553c280a8060fbf6e24dc1c0c29704ee7d1c372f0c174aa59285/matplotlib_inline-0.1.7-py3-none-any.whl", hash = "sha256:df192d39a4ff8f21b1895d72e6a13f5fcc5099f00fa84384e0ea28c2cc0653ca", size = 9899, upload-time = "2024-04-15T13:44:43.265Z" },
]

[[package]]
name = "mdurl"
version = "0.1.2"
source = { registry = "https://pypi.org/simple" }
sdist = { url = "https://files.pythonhosted.org/packages/d6/54/cfe61301667036ec958cb99bd3efefba235e65cdeb9c84d24a8293ba1d90/mdurl-0.1.2.tar.gz", hash = "sha256:bb413d29f5eea38f31dd4754dd7377d4465116fb207585f97bf925588687c1ba", size = 8729, upload-time = "2022-08-14T12:40:10.846Z" }
wheels = [
    { url = "https://files.pythonhosted.org/packages/b3/38/89ba8ad64ae25be8de66a6d463314cf1eb366222074cfda9ee839c56a4b4/mdurl-0.1.2-py3-none-any.whl", hash = "sha256:84008a41e51615a49fc9966191ff91509e3c40b939176e643fd50a5c2196b8f8", size = 9979, upload-time = "2022-08-14T12:40:09.779Z" },
]

[[package]]
name = "mergedeep"
version = "1.3.4"
source = { registry = "https://pypi.org/simple" }
sdist = { url = "https://files.pythonhosted.org/packages/3a/41/580bb4006e3ed0361b8151a01d324fb03f420815446c7def45d02f74c270/mergedeep-1.3.4.tar.gz", hash = "sha256:0096d52e9dad9939c3d975a774666af186eda617e6ca84df4c94dec30004f2a8", size = 4661, upload-time = "2021-02-05T18:55:30.623Z" }
wheels = [
    { url = "https://files.pythonhosted.org/packages/2c/19/04f9b178c2d8a15b076c8b5140708fa6ffc5601fb6f1e975537072df5b2a/mergedeep-1.3.4-py3-none-any.whl", hash = "sha256:70775750742b25c0d8f36c55aed03d24c3384d17c951b3175d898bd778ef0307", size = 6354, upload-time = "2021-02-05T18:55:29.583Z" },
]

[[package]]
name = "mistune"
version = "3.1.4"
source = { registry = "https://pypi.org/simple" }
sdist = { url = "https://files.pythonhosted.org/packages/d7/02/a7fb8b21d4d55ac93cdcde9d3638da5dd0ebdd3a4fed76c7725e10b81cbe/mistune-3.1.4.tar.gz", hash = "sha256:b5a7f801d389f724ec702840c11d8fc48f2b33519102fc7ee739e8177b672164", size = 94588, upload-time = "2025-08-29T07:20:43.594Z" }
wheels = [
    { url = "https://files.pythonhosted.org/packages/7a/f0/8282d9641415e9e33df173516226b404d367a0fc55e1a60424a152913abc/mistune-3.1.4-py3-none-any.whl", hash = "sha256:93691da911e5d9d2e23bc54472892aff676df27a75274962ff9edc210364266d", size = 53481, upload-time = "2025-08-29T07:20:42.218Z" },
]

[[package]]
name = "mkdocs"
version = "1.6.1"
source = { registry = "https://pypi.org/simple" }
dependencies = [
    { name = "click" },
    { name = "colorama", marker = "sys_platform == 'win32'" },
    { name = "ghp-import" },
    { name = "jinja2" },
    { name = "markdown" },
    { name = "markupsafe" },
    { name = "mergedeep" },
    { name = "mkdocs-get-deps" },
    { name = "packaging" },
    { name = "pathspec" },
    { name = "pyyaml" },
    { name = "pyyaml-env-tag" },
    { name = "watchdog" },
]
sdist = { url = "https://files.pythonhosted.org/packages/bc/c6/bbd4f061bd16b378247f12953ffcb04786a618ce5e904b8c5a01a0309061/mkdocs-1.6.1.tar.gz", hash = "sha256:7b432f01d928c084353ab39c57282f29f92136665bdd6abf7c1ec8d822ef86f2", size = 3889159, upload-time = "2024-08-30T12:24:06.899Z" }
wheels = [
    { url = "https://files.pythonhosted.org/packages/22/5b/dbc6a8cddc9cfa9c4971d59fb12bb8d42e161b7e7f8cc89e49137c5b279c/mkdocs-1.6.1-py3-none-any.whl", hash = "sha256:db91759624d1647f3f34aa0c3f327dd2601beae39a366d6e064c03468d35c20e", size = 3864451, upload-time = "2024-08-30T12:24:05.054Z" },
]

[[package]]
name = "mkdocs-get-deps"
version = "0.2.0"
source = { registry = "https://pypi.org/simple" }
dependencies = [
    { name = "mergedeep" },
    { name = "platformdirs" },
    { name = "pyyaml" },
]
sdist = { url = "https://files.pythonhosted.org/packages/98/f5/ed29cd50067784976f25ed0ed6fcd3c2ce9eb90650aa3b2796ddf7b6870b/mkdocs_get_deps-0.2.0.tar.gz", hash = "sha256:162b3d129c7fad9b19abfdcb9c1458a651628e4b1dea628ac68790fb3061c60c", size = 10239, upload-time = "2023-11-20T17:51:09.981Z" }
wheels = [
    { url = "https://files.pythonhosted.org/packages/9f/d4/029f984e8d3f3b6b726bd33cafc473b75e9e44c0f7e80a5b29abc466bdea/mkdocs_get_deps-0.2.0-py3-none-any.whl", hash = "sha256:2bf11d0b133e77a0dd036abeeb06dec8775e46efa526dc70667d8863eefc6134", size = 9521, upload-time = "2023-11-20T17:51:08.587Z" },
]

[[package]]
name = "mkdocs-material"
version = "9.6.21"
source = { registry = "https://pypi.org/simple" }
dependencies = [
    { name = "babel" },
    { name = "backrefs" },
    { name = "colorama" },
    { name = "jinja2" },
    { name = "markdown" },
    { name = "mkdocs" },
    { name = "mkdocs-material-extensions" },
    { name = "paginate" },
    { name = "pygments" },
    { name = "pymdown-extensions" },
    { name = "requests" },
]
sdist = { url = "https://files.pythonhosted.org/packages/ff/d5/ab83ca9aa314954b0a9e8849780bdd01866a3cfcb15ffb7e3a61ca06ff0b/mkdocs_material-9.6.21.tar.gz", hash = "sha256:b01aa6d2731322438056f360f0e623d3faae981f8f2d8c68b1b973f4f2657870", size = 4043097, upload-time = "2025-09-30T19:11:27.517Z" }
wheels = [
    { url = "https://files.pythonhosted.org/packages/cf/4f/98681c2030375fe9b057dbfb9008b68f46c07dddf583f4df09bf8075e37f/mkdocs_material-9.6.21-py3-none-any.whl", hash = "sha256:aa6a5ab6fb4f6d381588ac51da8782a4d3757cb3d1b174f81a2ec126e1f22c92", size = 9203097, upload-time = "2025-09-30T19:11:24.063Z" },
]

[[package]]
name = "mkdocs-material-extensions"
version = "1.3.1"
source = { registry = "https://pypi.org/simple" }
sdist = { url = "https://files.pythonhosted.org/packages/79/9b/9b4c96d6593b2a541e1cb8b34899a6d021d208bb357042823d4d2cabdbe7/mkdocs_material_extensions-1.3.1.tar.gz", hash = "sha256:10c9511cea88f568257f960358a467d12b970e1f7b2c0e5fb2bb48cab1928443", size = 11847, upload-time = "2023-11-22T19:09:45.208Z" }
wheels = [
    { url = "https://files.pythonhosted.org/packages/5b/54/662a4743aa81d9582ee9339d4ffa3c8fd40a4965e033d77b9da9774d3960/mkdocs_material_extensions-1.3.1-py3-none-any.whl", hash = "sha256:adff8b62700b25cb77b53358dad940f3ef973dd6db797907c49e3c2ef3ab4e31", size = 8728, upload-time = "2023-11-22T19:09:43.465Z" },
]

[[package]]
name = "more-itertools"
version = "10.8.0"
source = { registry = "https://pypi.org/simple" }
sdist = { url = "https://files.pythonhosted.org/packages/ea/5d/38b681d3fce7a266dd9ab73c66959406d565b3e85f21d5e66e1181d93721/more_itertools-10.8.0.tar.gz", hash = "sha256:f638ddf8a1a0d134181275fb5d58b086ead7c6a72429ad725c67503f13ba30bd", size = 137431, upload-time = "2025-09-02T15:23:11.018Z" }
wheels = [
    { url = "https://files.pythonhosted.org/packages/a4/8e/469e5a4a2f5855992e425f3cb33804cc07bf18d48f2db061aec61ce50270/more_itertools-10.8.0-py3-none-any.whl", hash = "sha256:52d4362373dcf7c52546bc4af9a86ee7c4579df9a8dc268be0a2f949d376cc9b", size = 69667, upload-time = "2025-09-02T15:23:09.635Z" },
]

[[package]]
name = "msgpack"
version = "1.1.2"
source = { registry = "https://pypi.org/simple" }
sdist = { url = "https://files.pythonhosted.org/packages/4d/f2/bfb55a6236ed8725a96b0aa3acbd0ec17588e6a2c3b62a93eb513ed8783f/msgpack-1.1.2.tar.gz", hash = "sha256:3b60763c1373dd60f398488069bcdc703cd08a711477b5d480eecc9f9626f47e", size = 173581, upload-time = "2025-10-08T09:15:56.596Z" }
wheels = [
    { url = "https://files.pythonhosted.org/packages/ad/bd/8b0d01c756203fbab65d265859749860682ccd2a59594609aeec3a144efa/msgpack-1.1.2-cp312-cp312-macosx_10_13_x86_64.whl", hash = "sha256:70a0dff9d1f8da25179ffcf880e10cf1aad55fdb63cd59c9a49a1b82290062aa", size = 81939, upload-time = "2025-10-08T09:15:01.472Z" },
    { url = "https://files.pythonhosted.org/packages/34/68/ba4f155f793a74c1483d4bdef136e1023f7bcba557f0db4ef3db3c665cf1/msgpack-1.1.2-cp312-cp312-macosx_11_0_arm64.whl", hash = "sha256:446abdd8b94b55c800ac34b102dffd2f6aa0ce643c55dfc017ad89347db3dbdb", size = 85064, upload-time = "2025-10-08T09:15:03.764Z" },
    { url = "https://files.pythonhosted.org/packages/f2/60/a064b0345fc36c4c3d2c743c82d9100c40388d77f0b48b2f04d6041dbec1/msgpack-1.1.2-cp312-cp312-manylinux2014_aarch64.manylinux_2_17_aarch64.manylinux_2_28_aarch64.whl", hash = "sha256:c63eea553c69ab05b6747901b97d620bb2a690633c77f23feb0c6a947a8a7b8f", size = 417131, upload-time = "2025-10-08T09:15:05.136Z" },
    { url = "https://files.pythonhosted.org/packages/65/92/a5100f7185a800a5d29f8d14041f61475b9de465ffcc0f3b9fba606e4505/msgpack-1.1.2-cp312-cp312-manylinux2014_x86_64.manylinux_2_17_x86_64.manylinux_2_28_x86_64.whl", hash = "sha256:372839311ccf6bdaf39b00b61288e0557916c3729529b301c52c2d88842add42", size = 427556, upload-time = "2025-10-08T09:15:06.837Z" },
    { url = "https://files.pythonhosted.org/packages/f5/87/ffe21d1bf7d9991354ad93949286f643b2bb6ddbeab66373922b44c3b8cc/msgpack-1.1.2-cp312-cp312-musllinux_1_2_aarch64.whl", hash = "sha256:2929af52106ca73fcb28576218476ffbb531a036c2adbcf54a3664de124303e9", size = 404920, upload-time = "2025-10-08T09:15:08.179Z" },
    { url = "https://files.pythonhosted.org/packages/ff/41/8543ed2b8604f7c0d89ce066f42007faac1eaa7d79a81555f206a5cdb889/msgpack-1.1.2-cp312-cp312-musllinux_1_2_x86_64.whl", hash = "sha256:be52a8fc79e45b0364210eef5234a7cf8d330836d0a64dfbb878efa903d84620", size = 415013, upload-time = "2025-10-08T09:15:09.83Z" },
    { url = "https://files.pythonhosted.org/packages/41/0d/2ddfaa8b7e1cee6c490d46cb0a39742b19e2481600a7a0e96537e9c22f43/msgpack-1.1.2-cp312-cp312-win32.whl", hash = "sha256:1fff3d825d7859ac888b0fbda39a42d59193543920eda9d9bea44d958a878029", size = 65096, upload-time = "2025-10-08T09:15:11.11Z" },
    { url = "https://files.pythonhosted.org/packages/8c/ec/d431eb7941fb55a31dd6ca3404d41fbb52d99172df2e7707754488390910/msgpack-1.1.2-cp312-cp312-win_amd64.whl", hash = "sha256:1de460f0403172cff81169a30b9a92b260cb809c4cb7e2fc79ae8d0510c78b6b", size = 72708, upload-time = "2025-10-08T09:15:12.554Z" },
    { url = "https://files.pythonhosted.org/packages/c5/31/5b1a1f70eb0e87d1678e9624908f86317787b536060641d6798e3cf70ace/msgpack-1.1.2-cp312-cp312-win_arm64.whl", hash = "sha256:be5980f3ee0e6bd44f3a9e9dea01054f175b50c3e6cdb692bc9424c0bbb8bf69", size = 64119, upload-time = "2025-10-08T09:15:13.589Z" },
    { url = "https://files.pythonhosted.org/packages/6b/31/b46518ecc604d7edf3a4f94cb3bf021fc62aa301f0cb849936968164ef23/msgpack-1.1.2-cp313-cp313-macosx_10_13_x86_64.whl", hash = "sha256:4efd7b5979ccb539c221a4c4e16aac1a533efc97f3b759bb5a5ac9f6d10383bf", size = 81212, upload-time = "2025-10-08T09:15:14.552Z" },
    { url = "https://files.pythonhosted.org/packages/92/dc/c385f38f2c2433333345a82926c6bfa5ecfff3ef787201614317b58dd8be/msgpack-1.1.2-cp313-cp313-macosx_11_0_arm64.whl", hash = "sha256:42eefe2c3e2af97ed470eec850facbe1b5ad1d6eacdbadc42ec98e7dcf68b4b7", size = 84315, upload-time = "2025-10-08T09:15:15.543Z" },
    { url = "https://files.pythonhosted.org/packages/d3/68/93180dce57f684a61a88a45ed13047558ded2be46f03acb8dec6d7c513af/msgpack-1.1.2-cp313-cp313-manylinux2014_aarch64.manylinux_2_17_aarch64.manylinux_2_28_aarch64.whl", hash = "sha256:1fdf7d83102bf09e7ce3357de96c59b627395352a4024f6e2458501f158bf999", size = 412721, upload-time = "2025-10-08T09:15:16.567Z" },
    { url = "https://files.pythonhosted.org/packages/5d/ba/459f18c16f2b3fc1a1ca871f72f07d70c07bf768ad0a507a698b8052ac58/msgpack-1.1.2-cp313-cp313-manylinux2014_x86_64.manylinux_2_17_x86_64.manylinux_2_28_x86_64.whl", hash = "sha256:fac4be746328f90caa3cd4bc67e6fe36ca2bf61d5c6eb6d895b6527e3f05071e", size = 424657, upload-time = "2025-10-08T09:15:17.825Z" },
    { url = "https://files.pythonhosted.org/packages/38/f8/4398c46863b093252fe67368b44edc6c13b17f4e6b0e4929dbf0bdb13f23/msgpack-1.1.2-cp313-cp313-musllinux_1_2_aarch64.whl", hash = "sha256:fffee09044073e69f2bad787071aeec727183e7580443dfeb8556cbf1978d162", size = 402668, upload-time = "2025-10-08T09:15:19.003Z" },
    { url = "https://files.pythonhosted.org/packages/28/ce/698c1eff75626e4124b4d78e21cca0b4cc90043afb80a507626ea354ab52/msgpack-1.1.2-cp313-cp313-musllinux_1_2_x86_64.whl", hash = "sha256:5928604de9b032bc17f5099496417f113c45bc6bc21b5c6920caf34b3c428794", size = 419040, upload-time = "2025-10-08T09:15:20.183Z" },
    { url = "https://files.pythonhosted.org/packages/67/32/f3cd1667028424fa7001d82e10ee35386eea1408b93d399b09fb0aa7875f/msgpack-1.1.2-cp313-cp313-win32.whl", hash = "sha256:a7787d353595c7c7e145e2331abf8b7ff1e6673a6b974ded96e6d4ec09f00c8c", size = 65037, upload-time = "2025-10-08T09:15:21.416Z" },
    { url = "https://files.pythonhosted.org/packages/74/07/1ed8277f8653c40ebc65985180b007879f6a836c525b3885dcc6448ae6cb/msgpack-1.1.2-cp313-cp313-win_amd64.whl", hash = "sha256:a465f0dceb8e13a487e54c07d04ae3ba131c7c5b95e2612596eafde1dccf64a9", size = 72631, upload-time = "2025-10-08T09:15:22.431Z" },
    { url = "https://files.pythonhosted.org/packages/e5/db/0314e4e2db56ebcf450f277904ffd84a7988b9e5da8d0d61ab2d057df2b6/msgpack-1.1.2-cp313-cp313-win_arm64.whl", hash = "sha256:e69b39f8c0aa5ec24b57737ebee40be647035158f14ed4b40e6f150077e21a84", size = 64118, upload-time = "2025-10-08T09:15:23.402Z" },
]

[[package]]
name = "mypy-extensions"
version = "1.1.0"
source = { registry = "https://pypi.org/simple" }
sdist = { url = "https://files.pythonhosted.org/packages/a2/6e/371856a3fb9d31ca8dac321cda606860fa4548858c0cc45d9d1d4ca2628b/mypy_extensions-1.1.0.tar.gz", hash = "sha256:52e68efc3284861e772bbcd66823fde5ae21fd2fdb51c62a211403730b916558", size = 6343, upload-time = "2025-04-22T14:54:24.164Z" }
wheels = [
    { url = "https://files.pythonhosted.org/packages/79/7b/2c79738432f5c924bef5071f933bcc9efd0473bac3b4aa584a6f7c1c8df8/mypy_extensions-1.1.0-py3-none-any.whl", hash = "sha256:1be4cccdb0f2482337c4743e60421de3a356cd97508abadd57d47403e94f5505", size = 4963, upload-time = "2025-04-22T14:54:22.983Z" },
]

[[package]]
name = "nbclassic"
version = "1.3.3"
source = { registry = "https://pypi.org/simple" }
dependencies = [
    { name = "ipykernel" },
    { name = "ipython-genutils" },
    { name = "nest-asyncio" },
    { name = "notebook-shim" },
]
sdist = { url = "https://files.pythonhosted.org/packages/ec/cc/a495b5eb9a964b70c6ae8c861168b78386d2520fd89c68390932f96400b2/nbclassic-1.3.3.tar.gz", hash = "sha256:434228763f8cee754318cd6dfa42370db191af630dabab8e30bafc8c1aa3eee6", size = 64116062, upload-time = "2025-09-16T20:33:15.967Z" }
wheels = [
    { url = "https://files.pythonhosted.org/packages/3d/fd/dfb6db427bb4e0a50c9802b11df0b69d9364192f3db999849cde9209c8d0/nbclassic-1.3.3-py3-none-any.whl", hash = "sha256:dcee5149aa6aa01846c7458d6394b29b325213b5e118ee14c80d689122e0e4f2", size = 11527229, upload-time = "2025-09-16T20:33:08.625Z" },
]

[[package]]
name = "nbclient"
version = "0.10.2"
source = { registry = "https://pypi.org/simple" }
dependencies = [
    { name = "jupyter-client" },
    { name = "jupyter-core" },
    { name = "nbformat" },
    { name = "traitlets" },
]
sdist = { url = "https://files.pythonhosted.org/packages/87/66/7ffd18d58eae90d5721f9f39212327695b749e23ad44b3881744eaf4d9e8/nbclient-0.10.2.tar.gz", hash = "sha256:90b7fc6b810630db87a6d0c2250b1f0ab4cf4d3c27a299b0cde78a4ed3fd9193", size = 62424, upload-time = "2024-12-19T10:32:27.164Z" }
wheels = [
    { url = "https://files.pythonhosted.org/packages/34/6d/e7fa07f03a4a7b221d94b4d586edb754a9b0dc3c9e2c93353e9fa4e0d117/nbclient-0.10.2-py3-none-any.whl", hash = "sha256:4ffee11e788b4a27fabeb7955547e4318a5298f34342a4bfd01f2e1faaeadc3d", size = 25434, upload-time = "2024-12-19T10:32:24.139Z" },
]

[[package]]
name = "nbconvert"
version = "7.16.6"
source = { registry = "https://pypi.org/simple" }
dependencies = [
    { name = "beautifulsoup4" },
    { name = "bleach", extra = ["css"] },
    { name = "defusedxml" },
    { name = "jinja2" },
    { name = "jupyter-core" },
    { name = "jupyterlab-pygments" },
    { name = "markupsafe" },
    { name = "mistune" },
    { name = "nbclient" },
    { name = "nbformat" },
    { name = "packaging" },
    { name = "pandocfilters" },
    { name = "pygments" },
    { name = "traitlets" },
]
sdist = { url = "https://files.pythonhosted.org/packages/a3/59/f28e15fc47ffb73af68a8d9b47367a8630d76e97ae85ad18271b9db96fdf/nbconvert-7.16.6.tar.gz", hash = "sha256:576a7e37c6480da7b8465eefa66c17844243816ce1ccc372633c6b71c3c0f582", size = 857715, upload-time = "2025-01-28T09:29:14.724Z" }
wheels = [
    { url = "https://files.pythonhosted.org/packages/cc/9a/cd673b2f773a12c992f41309ef81b99da1690426bd2f96957a7ade0d3ed7/nbconvert-7.16.6-py3-none-any.whl", hash = "sha256:1375a7b67e0c2883678c48e506dc320febb57685e5ee67faa51b18a90f3a712b", size = 258525, upload-time = "2025-01-28T09:29:12.551Z" },
]

[[package]]
name = "nbformat"
version = "5.10.4"
source = { registry = "https://pypi.org/simple" }
dependencies = [
    { name = "fastjsonschema" },
    { name = "jsonschema" },
    { name = "jupyter-core" },
    { name = "traitlets" },
]
sdist = { url = "https://files.pythonhosted.org/packages/6d/fd/91545e604bc3dad7dca9ed03284086039b294c6b3d75c0d2fa45f9e9caf3/nbformat-5.10.4.tar.gz", hash = "sha256:322168b14f937a5d11362988ecac2a4952d3d8e3a2cbeb2319584631226d5b3a", size = 142749, upload-time = "2024-04-04T11:20:37.371Z" }
wheels = [
    { url = "https://files.pythonhosted.org/packages/a9/82/0340caa499416c78e5d8f5f05947ae4bc3cba53c9f038ab6e9ed964e22f1/nbformat-5.10.4-py3-none-any.whl", hash = "sha256:3b48d6c8fbca4b299bf3982ea7db1af21580e4fec269ad087b9e81588891200b", size = 78454, upload-time = "2024-04-04T11:20:34.895Z" },
]

[[package]]
name = "nest-asyncio"
version = "1.6.0"
source = { registry = "https://pypi.org/simple" }
sdist = { url = "https://files.pythonhosted.org/packages/83/f8/51569ac65d696c8ecbee95938f89d4abf00f47d58d48f6fbabfe8f0baefe/nest_asyncio-1.6.0.tar.gz", hash = "sha256:6f172d5449aca15afd6c646851f4e31e02c598d553a667e38cafa997cfec55fe", size = 7418, upload-time = "2024-01-21T14:25:19.227Z" }
wheels = [
    { url = "https://files.pythonhosted.org/packages/a0/c4/c2971a3ba4c6103a3d10c4b0f24f461ddc027f0f09763220cf35ca1401b3/nest_asyncio-1.6.0-py3-none-any.whl", hash = "sha256:87af6efd6b5e897c81050477ef65c62e2b2f35d51703cae01aff2905b1852e1c", size = 5195, upload-time = "2024-01-21T14:25:17.223Z" },
]

[[package]]
name = "networkx"
version = "3.5"
source = { registry = "https://pypi.org/simple" }
sdist = { url = "https://files.pythonhosted.org/packages/6c/4f/ccdb8ad3a38e583f214547fd2f7ff1fc160c43a75af88e6aec213404b96a/networkx-3.5.tar.gz", hash = "sha256:d4c6f9cf81f52d69230866796b82afbccdec3db7ae4fbd1b65ea750feed50037", size = 2471065, upload-time = "2025-05-29T11:35:07.804Z" }
wheels = [
    { url = "https://files.pythonhosted.org/packages/eb/8d/776adee7bbf76365fdd7f2552710282c79a4ead5d2a46408c9043a2b70ba/networkx-3.5-py3-none-any.whl", hash = "sha256:0030d386a9a06dee3565298b4a734b68589749a544acbb6c412dc9e2489ec6ec", size = 2034406, upload-time = "2025-05-29T11:35:04.961Z" },
]

[[package]]
name = "notebook"
version = "7.4.7"
source = { registry = "https://pypi.org/simple" }
dependencies = [
    { name = "jupyter-server" },
    { name = "jupyterlab" },
    { name = "jupyterlab-server" },
    { name = "notebook-shim" },
    { name = "tornado" },
]
sdist = { url = "https://files.pythonhosted.org/packages/04/09/f6f64ba156842ef68d3ea763fa171a2f7e7224f200a15dd4af5b83c34756/notebook-7.4.7.tar.gz", hash = "sha256:3f0a04027dfcee8a876de48fba13ab77ec8c12f72f848a222ed7f5081b9e342a", size = 13937702, upload-time = "2025-09-27T08:00:22.536Z" }
wheels = [
    { url = "https://files.pythonhosted.org/packages/6c/d7/06d13087e20388926e7423d2489e728d2e59f2453039cdb0574a7c070e76/notebook-7.4.7-py3-none-any.whl", hash = "sha256:362b7c95527f7dd3c4c84d410b782872fd9c734fb2524c11dd92758527b6eda6", size = 14342894, upload-time = "2025-09-27T08:00:18.496Z" },
]

[[package]]
name = "notebook-shim"
version = "0.2.4"
source = { registry = "https://pypi.org/simple" }
dependencies = [
    { name = "jupyter-server" },
]
sdist = { url = "https://files.pythonhosted.org/packages/54/d2/92fa3243712b9a3e8bafaf60aac366da1cada3639ca767ff4b5b3654ec28/notebook_shim-0.2.4.tar.gz", hash = "sha256:b4b2cfa1b65d98307ca24361f5b30fe785b53c3fd07b7a47e89acb5e6ac638cb", size = 13167, upload-time = "2024-02-14T23:35:18.353Z" }
wheels = [
    { url = "https://files.pythonhosted.org/packages/f9/33/bd5b9137445ea4b680023eb0469b2bb969d61303dedb2aac6560ff3d14a1/notebook_shim-0.2.4-py3-none-any.whl", hash = "sha256:411a5be4e9dc882a074ccbcae671eda64cceb068767e9a3419096986560e1cef", size = 13307, upload-time = "2024-02-14T23:35:16.286Z" },
]

[[package]]
name = "numpy"
version = "2.3.3"
source = { registry = "https://pypi.org/simple" }
sdist = { url = "https://files.pythonhosted.org/packages/d0/19/95b3d357407220ed24c139018d2518fab0a61a948e68286a25f1a4d049ff/numpy-2.3.3.tar.gz", hash = "sha256:ddc7c39727ba62b80dfdbedf400d1c10ddfa8eefbd7ec8dcb118be8b56d31029", size = 20576648, upload-time = "2025-09-09T16:54:12.543Z" }
wheels = [
    { url = "https://files.pythonhosted.org/packages/51/5d/bb7fc075b762c96329147799e1bcc9176ab07ca6375ea976c475482ad5b3/numpy-2.3.3-cp312-cp312-macosx_10_13_x86_64.whl", hash = "sha256:cfdd09f9c84a1a934cde1eec2267f0a43a7cd44b2cca4ff95b7c0d14d144b0bf", size = 20957014, upload-time = "2025-09-09T15:56:29.966Z" },
    { url = "https://files.pythonhosted.org/packages/6b/0e/c6211bb92af26517acd52125a237a92afe9c3124c6a68d3b9f81b62a0568/numpy-2.3.3-cp312-cp312-macosx_11_0_arm64.whl", hash = "sha256:cb32e3cf0f762aee47ad1ddc6672988f7f27045b0783c887190545baba73aa25", size = 14185220, upload-time = "2025-09-09T15:56:32.175Z" },
    { url = "https://files.pythonhosted.org/packages/22/f2/07bb754eb2ede9073f4054f7c0286b0d9d2e23982e090a80d478b26d35ca/numpy-2.3.3-cp312-cp312-macosx_14_0_arm64.whl", hash = "sha256:396b254daeb0a57b1fe0ecb5e3cff6fa79a380fa97c8f7781a6d08cd429418fe", size = 5113918, upload-time = "2025-09-09T15:56:34.175Z" },
    { url = "https://files.pythonhosted.org/packages/81/0a/afa51697e9fb74642f231ea36aca80fa17c8fb89f7a82abd5174023c3960/numpy-2.3.3-cp312-cp312-macosx_14_0_x86_64.whl", hash = "sha256:067e3d7159a5d8f8a0b46ee11148fc35ca9b21f61e3c49fbd0a027450e65a33b", size = 6647922, upload-time = "2025-09-09T15:56:36.149Z" },
    { url = "https://files.pythonhosted.org/packages/5d/f5/122d9cdb3f51c520d150fef6e87df9279e33d19a9611a87c0d2cf78a89f4/numpy-2.3.3-cp312-cp312-manylinux_2_27_aarch64.manylinux_2_28_aarch64.whl", hash = "sha256:1c02d0629d25d426585fb2e45a66154081b9fa677bc92a881ff1d216bc9919a8", size = 14281991, upload-time = "2025-09-09T15:56:40.548Z" },
    { url = "https://files.pythonhosted.org/packages/51/64/7de3c91e821a2debf77c92962ea3fe6ac2bc45d0778c1cbe15d4fce2fd94/numpy-2.3.3-cp312-cp312-manylinux_2_27_x86_64.manylinux_2_28_x86_64.whl", hash = "sha256:d9192da52b9745f7f0766531dcfa978b7763916f158bb63bdb8a1eca0068ab20", size = 16641643, upload-time = "2025-09-09T15:56:43.343Z" },
    { url = "https://files.pythonhosted.org/packages/30/e4/961a5fa681502cd0d68907818b69f67542695b74e3ceaa513918103b7e80/numpy-2.3.3-cp312-cp312-musllinux_1_2_aarch64.whl", hash = "sha256:cd7de500a5b66319db419dc3c345244404a164beae0d0937283b907d8152e6ea", size = 16056787, upload-time = "2025-09-09T15:56:46.141Z" },
    { url = "https://files.pythonhosted.org/packages/99/26/92c912b966e47fbbdf2ad556cb17e3a3088e2e1292b9833be1dfa5361a1a/numpy-2.3.3-cp312-cp312-musllinux_1_2_x86_64.whl", hash = "sha256:93d4962d8f82af58f0b2eb85daaf1b3ca23fe0a85d0be8f1f2b7bb46034e56d7", size = 18579598, upload-time = "2025-09-09T15:56:49.844Z" },
    { url = "https://files.pythonhosted.org/packages/17/b6/fc8f82cb3520768718834f310c37d96380d9dc61bfdaf05fe5c0b7653e01/numpy-2.3.3-cp312-cp312-win32.whl", hash = "sha256:5534ed6b92f9b7dca6c0a19d6df12d41c68b991cef051d108f6dbff3babc4ebf", size = 6320800, upload-time = "2025-09-09T15:56:52.499Z" },
    { url = "https://files.pythonhosted.org/packages/32/ee/de999f2625b80d043d6d2d628c07d0d5555a677a3cf78fdf868d409b8766/numpy-2.3.3-cp312-cp312-win_amd64.whl", hash = "sha256:497d7cad08e7092dba36e3d296fe4c97708c93daf26643a1ae4b03f6294d30eb", size = 12786615, upload-time = "2025-09-09T15:56:54.422Z" },
    { url = "https://files.pythonhosted.org/packages/49/6e/b479032f8a43559c383acb20816644f5f91c88f633d9271ee84f3b3a996c/numpy-2.3.3-cp312-cp312-win_arm64.whl", hash = "sha256:ca0309a18d4dfea6fc6262a66d06c26cfe4640c3926ceec90e57791a82b6eee5", size = 10195936, upload-time = "2025-09-09T15:56:56.541Z" },
    { url = "https://files.pythonhosted.org/packages/7d/b9/984c2b1ee61a8b803bf63582b4ac4242cf76e2dbd663efeafcb620cc0ccb/numpy-2.3.3-cp313-cp313-macosx_10_13_x86_64.whl", hash = "sha256:f5415fb78995644253370985342cd03572ef8620b934da27d77377a2285955bf", size = 20949588, upload-time = "2025-09-09T15:56:59.087Z" },
    { url = "https://files.pythonhosted.org/packages/a6/e4/07970e3bed0b1384d22af1e9912527ecbeb47d3b26e9b6a3bced068b3bea/numpy-2.3.3-cp313-cp313-macosx_11_0_arm64.whl", hash = "sha256:d00de139a3324e26ed5b95870ce63be7ec7352171bc69a4cf1f157a48e3eb6b7", size = 14177802, upload-time = "2025-09-09T15:57:01.73Z" },
    { url = "https://files.pythonhosted.org/packages/35/c7/477a83887f9de61f1203bad89cf208b7c19cc9fef0cebef65d5a1a0619f2/numpy-2.3.3-cp313-cp313-macosx_14_0_arm64.whl", hash = "sha256:9dc13c6a5829610cc07422bc74d3ac083bd8323f14e2827d992f9e52e22cd6a6", size = 5106537, upload-time = "2025-09-09T15:57:03.765Z" },
    { url = "https://files.pythonhosted.org/packages/52/47/93b953bd5866a6f6986344d045a207d3f1cfbad99db29f534ea9cee5108c/numpy-2.3.3-cp313-cp313-macosx_14_0_x86_64.whl", hash = "sha256:d79715d95f1894771eb4e60fb23f065663b2298f7d22945d66877aadf33d00c7", size = 6640743, upload-time = "2025-09-09T15:57:07.921Z" },
    { url = "https://files.pythonhosted.org/packages/23/83/377f84aaeb800b64c0ef4de58b08769e782edcefa4fea712910b6f0afd3c/numpy-2.3.3-cp313-cp313-manylinux_2_27_aarch64.manylinux_2_28_aarch64.whl", hash = "sha256:952cfd0748514ea7c3afc729a0fc639e61655ce4c55ab9acfab14bda4f402b4c", size = 14278881, upload-time = "2025-09-09T15:57:11.349Z" },
    { url = "https://files.pythonhosted.org/packages/9a/a5/bf3db6e66c4b160d6ea10b534c381a1955dfab34cb1017ea93aa33c70ed3/numpy-2.3.3-cp313-cp313-manylinux_2_27_x86_64.manylinux_2_28_x86_64.whl", hash = "sha256:5b83648633d46f77039c29078751f80da65aa64d5622a3cd62aaef9d835b6c93", size = 16636301, upload-time = "2025-09-09T15:57:14.245Z" },
    { url = "https://files.pythonhosted.org/packages/a2/59/1287924242eb4fa3f9b3a2c30400f2e17eb2707020d1c5e3086fe7330717/numpy-2.3.3-cp313-cp313-musllinux_1_2_aarch64.whl", hash = "sha256:b001bae8cea1c7dfdb2ae2b017ed0a6f2102d7a70059df1e338e307a4c78a8ae", size = 16053645, upload-time = "2025-09-09T15:57:16.534Z" },
    { url = "https://files.pythonhosted.org/packages/e6/93/b3d47ed882027c35e94ac2320c37e452a549f582a5e801f2d34b56973c97/numpy-2.3.3-cp313-cp313-musllinux_1_2_x86_64.whl", hash = "sha256:8e9aced64054739037d42fb84c54dd38b81ee238816c948c8f3ed134665dcd86", size = 18578179, upload-time = "2025-09-09T15:57:18.883Z" },
    { url = "https://files.pythonhosted.org/packages/20/d9/487a2bccbf7cc9d4bfc5f0f197761a5ef27ba870f1e3bbb9afc4bbe3fcc2/numpy-2.3.3-cp313-cp313-win32.whl", hash = "sha256:9591e1221db3f37751e6442850429b3aabf7026d3b05542d102944ca7f00c8a8", size = 6312250, upload-time = "2025-09-09T15:57:21.296Z" },
    { url = "https://files.pythonhosted.org/packages/1b/b5/263ebbbbcede85028f30047eab3d58028d7ebe389d6493fc95ae66c636ab/numpy-2.3.3-cp313-cp313-win_amd64.whl", hash = "sha256:f0dadeb302887f07431910f67a14d57209ed91130be0adea2f9793f1a4f817cf", size = 12783269, upload-time = "2025-09-09T15:57:23.034Z" },
    { url = "https://files.pythonhosted.org/packages/fa/75/67b8ca554bbeaaeb3fac2e8bce46967a5a06544c9108ec0cf5cece559b6c/numpy-2.3.3-cp313-cp313-win_arm64.whl", hash = "sha256:3c7cf302ac6e0b76a64c4aecf1a09e51abd9b01fc7feee80f6c43e3ab1b1dbc5", size = 10195314, upload-time = "2025-09-09T15:57:25.045Z" },
    { url = "https://files.pythonhosted.org/packages/11/d0/0d1ddec56b162042ddfafeeb293bac672de9b0cfd688383590090963720a/numpy-2.3.3-cp313-cp313t-macosx_10_13_x86_64.whl", hash = "sha256:eda59e44957d272846bb407aad19f89dc6f58fecf3504bd144f4c5cf81a7eacc", size = 21048025, upload-time = "2025-09-09T15:57:27.257Z" },
    { url = "https://files.pythonhosted.org/packages/36/9e/1996ca6b6d00415b6acbdd3c42f7f03ea256e2c3f158f80bd7436a8a19f3/numpy-2.3.3-cp313-cp313t-macosx_11_0_arm64.whl", hash = "sha256:823d04112bc85ef5c4fda73ba24e6096c8f869931405a80aa8b0e604510a26bc", size = 14301053, upload-time = "2025-09-09T15:57:30.077Z" },
    { url = "https://files.pythonhosted.org/packages/05/24/43da09aa764c68694b76e84b3d3f0c44cb7c18cdc1ba80e48b0ac1d2cd39/numpy-2.3.3-cp313-cp313t-macosx_14_0_arm64.whl", hash = "sha256:40051003e03db4041aa325da2a0971ba41cf65714e65d296397cc0e32de6018b", size = 5229444, upload-time = "2025-09-09T15:57:32.733Z" },
    { url = "https://files.pythonhosted.org/packages/bc/14/50ffb0f22f7218ef8af28dd089f79f68289a7a05a208db9a2c5dcbe123c1/numpy-2.3.3-cp313-cp313t-macosx_14_0_x86_64.whl", hash = "sha256:6ee9086235dd6ab7ae75aba5662f582a81ced49f0f1c6de4260a78d8f2d91a19", size = 6738039, upload-time = "2025-09-09T15:57:34.328Z" },
    { url = "https://files.pythonhosted.org/packages/55/52/af46ac0795e09657d45a7f4db961917314377edecf66db0e39fa7ab5c3d3/numpy-2.3.3-cp313-cp313t-manylinux_2_27_aarch64.manylinux_2_28_aarch64.whl", hash = "sha256:94fcaa68757c3e2e668ddadeaa86ab05499a70725811e582b6a9858dd472fb30", size = 14352314, upload-time = "2025-09-09T15:57:36.255Z" },
    { url = "https://files.pythonhosted.org/packages/a7/b1/dc226b4c90eb9f07a3fff95c2f0db3268e2e54e5cce97c4ac91518aee71b/numpy-2.3.3-cp313-cp313t-manylinux_2_27_x86_64.manylinux_2_28_x86_64.whl", hash = "sha256:da1a74b90e7483d6ce5244053399a614b1d6b7bc30a60d2f570e5071f8959d3e", size = 16701722, upload-time = "2025-09-09T15:57:38.622Z" },
    { url = "https://files.pythonhosted.org/packages/9d/9d/9d8d358f2eb5eced14dba99f110d83b5cd9a4460895230f3b396ad19a323/numpy-2.3.3-cp313-cp313t-musllinux_1_2_aarch64.whl", hash = "sha256:2990adf06d1ecee3b3dcbb4977dfab6e9f09807598d647f04d385d29e7a3c3d3", size = 16132755, upload-time = "2025-09-09T15:57:41.16Z" },
    { url = "https://files.pythonhosted.org/packages/b6/27/b3922660c45513f9377b3fb42240bec63f203c71416093476ec9aa0719dc/numpy-2.3.3-cp313-cp313t-musllinux_1_2_x86_64.whl", hash = "sha256:ed635ff692483b8e3f0fcaa8e7eb8a75ee71aa6d975388224f70821421800cea", size = 18651560, upload-time = "2025-09-09T15:57:43.459Z" },
    { url = "https://files.pythonhosted.org/packages/5b/8e/3ab61a730bdbbc201bb245a71102aa609f0008b9ed15255500a99cd7f780/numpy-2.3.3-cp313-cp313t-win32.whl", hash = "sha256:a333b4ed33d8dc2b373cc955ca57babc00cd6f9009991d9edc5ddbc1bac36bcd", size = 6442776, upload-time = "2025-09-09T15:57:45.793Z" },
    { url = "https://files.pythonhosted.org/packages/1c/3a/e22b766b11f6030dc2decdeff5c2fb1610768055603f9f3be88b6d192fb2/numpy-2.3.3-cp313-cp313t-win_amd64.whl", hash = "sha256:4384a169c4d8f97195980815d6fcad04933a7e1ab3b530921c3fef7a1c63426d", size = 12927281, upload-time = "2025-09-09T15:57:47.492Z" },
    { url = "https://files.pythonhosted.org/packages/7b/42/c2e2bc48c5e9b2a83423f99733950fbefd86f165b468a3d85d52b30bf782/numpy-2.3.3-cp313-cp313t-win_arm64.whl", hash = "sha256:75370986cc0bc66f4ce5110ad35aae6d182cc4ce6433c40ad151f53690130bf1", size = 10265275, upload-time = "2025-09-09T15:57:49.647Z" },
]

[[package]]
name = "openpyxl"
version = "3.1.5"
source = { registry = "https://pypi.org/simple" }
dependencies = [
    { name = "et-xmlfile" },
]
sdist = { url = "https://files.pythonhosted.org/packages/3d/f9/88d94a75de065ea32619465d2f77b29a0469500e99012523b91cc4141cd1/openpyxl-3.1.5.tar.gz", hash = "sha256:cf0e3cf56142039133628b5acffe8ef0c12bc902d2aadd3e0fe5878dc08d1050", size = 186464, upload-time = "2024-06-28T14:03:44.161Z" }
wheels = [
    { url = "https://files.pythonhosted.org/packages/c0/da/977ded879c29cbd04de313843e76868e6e13408a94ed6b987245dc7c8506/openpyxl-3.1.5-py2.py3-none-any.whl", hash = "sha256:5282c12b107bffeef825f4617dc029afaf41d0ea60823bbb665ef3079dc79de2", size = 250910, upload-time = "2024-06-28T14:03:41.161Z" },
]

[[package]]
name = "ordered-set"
version = "4.1.0"
source = { registry = "https://pypi.org/simple" }
sdist = { url = "https://files.pythonhosted.org/packages/4c/ca/bfac8bc689799bcca4157e0e0ced07e70ce125193fc2e166d2e685b7e2fe/ordered-set-4.1.0.tar.gz", hash = "sha256:694a8e44c87657c59292ede72891eb91d34131f6531463aab3009191c77364a8", size = 12826, upload-time = "2022-01-26T14:38:56.6Z" }
wheels = [
    { url = "https://files.pythonhosted.org/packages/33/55/af02708f230eb77084a299d7b08175cff006dea4f2721074b92cdb0296c0/ordered_set-4.1.0-py3-none-any.whl", hash = "sha256:046e1132c71fcf3330438a539928932caf51ddbc582496833e23de611de14562", size = 7634, upload-time = "2022-01-26T14:38:48.677Z" },
]

[[package]]
name = "orjson"
version = "3.11.3"
source = { registry = "https://pypi.org/simple" }
sdist = { url = "https://files.pythonhosted.org/packages/be/4d/8df5f83256a809c22c4d6792ce8d43bb503be0fb7a8e4da9025754b09658/orjson-3.11.3.tar.gz", hash = "sha256:1c0603b1d2ffcd43a411d64797a19556ef76958aef1c182f22dc30860152a98a", size = 5482394, upload-time = "2025-08-26T17:46:43.171Z" }
wheels = [
    { url = "https://files.pythonhosted.org/packages/3d/b0/a7edab2a00cdcb2688e1c943401cb3236323e7bfd2839815c6131a3742f4/orjson-3.11.3-cp312-cp312-macosx_10_15_x86_64.macosx_11_0_arm64.macosx_10_15_universal2.whl", hash = "sha256:8c752089db84333e36d754c4baf19c0e1437012242048439c7e80eb0e6426e3b", size = 238259, upload-time = "2025-08-26T17:45:15.093Z" },
    { url = "https://files.pythonhosted.org/packages/e1/c6/ff4865a9cc398a07a83342713b5932e4dc3cb4bf4bc04e8f83dedfc0d736/orjson-3.11.3-cp312-cp312-macosx_15_0_arm64.whl", hash = "sha256:9b8761b6cf04a856eb544acdd82fc594b978f12ac3602d6374a7edb9d86fd2c2", size = 127633, upload-time = "2025-08-26T17:45:16.417Z" },
    { url = "https://files.pythonhosted.org/packages/6e/e6/e00bea2d9472f44fe8794f523e548ce0ad51eb9693cf538a753a27b8bda4/orjson-3.11.3-cp312-cp312-manylinux_2_17_aarch64.manylinux2014_aarch64.whl", hash = "sha256:8b13974dc8ac6ba22feaa867fc19135a3e01a134b4f7c9c28162fed4d615008a", size = 123061, upload-time = "2025-08-26T17:45:17.673Z" },
    { url = "https://files.pythonhosted.org/packages/54/31/9fbb78b8e1eb3ac605467cb846e1c08d0588506028b37f4ee21f978a51d4/orjson-3.11.3-cp312-cp312-manylinux_2_17_armv7l.manylinux2014_armv7l.whl", hash = "sha256:f83abab5bacb76d9c821fd5c07728ff224ed0e52d7a71b7b3de822f3df04e15c", size = 127956, upload-time = "2025-08-26T17:45:19.172Z" },
    { url = "https://files.pythonhosted.org/packages/36/88/b0604c22af1eed9f98d709a96302006915cfd724a7ebd27d6dd11c22d80b/orjson-3.11.3-cp312-cp312-manylinux_2_17_i686.manylinux2014_i686.whl", hash = "sha256:e6fbaf48a744b94091a56c62897b27c31ee2da93d826aa5b207131a1e13d4064", size = 130790, upload-time = "2025-08-26T17:45:20.586Z" },
    { url = "https://files.pythonhosted.org/packages/0e/9d/1c1238ae9fffbfed51ba1e507731b3faaf6b846126a47e9649222b0fd06f/orjson-3.11.3-cp312-cp312-manylinux_2_17_ppc64le.manylinux2014_ppc64le.whl", hash = "sha256:bc779b4f4bba2847d0d2940081a7b6f7b5877e05408ffbb74fa1faf4a136c424", size = 132385, upload-time = "2025-08-26T17:45:22.036Z" },
    { url = "https://files.pythonhosted.org/packages/a3/b5/c06f1b090a1c875f337e21dd71943bc9d84087f7cdf8c6e9086902c34e42/orjson-3.11.3-cp312-cp312-manylinux_2_17_s390x.manylinux2014_s390x.whl", hash = "sha256:bd4b909ce4c50faa2192da6bb684d9848d4510b736b0611b6ab4020ea6fd2d23", size = 135305, upload-time = "2025-08-26T17:45:23.4Z" },
    { url = "https://files.pythonhosted.org/packages/a0/26/5f028c7d81ad2ebbf84414ba6d6c9cac03f22f5cd0d01eb40fb2d6a06b07/orjson-3.11.3-cp312-cp312-manylinux_2_17_x86_64.manylinux2014_x86_64.whl", hash = "sha256:524b765ad888dc5518bbce12c77c2e83dee1ed6b0992c1790cc5fb49bb4b6667", size = 132875, upload-time = "2025-08-26T17:45:25.182Z" },
    { url = "https://files.pythonhosted.org/packages/fe/d4/b8df70d9cfb56e385bf39b4e915298f9ae6c61454c8154a0f5fd7efcd42e/orjson-3.11.3-cp312-cp312-musllinux_1_2_aarch64.whl", hash = "sha256:84fd82870b97ae3cdcea9d8746e592b6d40e1e4d4527835fc520c588d2ded04f", size = 130940, upload-time = "2025-08-26T17:45:27.209Z" },
    { url = "https://files.pythonhosted.org/packages/da/5e/afe6a052ebc1a4741c792dd96e9f65bf3939d2094e8b356503b68d48f9f5/orjson-3.11.3-cp312-cp312-musllinux_1_2_armv7l.whl", hash = "sha256:fbecb9709111be913ae6879b07bafd4b0785b44c1eb5cac8ac76da048b3885a1", size = 403852, upload-time = "2025-08-26T17:45:28.478Z" },
    { url = "https://files.pythonhosted.org/packages/f8/90/7bbabafeb2ce65915e9247f14a56b29c9334003536009ef5b122783fe67e/orjson-3.11.3-cp312-cp312-musllinux_1_2_i686.whl", hash = "sha256:9dba358d55aee552bd868de348f4736ca5a4086d9a62e2bfbbeeb5629fe8b0cc", size = 146293, upload-time = "2025-08-26T17:45:29.86Z" },
    { url = "https://files.pythonhosted.org/packages/27/b3/2d703946447da8b093350570644a663df69448c9d9330e5f1d9cce997f20/orjson-3.11.3-cp312-cp312-musllinux_1_2_x86_64.whl", hash = "sha256:eabcf2e84f1d7105f84580e03012270c7e97ecb1fb1618bda395061b2a84a049", size = 135470, upload-time = "2025-08-26T17:45:31.243Z" },
    { url = "https://files.pythonhosted.org/packages/38/70/b14dcfae7aff0e379b0119c8a812f8396678919c431efccc8e8a0263e4d9/orjson-3.11.3-cp312-cp312-win32.whl", hash = "sha256:3782d2c60b8116772aea8d9b7905221437fdf53e7277282e8d8b07c220f96cca", size = 136248, upload-time = "2025-08-26T17:45:32.567Z" },
    { url = "https://files.pythonhosted.org/packages/35/b8/9e3127d65de7fff243f7f3e53f59a531bf6bb295ebe5db024c2503cc0726/orjson-3.11.3-cp312-cp312-win_amd64.whl", hash = "sha256:79b44319268af2eaa3e315b92298de9a0067ade6e6003ddaef72f8e0bedb94f1", size = 131437, upload-time = "2025-08-26T17:45:34.949Z" },
    { url = "https://files.pythonhosted.org/packages/51/92/a946e737d4d8a7fd84a606aba96220043dcc7d6988b9e7551f7f6d5ba5ad/orjson-3.11.3-cp312-cp312-win_arm64.whl", hash = "sha256:0e92a4e83341ef79d835ca21b8bd13e27c859e4e9e4d7b63defc6e58462a3710", size = 125978, upload-time = "2025-08-26T17:45:36.422Z" },
    { url = "https://files.pythonhosted.org/packages/fc/79/8932b27293ad35919571f77cb3693b5906cf14f206ef17546052a241fdf6/orjson-3.11.3-cp313-cp313-macosx_10_15_x86_64.macosx_11_0_arm64.macosx_10_15_universal2.whl", hash = "sha256:af40c6612fd2a4b00de648aa26d18186cd1322330bd3a3cc52f87c699e995810", size = 238127, upload-time = "2025-08-26T17:45:38.146Z" },
    { url = "https://files.pythonhosted.org/packages/1c/82/cb93cd8cf132cd7643b30b6c5a56a26c4e780c7a145db6f83de977b540ce/orjson-3.11.3-cp313-cp313-macosx_15_0_arm64.whl", hash = "sha256:9f1587f26c235894c09e8b5b7636a38091a9e6e7fe4531937534749c04face43", size = 127494, upload-time = "2025-08-26T17:45:39.57Z" },
    { url = "https://files.pythonhosted.org/packages/a4/b8/2d9eb181a9b6bb71463a78882bcac1027fd29cf62c38a40cc02fc11d3495/orjson-3.11.3-cp313-cp313-manylinux_2_17_aarch64.manylinux2014_aarch64.whl", hash = "sha256:61dcdad16da5bb486d7227a37a2e789c429397793a6955227cedbd7252eb5a27", size = 123017, upload-time = "2025-08-26T17:45:40.876Z" },
    { url = "https://files.pythonhosted.org/packages/b4/14/a0e971e72d03b509190232356d54c0f34507a05050bd026b8db2bf2c192c/orjson-3.11.3-cp313-cp313-manylinux_2_17_armv7l.manylinux2014_armv7l.whl", hash = "sha256:11c6d71478e2cbea0a709e8a06365fa63da81da6498a53e4c4f065881d21ae8f", size = 127898, upload-time = "2025-08-26T17:45:42.188Z" },
    { url = "https://files.pythonhosted.org/packages/8e/af/dc74536722b03d65e17042cc30ae586161093e5b1f29bccda24765a6ae47/orjson-3.11.3-cp313-cp313-manylinux_2_17_i686.manylinux2014_i686.whl", hash = "sha256:ff94112e0098470b665cb0ed06efb187154b63649403b8d5e9aedeb482b4548c", size = 130742, upload-time = "2025-08-26T17:45:43.511Z" },
    { url = "https://files.pythonhosted.org/packages/62/e6/7a3b63b6677bce089fe939353cda24a7679825c43a24e49f757805fc0d8a/orjson-3.11.3-cp313-cp313-manylinux_2_17_ppc64le.manylinux2014_ppc64le.whl", hash = "sha256:ae8b756575aaa2a855a75192f356bbda11a89169830e1439cfb1a3e1a6dde7be", size = 132377, upload-time = "2025-08-26T17:45:45.525Z" },
    { url = "https://files.pythonhosted.org/packages/fc/cd/ce2ab93e2e7eaf518f0fd15e3068b8c43216c8a44ed82ac2b79ce5cef72d/orjson-3.11.3-cp313-cp313-manylinux_2_17_s390x.manylinux2014_s390x.whl", hash = "sha256:c9416cc19a349c167ef76135b2fe40d03cea93680428efee8771f3e9fb66079d", size = 135313, upload-time = "2025-08-26T17:45:46.821Z" },
    { url = "https://files.pythonhosted.org/packages/d0/b4/f98355eff0bd1a38454209bbc73372ce351ba29933cb3e2eba16c04b9448/orjson-3.11.3-cp313-cp313-manylinux_2_17_x86_64.manylinux2014_x86_64.whl", hash = "sha256:b822caf5b9752bc6f246eb08124c3d12bf2175b66ab74bac2ef3bbf9221ce1b2", size = 132908, upload-time = "2025-08-26T17:45:48.126Z" },
    { url = "https://files.pythonhosted.org/packages/eb/92/8f5182d7bc2a1bed46ed960b61a39af8389f0ad476120cd99e67182bfb6d/orjson-3.11.3-cp313-cp313-musllinux_1_2_aarch64.whl", hash = "sha256:414f71e3bdd5573893bf5ecdf35c32b213ed20aa15536fe2f588f946c318824f", size = 130905, upload-time = "2025-08-26T17:45:49.414Z" },
    { url = "https://files.pythonhosted.org/packages/1a/60/c41ca753ce9ffe3d0f67b9b4c093bdd6e5fdb1bc53064f992f66bb99954d/orjson-3.11.3-cp313-cp313-musllinux_1_2_armv7l.whl", hash = "sha256:828e3149ad8815dc14468f36ab2a4b819237c155ee1370341b91ea4c8672d2ee", size = 403812, upload-time = "2025-08-26T17:45:51.085Z" },
    { url = "https://files.pythonhosted.org/packages/dd/13/e4a4f16d71ce1868860db59092e78782c67082a8f1dc06a3788aef2b41bc/orjson-3.11.3-cp313-cp313-musllinux_1_2_i686.whl", hash = "sha256:ac9e05f25627ffc714c21f8dfe3a579445a5c392a9c8ae7ba1d0e9fb5333f56e", size = 146277, upload-time = "2025-08-26T17:45:52.851Z" },
    { url = "https://files.pythonhosted.org/packages/8d/8b/bafb7f0afef9344754a3a0597a12442f1b85a048b82108ef2c956f53babd/orjson-3.11.3-cp313-cp313-musllinux_1_2_x86_64.whl", hash = "sha256:e44fbe4000bd321d9f3b648ae46e0196d21577cf66ae684a96ff90b1f7c93633", size = 135418, upload-time = "2025-08-26T17:45:54.806Z" },
    { url = "https://files.pythonhosted.org/packages/60/d4/bae8e4f26afb2c23bea69d2f6d566132584d1c3a5fe89ee8c17b718cab67/orjson-3.11.3-cp313-cp313-win32.whl", hash = "sha256:2039b7847ba3eec1f5886e75e6763a16e18c68a63efc4b029ddf994821e2e66b", size = 136216, upload-time = "2025-08-26T17:45:57.182Z" },
    { url = "https://files.pythonhosted.org/packages/88/76/224985d9f127e121c8cad882cea55f0ebe39f97925de040b75ccd4b33999/orjson-3.11.3-cp313-cp313-win_amd64.whl", hash = "sha256:29be5ac4164aa8bdcba5fa0700a3c9c316b411d8ed9d39ef8a882541bd452fae", size = 131362, upload-time = "2025-08-26T17:45:58.56Z" },
    { url = "https://files.pythonhosted.org/packages/e2/cf/0dce7a0be94bd36d1346be5067ed65ded6adb795fdbe3abd234c8d576d01/orjson-3.11.3-cp313-cp313-win_arm64.whl", hash = "sha256:18bd1435cb1f2857ceb59cfb7de6f92593ef7b831ccd1b9bfb28ca530e539dce", size = 125989, upload-time = "2025-08-26T17:45:59.95Z" },
]

[[package]]
name = "packaging"
version = "25.0"
source = { registry = "https://pypi.org/simple" }
sdist = { url = "https://files.pythonhosted.org/packages/a1/d4/1fc4078c65507b51b96ca8f8c3ba19e6a61c8253c72794544580a7b6c24d/packaging-25.0.tar.gz", hash = "sha256:d443872c98d677bf60f6a1f2f8c1cb748e8fe762d2bf9d3148b5599295b0fc4f", size = 165727, upload-time = "2025-04-19T11:48:59.673Z" }
wheels = [
    { url = "https://files.pythonhosted.org/packages/20/12/38679034af332785aac8774540895e234f4d07f7545804097de4b666afd8/packaging-25.0-py3-none-any.whl", hash = "sha256:29572ef2b1f17581046b3a2227d5c611fb25ec70ca1ba8554b24b0e69331a484", size = 66469, upload-time = "2025-04-19T11:48:57.875Z" },
]

[[package]]
name = "paginate"
version = "0.5.7"
source = { registry = "https://pypi.org/simple" }
sdist = { url = "https://files.pythonhosted.org/packages/ec/46/68dde5b6bc00c1296ec6466ab27dddede6aec9af1b99090e1107091b3b84/paginate-0.5.7.tar.gz", hash = "sha256:22bd083ab41e1a8b4f3690544afb2c60c25e5c9a63a30fa2f483f6c60c8e5945", size = 19252, upload-time = "2024-08-25T14:17:24.139Z" }
wheels = [
    { url = "https://files.pythonhosted.org/packages/90/96/04b8e52da071d28f5e21a805b19cb9390aa17a47462ac87f5e2696b9566d/paginate-0.5.7-py2.py3-none-any.whl", hash = "sha256:b885e2af73abcf01d9559fd5216b57ef722f8c42affbb63942377668e35c7591", size = 13746, upload-time = "2024-08-25T14:17:22.55Z" },
]

[[package]]
name = "pandas"
version = "2.3.2"
source = { registry = "https://pypi.org/simple" }
dependencies = [
    { name = "numpy" },
    { name = "python-dateutil" },
    { name = "pytz" },
    { name = "tzdata" },
]
sdist = { url = "https://files.pythonhosted.org/packages/79/8e/0e90233ac205ad182bd6b422532695d2b9414944a280488105d598c70023/pandas-2.3.2.tar.gz", hash = "sha256:ab7b58f8f82706890924ccdfb5f48002b83d2b5a3845976a9fb705d36c34dcdb", size = 4488684, upload-time = "2025-08-21T10:28:29.257Z" }
wheels = [
    { url = "https://files.pythonhosted.org/packages/ec/db/614c20fb7a85a14828edd23f1c02db58a30abf3ce76f38806155d160313c/pandas-2.3.2-cp312-cp312-macosx_10_13_x86_64.whl", hash = "sha256:3fbb977f802156e7a3f829e9d1d5398f6192375a3e2d1a9ee0803e35fe70a2b9", size = 11587652, upload-time = "2025-08-21T10:27:15.888Z" },
    { url = "https://files.pythonhosted.org/packages/99/b0/756e52f6582cade5e746f19bad0517ff27ba9c73404607c0306585c201b3/pandas-2.3.2-cp312-cp312-macosx_11_0_arm64.whl", hash = "sha256:1b9b52693123dd234b7c985c68b709b0b009f4521000d0525f2b95c22f15944b", size = 10717686, upload-time = "2025-08-21T10:27:18.486Z" },
    { url = "https://files.pythonhosted.org/packages/37/4c/dd5ccc1e357abfeee8353123282de17997f90ff67855f86154e5a13b81e5/pandas-2.3.2-cp312-cp312-manylinux_2_17_aarch64.manylinux2014_aarch64.whl", hash = "sha256:0bd281310d4f412733f319a5bc552f86d62cddc5f51d2e392c8787335c994175", size = 11278722, upload-time = "2025-08-21T10:27:21.149Z" },
    { url = "https://files.pythonhosted.org/packages/d3/a4/f7edcfa47e0a88cda0be8b068a5bae710bf264f867edfdf7b71584ace362/pandas-2.3.2-cp312-cp312-manylinux_2_17_x86_64.manylinux2014_x86_64.whl", hash = "sha256:96d31a6b4354e3b9b8a2c848af75d31da390657e3ac6f30c05c82068b9ed79b9", size = 11987803, upload-time = "2025-08-21T10:27:23.767Z" },
    { url = "https://files.pythonhosted.org/packages/f6/61/1bce4129f93ab66f1c68b7ed1c12bac6a70b1b56c5dab359c6bbcd480b52/pandas-2.3.2-cp312-cp312-musllinux_1_2_aarch64.whl", hash = "sha256:df4df0b9d02bb873a106971bb85d448378ef14b86ba96f035f50bbd3688456b4", size = 12766345, upload-time = "2025-08-21T10:27:26.6Z" },
    { url = "https://files.pythonhosted.org/packages/8e/46/80d53de70fee835531da3a1dae827a1e76e77a43ad22a8cd0f8142b61587/pandas-2.3.2-cp312-cp312-musllinux_1_2_x86_64.whl", hash = "sha256:213a5adf93d020b74327cb2c1b842884dbdd37f895f42dcc2f09d451d949f811", size = 13439314, upload-time = "2025-08-21T10:27:29.213Z" },
    { url = "https://files.pythonhosted.org/packages/28/30/8114832daff7489f179971dbc1d854109b7f4365a546e3ea75b6516cea95/pandas-2.3.2-cp312-cp312-win_amd64.whl", hash = "sha256:8c13b81a9347eb8c7548f53fd9a4f08d4dfe996836543f805c987bafa03317ae", size = 10983326, upload-time = "2025-08-21T10:27:31.901Z" },
    { url = "https://files.pythonhosted.org/packages/27/64/a2f7bf678af502e16b472527735d168b22b7824e45a4d7e96a4fbb634b59/pandas-2.3.2-cp313-cp313-macosx_10_13_x86_64.whl", hash = "sha256:0c6ecbac99a354a051ef21c5307601093cb9e0f4b1855984a084bfec9302699e", size = 11531061, upload-time = "2025-08-21T10:27:34.647Z" },
    { url = "https://files.pythonhosted.org/packages/54/4c/c3d21b2b7769ef2f4c2b9299fcadd601efa6729f1357a8dbce8dd949ed70/pandas-2.3.2-cp313-cp313-macosx_11_0_arm64.whl", hash = "sha256:c6f048aa0fd080d6a06cc7e7537c09b53be6642d330ac6f54a600c3ace857ee9", size = 10668666, upload-time = "2025-08-21T10:27:37.203Z" },
    { url = "https://files.pythonhosted.org/packages/50/e2/f775ba76ecfb3424d7f5862620841cf0edb592e9abd2d2a5387d305fe7a8/pandas-2.3.2-cp313-cp313-manylinux_2_17_aarch64.manylinux2014_aarch64.whl", hash = "sha256:0064187b80a5be6f2f9c9d6bdde29372468751dfa89f4211a3c5871854cfbf7a", size = 11332835, upload-time = "2025-08-21T10:27:40.188Z" },
    { url = "https://files.pythonhosted.org/packages/8f/52/0634adaace9be2d8cac9ef78f05c47f3a675882e068438b9d7ec7ef0c13f/pandas-2.3.2-cp313-cp313-manylinux_2_17_x86_64.manylinux2014_x86_64.whl", hash = "sha256:4ac8c320bded4718b298281339c1a50fb00a6ba78cb2a63521c39bec95b0209b", size = 12057211, upload-time = "2025-08-21T10:27:43.117Z" },
    { url = "https://files.pythonhosted.org/packages/0b/9d/2df913f14b2deb9c748975fdb2491da1a78773debb25abbc7cbc67c6b549/pandas-2.3.2-cp313-cp313-musllinux_1_2_aarch64.whl", hash = "sha256:114c2fe4f4328cf98ce5716d1532f3ab79c5919f95a9cfee81d9140064a2e4d6", size = 12749277, upload-time = "2025-08-21T10:27:45.474Z" },
    { url = "https://files.pythonhosted.org/packages/87/af/da1a2417026bd14d98c236dba88e39837182459d29dcfcea510b2ac9e8a1/pandas-2.3.2-cp313-cp313-musllinux_1_2_x86_64.whl", hash = "sha256:48fa91c4dfb3b2b9bfdb5c24cd3567575f4e13f9636810462ffed8925352be5a", size = 13415256, upload-time = "2025-08-21T10:27:49.885Z" },
    { url = "https://files.pythonhosted.org/packages/22/3c/f2af1ce8840ef648584a6156489636b5692c162771918aa95707c165ad2b/pandas-2.3.2-cp313-cp313-win_amd64.whl", hash = "sha256:12d039facec710f7ba305786837d0225a3444af7bbd9c15c32ca2d40d157ed8b", size = 10982579, upload-time = "2025-08-21T10:28:08.435Z" },
    { url = "https://files.pythonhosted.org/packages/f3/98/8df69c4097a6719e357dc249bf437b8efbde808038268e584421696cbddf/pandas-2.3.2-cp313-cp313t-macosx_10_13_x86_64.whl", hash = "sha256:c624b615ce97864eb588779ed4046186f967374185c047070545253a52ab2d57", size = 12028163, upload-time = "2025-08-21T10:27:52.232Z" },
    { url = "https://files.pythonhosted.org/packages/0e/23/f95cbcbea319f349e10ff90db488b905c6883f03cbabd34f6b03cbc3c044/pandas-2.3.2-cp313-cp313t-macosx_11_0_arm64.whl", hash = "sha256:0cee69d583b9b128823d9514171cabb6861e09409af805b54459bd0c821a35c2", size = 11391860, upload-time = "2025-08-21T10:27:54.673Z" },
    { url = "https://files.pythonhosted.org/packages/ad/1b/6a984e98c4abee22058aa75bfb8eb90dce58cf8d7296f8bc56c14bc330b0/pandas-2.3.2-cp313-cp313t-manylinux_2_17_aarch64.manylinux2014_aarch64.whl", hash = "sha256:2319656ed81124982900b4c37f0e0c58c015af9a7bbc62342ba5ad07ace82ba9", size = 11309830, upload-time = "2025-08-21T10:27:56.957Z" },
    { url = "https://files.pythonhosted.org/packages/15/d5/f0486090eb18dd8710bf60afeaf638ba6817047c0c8ae5c6a25598665609/pandas-2.3.2-cp313-cp313t-manylinux_2_17_x86_64.manylinux2014_x86_64.whl", hash = "sha256:b37205ad6f00d52f16b6d09f406434ba928c1a1966e2771006a9033c736d30d2", size = 11883216, upload-time = "2025-08-21T10:27:59.302Z" },
    { url = "https://files.pythonhosted.org/packages/10/86/692050c119696da19e20245bbd650d8dfca6ceb577da027c3a73c62a047e/pandas-2.3.2-cp313-cp313t-musllinux_1_2_aarch64.whl", hash = "sha256:837248b4fc3a9b83b9c6214699a13f069dc13510a6a6d7f9ba33145d2841a012", size = 12699743, upload-time = "2025-08-21T10:28:02.447Z" },
    { url = "https://files.pythonhosted.org/packages/cd/d7/612123674d7b17cf345aad0a10289b2a384bff404e0463a83c4a3a59d205/pandas-2.3.2-cp313-cp313t-musllinux_1_2_x86_64.whl", hash = "sha256:d2c3554bd31b731cd6490d94a28f3abb8dd770634a9e06eb6d2911b9827db370", size = 13186141, upload-time = "2025-08-21T10:28:05.377Z" },
]

[[package]]
name = "pandocfilters"
version = "1.5.1"
source = { registry = "https://pypi.org/simple" }
sdist = { url = "https://files.pythonhosted.org/packages/70/6f/3dd4940bbe001c06a65f88e36bad298bc7a0de5036115639926b0c5c0458/pandocfilters-1.5.1.tar.gz", hash = "sha256:002b4a555ee4ebc03f8b66307e287fa492e4a77b4ea14d3f934328297bb4939e", size = 8454, upload-time = "2024-01-18T20:08:13.726Z" }
wheels = [
    { url = "https://files.pythonhosted.org/packages/ef/af/4fbc8cab944db5d21b7e2a5b8e9211a03a79852b1157e2c102fcc61ac440/pandocfilters-1.5.1-py2.py3-none-any.whl", hash = "sha256:93be382804a9cdb0a7267585f157e5d1731bbe5545a85b268d6f5fe6232de2bc", size = 8663, upload-time = "2024-01-18T20:08:11.28Z" },
]

[[package]]
name = "pansql"
version = "0.0.1"
source = { registry = "https://pypi.org/simple" }
dependencies = [
    { name = "numpy" },
    { name = "pandas" },
    { name = "sqlalchemy" },
]
sdist = { url = "https://files.pythonhosted.org/packages/12/26/fafa39d5151df3a85efe9accb90ea3a623c9eaff172ca0b8f0ded7f2e521/pansql-0.0.1.tar.gz", hash = "sha256:61091112442c5d663ea5c042b6327a9b6b94c6687831677dddda46f292532e29", size = 28320, upload-time = "2023-02-24T19:56:07.301Z" }
wheels = [
    { url = "https://files.pythonhosted.org/packages/a2/50/ced561687339206d3de7ffb6d4e7d3e4c80e218dc7808cd662ff0dec5d1a/pansql-0.0.1-py3-none-any.whl", hash = "sha256:0c49d8c23e418ac065af767ed350c544c0d6d96dc04e2faa1f8b37851d404988", size = 26407, upload-time = "2023-02-24T19:56:05.745Z" },
]

[[package]]
name = "parse"
version = "1.20.2"
source = { registry = "https://pypi.org/simple" }
sdist = { url = "https://files.pythonhosted.org/packages/4f/78/d9b09ba24bb36ef8b83b71be547e118d46214735b6dfb39e4bfde0e9b9dd/parse-1.20.2.tar.gz", hash = "sha256:b41d604d16503c79d81af5165155c0b20f6c8d6c559efa66b4b695c3e5a0a0ce", size = 29391, upload-time = "2024-06-11T04:41:57.34Z" }
wheels = [
    { url = "https://files.pythonhosted.org/packages/d0/31/ba45bf0b2aa7898d81cbbfac0e88c267befb59ad91a19e36e1bc5578ddb1/parse-1.20.2-py2.py3-none-any.whl", hash = "sha256:967095588cb802add9177d0c0b6133b5ba33b1ea9007ca800e526f42a85af558", size = 20126, upload-time = "2024-06-11T04:41:55.057Z" },
]

[[package]]
name = "parso"
version = "0.8.5"
source = { registry = "https://pypi.org/simple" }
sdist = { url = "https://files.pythonhosted.org/packages/d4/de/53e0bcf53d13e005bd8c92e7855142494f41171b34c2536b86187474184d/parso-0.8.5.tar.gz", hash = "sha256:034d7354a9a018bdce352f48b2a8a450f05e9d6ee85db84764e9b6bd96dafe5a", size = 401205, upload-time = "2025-08-23T15:15:28.028Z" }
wheels = [
    { url = "https://files.pythonhosted.org/packages/16/32/f8e3c85d1d5250232a5d3477a2a28cc291968ff175caeadaf3cc19ce0e4a/parso-0.8.5-py2.py3-none-any.whl", hash = "sha256:646204b5ee239c396d040b90f9e272e9a8017c630092bf59980beb62fd033887", size = 106668, upload-time = "2025-08-23T15:15:25.663Z" },
]

[[package]]
name = "path"
version = "17.1.1"
source = { registry = "https://pypi.org/simple" }
sdist = { url = "https://files.pythonhosted.org/packages/dd/52/a7bdd5ef8488977d354b7915d1e75009bebbd04f73eff14e52372d5e9435/path-17.1.1.tar.gz", hash = "sha256:2dfcbfec8b4d960f3469c52acf133113c2a8bf12ac7b98d629fa91af87248d42", size = 50528, upload-time = "2025-07-27T20:40:23.79Z" }
wheels = [
    { url = "https://files.pythonhosted.org/packages/7c/50/11c9ee1ede64b45d687fd36eb8768dafc57afc78b4d83396920cfd69ed30/path-17.1.1-py3-none-any.whl", hash = "sha256:ec7e136df29172e5030dd07e037d55f676bdb29d15bfa09b80da29d07d3b9303", size = 23936, upload-time = "2025-07-27T20:40:22.453Z" },
]

[[package]]
name = "pathspec"
version = "0.12.1"
source = { registry = "https://pypi.org/simple" }
sdist = { url = "https://files.pythonhosted.org/packages/ca/bc/f35b8446f4531a7cb215605d100cd88b7ac6f44ab3fc94870c120ab3adbf/pathspec-0.12.1.tar.gz", hash = "sha256:a482d51503a1ab33b1c67a6c3813a26953dbdc71c31dacaef9a838c4e29f5712", size = 51043, upload-time = "2023-12-10T22:30:45Z" }
wheels = [
    { url = "https://files.pythonhosted.org/packages/cc/20/ff623b09d963f88bfde16306a54e12ee5ea43e9b597108672ff3a408aad6/pathspec-0.12.1-py3-none-any.whl", hash = "sha256:a0d503e138a4c123b27490a4f7beda6a01c6f288df0e4a8b79c7eb0dc7b4cc08", size = 31191, upload-time = "2023-12-10T22:30:43.14Z" },
]

[[package]]
name = "pbs-installer"
version = "2025.10.31"
source = { registry = "https://pypi.org/simple" }
sdist = { url = "https://files.pythonhosted.org/packages/99/53/35dedc8c84cf04617796cc0a56c16fc66196b7a044ff86913ce2367098f5/pbs_installer-2025.10.31.tar.gz", hash = "sha256:8529dbac1054408ccce5fb218a85a2d4a02f3657ddbde56eff79464105bba659", size = 64218, upload-time = "2025-11-01T23:02:38.39Z" }
wheels = [
    { url = "https://files.pythonhosted.org/packages/ea/9f/5da52598e258e0d76840d199a5199107b5a909ace4ac44523f786b7152fa/pbs_installer-2025.10.31-py3-none-any.whl", hash = "sha256:f24e8f01f13fee9a203feb62e90c8d204d64d71ad0a3f3abfd69673b02bbc68b", size = 66077, upload-time = "2025-11-01T23:02:36.832Z" },
]

[package.optional-dependencies]
download = [
    { name = "httpx" },
]
install = [
    { name = "zstandard" },
]

[[package]]
name = "pexpect"
version = "4.9.0"
source = { registry = "https://pypi.org/simple" }
dependencies = [
    { name = "ptyprocess" },
]
sdist = { url = "https://files.pythonhosted.org/packages/42/92/cc564bf6381ff43ce1f4d06852fc19a2f11d180f23dc32d9588bee2f149d/pexpect-4.9.0.tar.gz", hash = "sha256:ee7d41123f3c9911050ea2c2dac107568dc43b2d3b0c7557a33212c398ead30f", size = 166450, upload-time = "2023-11-25T09:07:26.339Z" }
wheels = [
    { url = "https://files.pythonhosted.org/packages/9e/c3/059298687310d527a58bb01f3b1965787ee3b40dce76752eda8b44e9a2c5/pexpect-4.9.0-py2.py3-none-any.whl", hash = "sha256:7236d1e080e4936be2dc3e326cec0af72acf9212a7e1d060210e70a47e253523", size = 63772, upload-time = "2023-11-25T06:56:14.81Z" },
]

[[package]]
name = "pkginfo"
version = "1.12.1.2"
source = { registry = "https://pypi.org/simple" }
sdist = { url = "https://files.pythonhosted.org/packages/24/03/e26bf3d6453b7fda5bd2b84029a426553bb373d6277ef6b5ac8863421f87/pkginfo-1.12.1.2.tar.gz", hash = "sha256:5cd957824ac36f140260964eba3c6be6442a8359b8c48f4adf90210f33a04b7b", size = 451828, upload-time = "2025-02-19T15:27:37.188Z" }
wheels = [
    { url = "https://files.pythonhosted.org/packages/fa/3d/f4f2ba829efb54b6cd2d91349c7463316a9cc55a43fc980447416c88540f/pkginfo-1.12.1.2-py3-none-any.whl", hash = "sha256:c783ac885519cab2c34927ccfa6bf64b5a704d7c69afaea583dd9b7afe969343", size = 32717, upload-time = "2025-02-19T15:27:33.071Z" },
]

[[package]]
name = "platformdirs"
version = "4.4.0"
source = { registry = "https://pypi.org/simple" }
sdist = { url = "https://files.pythonhosted.org/packages/23/e8/21db9c9987b0e728855bd57bff6984f67952bea55d6f75e055c46b5383e8/platformdirs-4.4.0.tar.gz", hash = "sha256:ca753cf4d81dc309bc67b0ea38fd15dc97bc30ce419a7f58d13eb3bf14c4febf", size = 21634, upload-time = "2025-08-26T14:32:04.268Z" }
wheels = [
    { url = "https://files.pythonhosted.org/packages/40/4b/2028861e724d3bd36227adfa20d3fd24c3fc6d52032f4a93c133be5d17ce/platformdirs-4.4.0-py3-none-any.whl", hash = "sha256:abd01743f24e5287cd7a5db3752faf1a2d65353f38ec26d98e25a6db65958c85", size = 18654, upload-time = "2025-08-26T14:32:02.735Z" },
]

[[package]]
name = "pluggy"
version = "1.6.0"
source = { registry = "https://pypi.org/simple" }
sdist = { url = "https://files.pythonhosted.org/packages/f9/e2/3e91f31a7d2b083fe6ef3fa267035b518369d9511ffab804f839851d2779/pluggy-1.6.0.tar.gz", hash = "sha256:7dcc130b76258d33b90f61b658791dede3486c3e6bfb003ee5c9bfb396dd22f3", size = 69412, upload-time = "2025-05-15T12:30:07.975Z" }
wheels = [
    { url = "https://files.pythonhosted.org/packages/54/20/4d324d65cc6d9205fabedc306948156824eb9f0ee1633355a8f7ec5c66bf/pluggy-1.6.0-py3-none-any.whl", hash = "sha256:e920276dd6813095e9377c0bc5566d94c932c33b27a3e3945d8389c374dd4746", size = 20538, upload-time = "2025-05-15T12:30:06.134Z" },
]

[[package]]
name = "poetry"
version = "2.2.1"
source = { registry = "https://pypi.org/simple" }
dependencies = [
    { name = "build" },
    { name = "cachecontrol", extra = ["filecache"] },
    { name = "cleo" },
    { name = "dulwich" },
    { name = "fastjsonschema" },
    { name = "findpython" },
    { name = "installer" },
    { name = "keyring" },
    { name = "packaging" },
    { name = "pbs-installer", extra = ["download", "install"] },
    { name = "pkginfo" },
    { name = "platformdirs" },
    { name = "poetry-core" },
    { name = "pyproject-hooks" },
    { name = "requests" },
    { name = "requests-toolbelt" },
    { name = "shellingham" },
    { name = "tomlkit" },
    { name = "trove-classifiers" },
    { name = "virtualenv" },
    { name = "xattr", marker = "sys_platform == 'darwin'" },
]
sdist = { url = "https://files.pythonhosted.org/packages/19/28/f790e21769afaaa1f326d9634f9a5c700c4cdb4c468a1707c6db0b350505/poetry-2.2.1.tar.gz", hash = "sha256:bef9aa4bb00ce4c10b28b25e7bac724094802d6958190762c45df6c12749b37c", size = 3441978, upload-time = "2025-09-21T14:51:49.307Z" }
wheels = [
    { url = "https://files.pythonhosted.org/packages/ec/52/abfc9449312877622aa87ece9e66b2f2d9290661d0023a963aedefda4099/poetry-2.2.1-py3-none-any.whl", hash = "sha256:f5958b908b96c5824e2acbb8b19cdef8a3351c62142d7ecff2d705396c8ca34c", size = 281560, upload-time = "2025-09-21T14:51:46.483Z" },
]

[[package]]
name = "poetry-core"
version = "2.2.1"
source = { registry = "https://pypi.org/simple" }
sdist = { url = "https://files.pythonhosted.org/packages/54/ef/a16c11de95b638341961765e072dfdd4c9a0be51d6b22d594c5f3255e4bb/poetry_core-2.2.1.tar.gz", hash = "sha256:97e50d8593c8729d3f49364b428583e044087ee3def1e010c6496db76bd65ac5", size = 378867, upload-time = "2025-09-21T14:27:58.99Z" }
wheels = [
    { url = "https://files.pythonhosted.org/packages/c7/d8/bb2f602f5e012e177e1c8560125f9770945d36622595990cf1cb794477c2/poetry_core-2.2.1-py3-none-any.whl", hash = "sha256:bdfce710edc10bfcf9ab35041605c480829be4ab23f5bc01202cfe5db8f125ab", size = 338598, upload-time = "2025-09-21T14:27:56.86Z" },
]

[[package]]
name = "prefixcommons"
version = "0.1.12"
source = { registry = "https://pypi.org/simple" }
dependencies = [
    { name = "click" },
    { name = "pytest-logging" },
    { name = "pyyaml" },
    { name = "requests" },
]
sdist = { url = "https://files.pythonhosted.org/packages/7d/b5/c5b63a4bf5dedb36567181fdb98dbcc7aaa025faebabaaffa2f5eb4b8feb/prefixcommons-0.1.12.tar.gz", hash = "sha256:22c4e2d37b63487b3ab48f0495b70f14564cb346a15220f23919eb0c1851f69f", size = 24063, upload-time = "2022-07-19T00:06:12.478Z" }
wheels = [
    { url = "https://files.pythonhosted.org/packages/31/e8/715b09df3dab02b07809d812042dc47a46236b5603d9d3a2572dbd1d8a97/prefixcommons-0.1.12-py3-none-any.whl", hash = "sha256:16dbc0a1f775e003c724f19a694fcfa3174608f5c8b0e893d494cf8098ac7f8b", size = 29482, upload-time = "2022-07-19T00:06:08.709Z" },
]

[[package]]
name = "prefixmaps"
version = "0.2.6"
source = { registry = "https://pypi.org/simple" }
dependencies = [
    { name = "curies" },
    { name = "pyyaml" },
]
sdist = { url = "https://files.pythonhosted.org/packages/4d/cf/f588bcdfd2c841839b9d59ce219a46695da56aa2805faff937bbafb9ee2b/prefixmaps-0.2.6.tar.gz", hash = "sha256:7421e1244eea610217fa1ba96c9aebd64e8162a930dc0626207cd8bf62ecf4b9", size = 709899, upload-time = "2024-10-17T16:30:57.738Z" }
wheels = [
    { url = "https://files.pythonhosted.org/packages/89/b2/2b2153173f2819e3d7d1949918612981bc6bd895b75ffa392d63d115f327/prefixmaps-0.2.6-py3-none-any.whl", hash = "sha256:f6cef28a7320fc6337cf411be212948ce570333a0ce958940ef684c7fb192a62", size = 754732, upload-time = "2024-10-17T16:30:55.731Z" },
]

[[package]]
name = "prometheus-client"
version = "0.23.1"
source = { registry = "https://pypi.org/simple" }
sdist = { url = "https://files.pythonhosted.org/packages/23/53/3edb5d68ecf6b38fcbcc1ad28391117d2a322d9a1a3eff04bfdb184d8c3b/prometheus_client-0.23.1.tar.gz", hash = "sha256:6ae8f9081eaaaf153a2e959d2e6c4f4fb57b12ef76c8c7980202f1e57b48b2ce", size = 80481, upload-time = "2025-09-18T20:47:25.043Z" }
wheels = [
    { url = "https://files.pythonhosted.org/packages/b8/db/14bafcb4af2139e046d03fd00dea7873e48eafe18b7d2797e73d6681f210/prometheus_client-0.23.1-py3-none-any.whl", hash = "sha256:dd1913e6e76b59cfe44e7a4b83e01afc9873c1bdfd2ed8739f1e76aeca115f99", size = 61145, upload-time = "2025-09-18T20:47:23.875Z" },
]

[[package]]
name = "prompt-toolkit"
version = "3.0.52"
source = { registry = "https://pypi.org/simple" }
dependencies = [
    { name = "wcwidth" },
]
sdist = { url = "https://files.pythonhosted.org/packages/a1/96/06e01a7b38dce6fe1db213e061a4602dd6032a8a97ef6c1a862537732421/prompt_toolkit-3.0.52.tar.gz", hash = "sha256:28cde192929c8e7321de85de1ddbe736f1375148b02f2e17edd840042b1be855", size = 434198, upload-time = "2025-08-27T15:24:02.057Z" }
wheels = [
    { url = "https://files.pythonhosted.org/packages/84/03/0d3ce49e2505ae70cf43bc5bb3033955d2fc9f932163e84dc0779cc47f48/prompt_toolkit-3.0.52-py3-none-any.whl", hash = "sha256:9aac639a3bbd33284347de5ad8d68ecc044b91a762dc39b7c21095fcd6a19955", size = 391431, upload-time = "2025-08-27T15:23:59.498Z" },
]

[[package]]
name = "proto-plus"
version = "1.26.1"
source = { registry = "https://pypi.org/simple" }
dependencies = [
    { name = "protobuf" },
]
sdist = { url = "https://files.pythonhosted.org/packages/f4/ac/87285f15f7cce6d4a008f33f1757fb5a13611ea8914eb58c3d0d26243468/proto_plus-1.26.1.tar.gz", hash = "sha256:21a515a4c4c0088a773899e23c7bbade3d18f9c66c73edd4c7ee3816bc96a012", size = 56142, upload-time = "2025-03-10T15:54:38.843Z" }
wheels = [
    { url = "https://files.pythonhosted.org/packages/4e/6d/280c4c2ce28b1593a19ad5239c8b826871fc6ec275c21afc8e1820108039/proto_plus-1.26.1-py3-none-any.whl", hash = "sha256:13285478c2dcf2abb829db158e1047e2f1e8d63a077d94263c2b88b043c75a66", size = 50163, upload-time = "2025-03-10T15:54:37.335Z" },
]

[[package]]
name = "protobuf"
version = "6.32.1"
source = { registry = "https://pypi.org/simple" }
sdist = { url = "https://files.pythonhosted.org/packages/fa/a4/cc17347aa2897568beece2e674674359f911d6fe21b0b8d6268cd42727ac/protobuf-6.32.1.tar.gz", hash = "sha256:ee2469e4a021474ab9baafea6cd070e5bf27c7d29433504ddea1a4ee5850f68d", size = 440635, upload-time = "2025-09-11T21:38:42.935Z" }
wheels = [
    { url = "https://files.pythonhosted.org/packages/c0/98/645183ea03ab3995d29086b8bf4f7562ebd3d10c9a4b14ee3f20d47cfe50/protobuf-6.32.1-cp310-abi3-win32.whl", hash = "sha256:a8a32a84bc9f2aad712041b8b366190f71dde248926da517bde9e832e4412085", size = 424411, upload-time = "2025-09-11T21:38:27.427Z" },
    { url = "https://files.pythonhosted.org/packages/8c/f3/6f58f841f6ebafe076cebeae33fc336e900619d34b1c93e4b5c97a81fdfa/protobuf-6.32.1-cp310-abi3-win_amd64.whl", hash = "sha256:b00a7d8c25fa471f16bc8153d0e53d6c9e827f0953f3c09aaa4331c718cae5e1", size = 435738, upload-time = "2025-09-11T21:38:30.959Z" },
    { url = "https://files.pythonhosted.org/packages/10/56/a8a3f4e7190837139e68c7002ec749190a163af3e330f65d90309145a210/protobuf-6.32.1-cp39-abi3-macosx_10_9_universal2.whl", hash = "sha256:d8c7e6eb619ffdf105ee4ab76af5a68b60a9d0f66da3ea12d1640e6d8dab7281", size = 426454, upload-time = "2025-09-11T21:38:34.076Z" },
    { url = "https://files.pythonhosted.org/packages/3f/be/8dd0a927c559b37d7a6c8ab79034fd167dcc1f851595f2e641ad62be8643/protobuf-6.32.1-cp39-abi3-manylinux2014_aarch64.whl", hash = "sha256:2f5b80a49e1eb7b86d85fcd23fe92df154b9730a725c3b38c4e43b9d77018bf4", size = 322874, upload-time = "2025-09-11T21:38:35.509Z" },
    { url = "https://files.pythonhosted.org/packages/5c/f6/88d77011b605ef979aace37b7703e4eefad066f7e84d935e5a696515c2dd/protobuf-6.32.1-cp39-abi3-manylinux2014_x86_64.whl", hash = "sha256:b1864818300c297265c83a4982fd3169f97122c299f56a56e2445c3698d34710", size = 322013, upload-time = "2025-09-11T21:38:37.017Z" },
    { url = "https://files.pythonhosted.org/packages/97/b7/15cc7d93443d6c6a84626ae3258a91f4c6ac8c0edd5df35ea7658f71b79c/protobuf-6.32.1-py3-none-any.whl", hash = "sha256:2601b779fc7d32a866c6b4404f9d42a3f67c5b9f3f15b4db3cccabe06b95c346", size = 169289, upload-time = "2025-09-11T21:38:41.234Z" },
]

[[package]]
name = "psutil"
version = "7.1.0"
source = { registry = "https://pypi.org/simple" }
sdist = { url = "https://files.pythonhosted.org/packages/b3/31/4723d756b59344b643542936e37a31d1d3204bcdc42a7daa8ee9eb06fb50/psutil-7.1.0.tar.gz", hash = "sha256:655708b3c069387c8b77b072fc429a57d0e214221d01c0a772df7dfedcb3bcd2", size = 497660, upload-time = "2025-09-17T20:14:52.902Z" }
wheels = [
    { url = "https://files.pythonhosted.org/packages/46/62/ce4051019ee20ce0ed74432dd73a5bb087a6704284a470bb8adff69a0932/psutil-7.1.0-cp36-abi3-macosx_10_9_x86_64.whl", hash = "sha256:76168cef4397494250e9f4e73eb3752b146de1dd950040b29186d0cce1d5ca13", size = 245242, upload-time = "2025-09-17T20:14:56.126Z" },
    { url = "https://files.pythonhosted.org/packages/38/61/f76959fba841bf5b61123fbf4b650886dc4094c6858008b5bf73d9057216/psutil-7.1.0-cp36-abi3-macosx_11_0_arm64.whl", hash = "sha256:5d007560c8c372efdff9e4579c2846d71de737e4605f611437255e81efcca2c5", size = 246682, upload-time = "2025-09-17T20:14:58.25Z" },
    { url = "https://files.pythonhosted.org/packages/88/7a/37c99d2e77ec30d63398ffa6a660450b8a62517cabe44b3e9bae97696e8d/psutil-7.1.0-cp36-abi3-manylinux_2_12_i686.manylinux2010_i686.manylinux_2_17_i686.manylinux2014_i686.whl", hash = "sha256:22e4454970b32472ce7deaa45d045b34d3648ce478e26a04c7e858a0a6e75ff3", size = 287994, upload-time = "2025-09-17T20:14:59.901Z" },
    { url = "https://files.pythonhosted.org/packages/9d/de/04c8c61232f7244aa0a4b9a9fbd63a89d5aeaf94b2fc9d1d16e2faa5cbb0/psutil-7.1.0-cp36-abi3-manylinux_2_12_x86_64.manylinux2010_x86_64.manylinux_2_17_x86_64.manylinux2014_x86_64.whl", hash = "sha256:8c70e113920d51e89f212dd7be06219a9b88014e63a4cec69b684c327bc474e3", size = 291163, upload-time = "2025-09-17T20:15:01.481Z" },
    { url = "https://files.pythonhosted.org/packages/f4/58/c4f976234bf6d4737bc8c02a81192f045c307b72cf39c9e5c5a2d78927f6/psutil-7.1.0-cp36-abi3-manylinux_2_17_aarch64.manylinux2014_aarch64.whl", hash = "sha256:7d4a113425c037300de3ac8b331637293da9be9713855c4fc9d2d97436d7259d", size = 293625, upload-time = "2025-09-17T20:15:04.492Z" },
    { url = "https://files.pythonhosted.org/packages/79/87/157c8e7959ec39ced1b11cc93c730c4fb7f9d408569a6c59dbd92ceb35db/psutil-7.1.0-cp37-abi3-win32.whl", hash = "sha256:09ad740870c8d219ed8daae0ad3b726d3bf9a028a198e7f3080f6a1888b99bca", size = 244812, upload-time = "2025-09-17T20:15:07.462Z" },
    { url = "https://files.pythonhosted.org/packages/bf/e9/b44c4f697276a7a95b8e94d0e320a7bf7f3318521b23de69035540b39838/psutil-7.1.0-cp37-abi3-win_amd64.whl", hash = "sha256:57f5e987c36d3146c0dd2528cd42151cf96cd359b9d67cfff836995cc5df9a3d", size = 247965, upload-time = "2025-09-17T20:15:09.673Z" },
    { url = "https://files.pythonhosted.org/packages/26/65/1070a6e3c036f39142c2820c4b52e9243246fcfc3f96239ac84472ba361e/psutil-7.1.0-cp37-abi3-win_arm64.whl", hash = "sha256:6937cb68133e7c97b6cc9649a570c9a18ba0efebed46d8c5dae4c07fa1b67a07", size = 244971, upload-time = "2025-09-17T20:15:12.262Z" },
]

[[package]]
name = "ptyprocess"
version = "0.7.0"
source = { registry = "https://pypi.org/simple" }
sdist = { url = "https://files.pythonhosted.org/packages/20/e5/16ff212c1e452235a90aeb09066144d0c5a6a8c0834397e03f5224495c4e/ptyprocess-0.7.0.tar.gz", hash = "sha256:5c5d0a3b48ceee0b48485e0c26037c0acd7d29765ca3fbb5cb3831d347423220", size = 70762, upload-time = "2020-12-28T15:15:30.155Z" }
wheels = [
    { url = "https://files.pythonhosted.org/packages/22/a6/858897256d0deac81a172289110f31629fc4cee19b6f01283303e18c8db3/ptyprocess-0.7.0-py2.py3-none-any.whl", hash = "sha256:4b41f3967fce3af57cc7e94b888626c18bf37a083e3651ca8feeb66d492fef35", size = 13993, upload-time = "2020-12-28T15:15:28.35Z" },
]

[[package]]
name = "pure-eval"
version = "0.2.3"
source = { registry = "https://pypi.org/simple" }
sdist = { url = "https://files.pythonhosted.org/packages/cd/05/0a34433a064256a578f1783a10da6df098ceaa4a57bbeaa96a6c0352786b/pure_eval-0.2.3.tar.gz", hash = "sha256:5f4e983f40564c576c7c8635ae88db5956bb2229d7e9237d03b3c0b0190eaf42", size = 19752, upload-time = "2024-07-21T12:58:21.801Z" }
wheels = [
    { url = "https://files.pythonhosted.org/packages/8e/37/efad0257dc6e593a18957422533ff0f87ede7c9c6ea010a2177d738fb82f/pure_eval-0.2.3-py3-none-any.whl", hash = "sha256:1db8e35b67b3d218d818ae653e27f06c3aa420901fa7b081ca98cbedc874e0d0", size = 11842, upload-time = "2024-07-21T12:58:20.04Z" },
]

[[package]]
name = "pyasn1"
version = "0.6.1"
source = { registry = "https://pypi.org/simple" }
sdist = { url = "https://files.pythonhosted.org/packages/ba/e9/01f1a64245b89f039897cb0130016d79f77d52669aae6ee7b159a6c4c018/pyasn1-0.6.1.tar.gz", hash = "sha256:6f580d2bdd84365380830acf45550f2511469f673cb4a5ae3857a3170128b034", size = 145322, upload-time = "2024-09-10T22:41:42.55Z" }
wheels = [
    { url = "https://files.pythonhosted.org/packages/c8/f1/d6a797abb14f6283c0ddff96bbdd46937f64122b8c925cab503dd37f8214/pyasn1-0.6.1-py3-none-any.whl", hash = "sha256:0d632f46f2ba09143da3a8afe9e33fb6f92fa2320ab7e886e2d0f7672af84629", size = 83135, upload-time = "2024-09-11T16:00:36.122Z" },
]

[[package]]
name = "pyasn1-modules"
version = "0.4.2"
source = { registry = "https://pypi.org/simple" }
dependencies = [
    { name = "pyasn1" },
]
sdist = { url = "https://files.pythonhosted.org/packages/e9/e6/78ebbb10a8c8e4b61a59249394a4a594c1a7af95593dc933a349c8d00964/pyasn1_modules-0.4.2.tar.gz", hash = "sha256:677091de870a80aae844b1ca6134f54652fa2c8c5a52aa396440ac3106e941e6", size = 307892, upload-time = "2025-03-28T02:41:22.17Z" }
wheels = [
    { url = "https://files.pythonhosted.org/packages/47/8d/d529b5d697919ba8c11ad626e835d4039be708a35b0d22de83a269a6682c/pyasn1_modules-0.4.2-py3-none-any.whl", hash = "sha256:29253a9207ce32b64c3ac6600edc75368f98473906e8fd1043bd6b5b1de2c14a", size = 181259, upload-time = "2025-03-28T02:41:19.028Z" },
]

[[package]]
name = "pycparser"
version = "2.23"
source = { registry = "https://pypi.org/simple" }
sdist = { url = "https://files.pythonhosted.org/packages/fe/cf/d2d3b9f5699fb1e4615c8e32ff220203e43b248e1dfcc6736ad9057731ca/pycparser-2.23.tar.gz", hash = "sha256:78816d4f24add8f10a06d6f05b4d424ad9e96cfebf68a4ddc99c65c0720d00c2", size = 173734, upload-time = "2025-09-09T13:23:47.91Z" }
wheels = [
    { url = "https://files.pythonhosted.org/packages/a0/e3/59cd50310fc9b59512193629e1984c1f95e5c8ae6e5d8c69532ccc65a7fe/pycparser-2.23-py3-none-any.whl", hash = "sha256:e5c6e8d3fbad53479cab09ac03729e0a9faf2bee3db8208a550daf5af81a5934", size = 118140, upload-time = "2025-09-09T13:23:46.651Z" },
]

[[package]]
name = "pydantic"
version = "2.11.9"
source = { registry = "https://pypi.org/simple" }
dependencies = [
    { name = "annotated-types" },
    { name = "pydantic-core" },
    { name = "typing-extensions" },
    { name = "typing-inspection" },
]
sdist = { url = "https://files.pythonhosted.org/packages/ff/5d/09a551ba512d7ca404d785072700d3f6727a02f6f3c24ecfd081c7cf0aa8/pydantic-2.11.9.tar.gz", hash = "sha256:6b8ffda597a14812a7975c90b82a8a2e777d9257aba3453f973acd3c032a18e2", size = 788495, upload-time = "2025-09-13T11:26:39.325Z" }
wheels = [
    { url = "https://files.pythonhosted.org/packages/3e/d3/108f2006987c58e76691d5ae5d200dd3e0f532cb4e5fa3560751c3a1feba/pydantic-2.11.9-py3-none-any.whl", hash = "sha256:c42dd626f5cfc1c6950ce6205ea58c93efa406da65f479dcb4029d5934857da2", size = 444855, upload-time = "2025-09-13T11:26:36.909Z" },
]

[[package]]
name = "pydantic-core"
version = "2.33.2"
source = { registry = "https://pypi.org/simple" }
dependencies = [
    { name = "typing-extensions" },
]
sdist = { url = "https://files.pythonhosted.org/packages/ad/88/5f2260bdfae97aabf98f1778d43f69574390ad787afb646292a638c923d4/pydantic_core-2.33.2.tar.gz", hash = "sha256:7cb8bc3605c29176e1b105350d2e6474142d7c1bd1d9327c4a9bdb46bf827acc", size = 435195, upload-time = "2025-04-23T18:33:52.104Z" }
wheels = [
    { url = "https://files.pythonhosted.org/packages/18/8a/2b41c97f554ec8c71f2a8a5f85cb56a8b0956addfe8b0efb5b3d77e8bdc3/pydantic_core-2.33.2-cp312-cp312-macosx_10_12_x86_64.whl", hash = "sha256:a7ec89dc587667f22b6a0b6579c249fca9026ce7c333fc142ba42411fa243cdc", size = 2009000, upload-time = "2025-04-23T18:31:25.863Z" },
    { url = "https://files.pythonhosted.org/packages/a1/02/6224312aacb3c8ecbaa959897af57181fb6cf3a3d7917fd44d0f2917e6f2/pydantic_core-2.33.2-cp312-cp312-macosx_11_0_arm64.whl", hash = "sha256:3c6db6e52c6d70aa0d00d45cdb9b40f0433b96380071ea80b09277dba021ddf7", size = 1847996, upload-time = "2025-04-23T18:31:27.341Z" },
    { url = "https://files.pythonhosted.org/packages/d6/46/6dcdf084a523dbe0a0be59d054734b86a981726f221f4562aed313dbcb49/pydantic_core-2.33.2-cp312-cp312-manylinux_2_17_aarch64.manylinux2014_aarch64.whl", hash = "sha256:4e61206137cbc65e6d5256e1166f88331d3b6238e082d9f74613b9b765fb9025", size = 1880957, upload-time = "2025-04-23T18:31:28.956Z" },
    { url = "https://files.pythonhosted.org/packages/ec/6b/1ec2c03837ac00886ba8160ce041ce4e325b41d06a034adbef11339ae422/pydantic_core-2.33.2-cp312-cp312-manylinux_2_17_armv7l.manylinux2014_armv7l.whl", hash = "sha256:eb8c529b2819c37140eb51b914153063d27ed88e3bdc31b71198a198e921e011", size = 1964199, upload-time = "2025-04-23T18:31:31.025Z" },
    { url = "https://files.pythonhosted.org/packages/2d/1d/6bf34d6adb9debd9136bd197ca72642203ce9aaaa85cfcbfcf20f9696e83/pydantic_core-2.33.2-cp312-cp312-manylinux_2_17_ppc64le.manylinux2014_ppc64le.whl", hash = "sha256:c52b02ad8b4e2cf14ca7b3d918f3eb0ee91e63b3167c32591e57c4317e134f8f", size = 2120296, upload-time = "2025-04-23T18:31:32.514Z" },
    { url = "https://files.pythonhosted.org/packages/e0/94/2bd0aaf5a591e974b32a9f7123f16637776c304471a0ab33cf263cf5591a/pydantic_core-2.33.2-cp312-cp312-manylinux_2_17_s390x.manylinux2014_s390x.whl", hash = "sha256:96081f1605125ba0855dfda83f6f3df5ec90c61195421ba72223de35ccfb2f88", size = 2676109, upload-time = "2025-04-23T18:31:33.958Z" },
    { url = "https://files.pythonhosted.org/packages/f9/41/4b043778cf9c4285d59742281a769eac371b9e47e35f98ad321349cc5d61/pydantic_core-2.33.2-cp312-cp312-manylinux_2_17_x86_64.manylinux2014_x86_64.whl", hash = "sha256:8f57a69461af2a5fa6e6bbd7a5f60d3b7e6cebb687f55106933188e79ad155c1", size = 2002028, upload-time = "2025-04-23T18:31:39.095Z" },
    { url = "https://files.pythonhosted.org/packages/cb/d5/7bb781bf2748ce3d03af04d5c969fa1308880e1dca35a9bd94e1a96a922e/pydantic_core-2.33.2-cp312-cp312-manylinux_2_5_i686.manylinux1_i686.whl", hash = "sha256:572c7e6c8bb4774d2ac88929e3d1f12bc45714ae5ee6d9a788a9fb35e60bb04b", size = 2100044, upload-time = "2025-04-23T18:31:41.034Z" },
    { url = "https://files.pythonhosted.org/packages/fe/36/def5e53e1eb0ad896785702a5bbfd25eed546cdcf4087ad285021a90ed53/pydantic_core-2.33.2-cp312-cp312-musllinux_1_1_aarch64.whl", hash = "sha256:db4b41f9bd95fbe5acd76d89920336ba96f03e149097365afe1cb092fceb89a1", size = 2058881, upload-time = "2025-04-23T18:31:42.757Z" },
    { url = "https://files.pythonhosted.org/packages/01/6c/57f8d70b2ee57fc3dc8b9610315949837fa8c11d86927b9bb044f8705419/pydantic_core-2.33.2-cp312-cp312-musllinux_1_1_armv7l.whl", hash = "sha256:fa854f5cf7e33842a892e5c73f45327760bc7bc516339fda888c75ae60edaeb6", size = 2227034, upload-time = "2025-04-23T18:31:44.304Z" },
    { url = "https://files.pythonhosted.org/packages/27/b9/9c17f0396a82b3d5cbea4c24d742083422639e7bb1d5bf600e12cb176a13/pydantic_core-2.33.2-cp312-cp312-musllinux_1_1_x86_64.whl", hash = "sha256:5f483cfb75ff703095c59e365360cb73e00185e01aaea067cd19acffd2ab20ea", size = 2234187, upload-time = "2025-04-23T18:31:45.891Z" },
    { url = "https://files.pythonhosted.org/packages/b0/6a/adf5734ffd52bf86d865093ad70b2ce543415e0e356f6cacabbc0d9ad910/pydantic_core-2.33.2-cp312-cp312-win32.whl", hash = "sha256:9cb1da0f5a471435a7bc7e439b8a728e8b61e59784b2af70d7c169f8dd8ae290", size = 1892628, upload-time = "2025-04-23T18:31:47.819Z" },
    { url = "https://files.pythonhosted.org/packages/43/e4/5479fecb3606c1368d496a825d8411e126133c41224c1e7238be58b87d7e/pydantic_core-2.33.2-cp312-cp312-win_amd64.whl", hash = "sha256:f941635f2a3d96b2973e867144fde513665c87f13fe0e193c158ac51bfaaa7b2", size = 1955866, upload-time = "2025-04-23T18:31:49.635Z" },
    { url = "https://files.pythonhosted.org/packages/0d/24/8b11e8b3e2be9dd82df4b11408a67c61bb4dc4f8e11b5b0fc888b38118b5/pydantic_core-2.33.2-cp312-cp312-win_arm64.whl", hash = "sha256:cca3868ddfaccfbc4bfb1d608e2ccaaebe0ae628e1416aeb9c4d88c001bb45ab", size = 1888894, upload-time = "2025-04-23T18:31:51.609Z" },
    { url = "https://files.pythonhosted.org/packages/46/8c/99040727b41f56616573a28771b1bfa08a3d3fe74d3d513f01251f79f172/pydantic_core-2.33.2-cp313-cp313-macosx_10_12_x86_64.whl", hash = "sha256:1082dd3e2d7109ad8b7da48e1d4710c8d06c253cbc4a27c1cff4fbcaa97a9e3f", size = 2015688, upload-time = "2025-04-23T18:31:53.175Z" },
    { url = "https://files.pythonhosted.org/packages/3a/cc/5999d1eb705a6cefc31f0b4a90e9f7fc400539b1a1030529700cc1b51838/pydantic_core-2.33.2-cp313-cp313-macosx_11_0_arm64.whl", hash = "sha256:f517ca031dfc037a9c07e748cefd8d96235088b83b4f4ba8939105d20fa1dcd6", size = 1844808, upload-time = "2025-04-23T18:31:54.79Z" },
    { url = "https://files.pythonhosted.org/packages/6f/5e/a0a7b8885c98889a18b6e376f344da1ef323d270b44edf8174d6bce4d622/pydantic_core-2.33.2-cp313-cp313-manylinux_2_17_aarch64.manylinux2014_aarch64.whl", hash = "sha256:0a9f2c9dd19656823cb8250b0724ee9c60a82f3cdf68a080979d13092a3b0fef", size = 1885580, upload-time = "2025-04-23T18:31:57.393Z" },
    { url = "https://files.pythonhosted.org/packages/3b/2a/953581f343c7d11a304581156618c3f592435523dd9d79865903272c256a/pydantic_core-2.33.2-cp313-cp313-manylinux_2_17_armv7l.manylinux2014_armv7l.whl", hash = "sha256:2b0a451c263b01acebe51895bfb0e1cc842a5c666efe06cdf13846c7418caa9a", size = 1973859, upload-time = "2025-04-23T18:31:59.065Z" },
    { url = "https://files.pythonhosted.org/packages/e6/55/f1a813904771c03a3f97f676c62cca0c0a4138654107c1b61f19c644868b/pydantic_core-2.33.2-cp313-cp313-manylinux_2_17_ppc64le.manylinux2014_ppc64le.whl", hash = "sha256:1ea40a64d23faa25e62a70ad163571c0b342b8bf66d5fa612ac0dec4f069d916", size = 2120810, upload-time = "2025-04-23T18:32:00.78Z" },
    { url = "https://files.pythonhosted.org/packages/aa/c3/053389835a996e18853ba107a63caae0b9deb4a276c6b472931ea9ae6e48/pydantic_core-2.33.2-cp313-cp313-manylinux_2_17_s390x.manylinux2014_s390x.whl", hash = "sha256:0fb2d542b4d66f9470e8065c5469ec676978d625a8b7a363f07d9a501a9cb36a", size = 2676498, upload-time = "2025-04-23T18:32:02.418Z" },
    { url = "https://files.pythonhosted.org/packages/eb/3c/f4abd740877a35abade05e437245b192f9d0ffb48bbbbd708df33d3cda37/pydantic_core-2.33.2-cp313-cp313-manylinux_2_17_x86_64.manylinux2014_x86_64.whl", hash = "sha256:9fdac5d6ffa1b5a83bca06ffe7583f5576555e6c8b3a91fbd25ea7780f825f7d", size = 2000611, upload-time = "2025-04-23T18:32:04.152Z" },
    { url = "https://files.pythonhosted.org/packages/59/a7/63ef2fed1837d1121a894d0ce88439fe3e3b3e48c7543b2a4479eb99c2bd/pydantic_core-2.33.2-cp313-cp313-manylinux_2_5_i686.manylinux1_i686.whl", hash = "sha256:04a1a413977ab517154eebb2d326da71638271477d6ad87a769102f7c2488c56", size = 2107924, upload-time = "2025-04-23T18:32:06.129Z" },
    { url = "https://files.pythonhosted.org/packages/04/8f/2551964ef045669801675f1cfc3b0d74147f4901c3ffa42be2ddb1f0efc4/pydantic_core-2.33.2-cp313-cp313-musllinux_1_1_aarch64.whl", hash = "sha256:c8e7af2f4e0194c22b5b37205bfb293d166a7344a5b0d0eaccebc376546d77d5", size = 2063196, upload-time = "2025-04-23T18:32:08.178Z" },
    { url = "https://files.pythonhosted.org/packages/26/bd/d9602777e77fc6dbb0c7db9ad356e9a985825547dce5ad1d30ee04903918/pydantic_core-2.33.2-cp313-cp313-musllinux_1_1_armv7l.whl", hash = "sha256:5c92edd15cd58b3c2d34873597a1e20f13094f59cf88068adb18947df5455b4e", size = 2236389, upload-time = "2025-04-23T18:32:10.242Z" },
    { url = "https://files.pythonhosted.org/packages/42/db/0e950daa7e2230423ab342ae918a794964b053bec24ba8af013fc7c94846/pydantic_core-2.33.2-cp313-cp313-musllinux_1_1_x86_64.whl", hash = "sha256:65132b7b4a1c0beded5e057324b7e16e10910c106d43675d9bd87d4f38dde162", size = 2239223, upload-time = "2025-04-23T18:32:12.382Z" },
    { url = "https://files.pythonhosted.org/packages/58/4d/4f937099c545a8a17eb52cb67fe0447fd9a373b348ccfa9a87f141eeb00f/pydantic_core-2.33.2-cp313-cp313-win32.whl", hash = "sha256:52fb90784e0a242bb96ec53f42196a17278855b0f31ac7c3cc6f5c1ec4811849", size = 1900473, upload-time = "2025-04-23T18:32:14.034Z" },
    { url = "https://files.pythonhosted.org/packages/a0/75/4a0a9bac998d78d889def5e4ef2b065acba8cae8c93696906c3a91f310ca/pydantic_core-2.33.2-cp313-cp313-win_amd64.whl", hash = "sha256:c083a3bdd5a93dfe480f1125926afcdbf2917ae714bdb80b36d34318b2bec5d9", size = 1955269, upload-time = "2025-04-23T18:32:15.783Z" },
    { url = "https://files.pythonhosted.org/packages/f9/86/1beda0576969592f1497b4ce8e7bc8cbdf614c352426271b1b10d5f0aa64/pydantic_core-2.33.2-cp313-cp313-win_arm64.whl", hash = "sha256:e80b087132752f6b3d714f041ccf74403799d3b23a72722ea2e6ba2e892555b9", size = 1893921, upload-time = "2025-04-23T18:32:18.473Z" },
    { url = "https://files.pythonhosted.org/packages/a4/7d/e09391c2eebeab681df2b74bfe6c43422fffede8dc74187b2b0bf6fd7571/pydantic_core-2.33.2-cp313-cp313t-macosx_11_0_arm64.whl", hash = "sha256:61c18fba8e5e9db3ab908620af374db0ac1baa69f0f32df4f61ae23f15e586ac", size = 1806162, upload-time = "2025-04-23T18:32:20.188Z" },
    { url = "https://files.pythonhosted.org/packages/f1/3d/847b6b1fed9f8ed3bb95a9ad04fbd0b212e832d4f0f50ff4d9ee5a9f15cf/pydantic_core-2.33.2-cp313-cp313t-manylinux_2_17_x86_64.manylinux2014_x86_64.whl", hash = "sha256:95237e53bb015f67b63c91af7518a62a8660376a6a0db19b89acc77a4d6199f5", size = 1981560, upload-time = "2025-04-23T18:32:22.354Z" },
    { url = "https://files.pythonhosted.org/packages/6f/9a/e73262f6c6656262b5fdd723ad90f518f579b7bc8622e43a942eec53c938/pydantic_core-2.33.2-cp313-cp313t-win_amd64.whl", hash = "sha256:c2fc0a768ef76c15ab9238afa6da7f69895bb5d1ee83aeea2e3509af4472d0b9", size = 1935777, upload-time = "2025-04-23T18:32:25.088Z" },
]

[[package]]
name = "pydantic-settings"
version = "2.10.1"
source = { registry = "https://pypi.org/simple" }
dependencies = [
    { name = "pydantic" },
    { name = "python-dotenv" },
    { name = "typing-inspection" },
]
sdist = { url = "https://files.pythonhosted.org/packages/68/85/1ea668bbab3c50071ca613c6ab30047fb36ab0da1b92fa8f17bbc38fd36c/pydantic_settings-2.10.1.tar.gz", hash = "sha256:06f0062169818d0f5524420a360d632d5857b83cffd4d42fe29597807a1614ee", size = 172583, upload-time = "2025-06-24T13:26:46.841Z" }
wheels = [
    { url = "https://files.pythonhosted.org/packages/58/f0/427018098906416f580e3cf1366d3b1abfb408a0652e9f31600c24a1903c/pydantic_settings-2.10.1-py3-none-any.whl", hash = "sha256:a60952460b99cf661dc25c29c0ef171721f98bfcb52ef8d9ea4c943d7c8cc796", size = 45235, upload-time = "2025-06-24T13:26:45.485Z" },
]

[[package]]
name = "pygments"
version = "2.19.2"
source = { registry = "https://pypi.org/simple" }
sdist = { url = "https://files.pythonhosted.org/packages/b0/77/a5b8c569bf593b0140bde72ea885a803b82086995367bf2037de0159d924/pygments-2.19.2.tar.gz", hash = "sha256:636cb2477cec7f8952536970bc533bc43743542f70392ae026374600add5b887", size = 4968631, upload-time = "2025-06-21T13:39:12.283Z" }
wheels = [
    { url = "https://files.pythonhosted.org/packages/c7/21/705964c7812476f378728bdf590ca4b771ec72385c533964653c68e86bdc/pygments-2.19.2-py3-none-any.whl", hash = "sha256:86540386c03d588bb81d44bc3928634ff26449851e99741617ecb9037ee5ec0b", size = 1225217, upload-time = "2025-06-21T13:39:07.939Z" },
]

[[package]]
name = "pyjsg"
version = "0.11.10"
source = { registry = "https://pypi.org/simple" }
dependencies = [
    { name = "antlr4-python3-runtime" },
    { name = "jsonasobj" },
]
sdist = { url = "https://files.pythonhosted.org/packages/90/61/e001a4b679a171f84783deb8e215a91c9f614cb498807e24e4f73ea4e5ed/PyJSG-0.11.10.tar.gz", hash = "sha256:4bd6e3ff2833fa2b395bbe803a2d72a5f0bab5b7285bccd0da1a1bc0aee88bfa", size = 130742, upload-time = "2022-04-14T17:18:24.511Z" }
wheels = [
    { url = "https://files.pythonhosted.org/packages/96/ee/370c3b1908327dac967841ff723db391a02f3637c95c6898160e5ffe1060/PyJSG-0.11.10-py3-none-any.whl", hash = "sha256:10af60ff42219be7e85bf7f11c19b648715b0b29eb2ddbd269e87069a7c3f26d", size = 80763, upload-time = "2022-04-14T17:18:23.169Z" },
]

[[package]]
name = "pymdown-extensions"
version = "10.16.1"
source = { registry = "https://pypi.org/simple" }
dependencies = [
    { name = "markdown" },
    { name = "pyyaml" },
]
sdist = { url = "https://files.pythonhosted.org/packages/55/b3/6d2b3f149bc5413b0a29761c2c5832d8ce904a1d7f621e86616d96f505cc/pymdown_extensions-10.16.1.tar.gz", hash = "sha256:aace82bcccba3efc03e25d584e6a22d27a8e17caa3f4dd9f207e49b787aa9a91", size = 853277, upload-time = "2025-07-28T16:19:34.167Z" }
wheels = [
    { url = "https://files.pythonhosted.org/packages/e4/06/43084e6cbd4b3bc0e80f6be743b2e79fbc6eed8de9ad8c629939fa55d972/pymdown_extensions-10.16.1-py3-none-any.whl", hash = "sha256:d6ba157a6c03146a7fb122b2b9a121300056384eafeec9c9f9e584adfdb2a32d", size = 266178, upload-time = "2025-07-28T16:19:31.401Z" },
]

[[package]]
name = "pyparsing"
version = "3.2.5"
source = { registry = "https://pypi.org/simple" }
sdist = { url = "https://files.pythonhosted.org/packages/f2/a5/181488fc2b9d093e3972d2a472855aae8a03f000592dbfce716a512b3359/pyparsing-3.2.5.tar.gz", hash = "sha256:2df8d5b7b2802ef88e8d016a2eb9c7aeaa923529cd251ed0fe4608275d4105b6", size = 1099274, upload-time = "2025-09-21T04:11:06.277Z" }
wheels = [
    { url = "https://files.pythonhosted.org/packages/10/5e/1aa9a93198c6b64513c9d7752de7422c06402de6600a8767da1524f9570b/pyparsing-3.2.5-py3-none-any.whl", hash = "sha256:e38a4f02064cf41fe6593d328d0512495ad1f3d8a91c4f73fc401b3079a59a5e", size = 113890, upload-time = "2025-09-21T04:11:04.117Z" },
]

[[package]]
name = "pyproject-hooks"
version = "1.2.0"
source = { registry = "https://pypi.org/simple" }
sdist = { url = "https://files.pythonhosted.org/packages/e7/82/28175b2414effca1cdac8dc99f76d660e7a4fb0ceefa4b4ab8f5f6742925/pyproject_hooks-1.2.0.tar.gz", hash = "sha256:1e859bd5c40fae9448642dd871adf459e5e2084186e8d2c2a79a824c970da1f8", size = 19228, upload-time = "2024-09-29T09:24:13.293Z" }
wheels = [
    { url = "https://files.pythonhosted.org/packages/bd/24/12818598c362d7f300f18e74db45963dbcb85150324092410c8b49405e42/pyproject_hooks-1.2.0-py3-none-any.whl", hash = "sha256:9e5c6bfa8dcc30091c74b0cf803c81fdd29d94f01992a7707bc97babb1141913", size = 10216, upload-time = "2024-09-29T09:24:11.978Z" },
]

[[package]]
name = "pyshex"
version = "0.8.1"
source = { registry = "https://pypi.org/simple" }
dependencies = [
    { name = "cfgraph" },
    { name = "chardet" },
    { name = "pyshexc" },
    { name = "rdflib-shim" },
    { name = "requests" },
    { name = "shexjsg" },
    { name = "sparqlslurper" },
    { name = "sparqlwrapper" },
    { name = "urllib3" },
]
sdist = { url = "https://files.pythonhosted.org/packages/97/d7/420ce2df4e8688e06fa8e1fc353fdf3875eb70f6fc2e17493d0526d778ff/PyShEx-0.8.1.tar.gz", hash = "sha256:3c5c4d45fe27faaadae803cb008c41acf8ee784da7868b04fd84967e75be70d0", size = 475611, upload-time = "2022-04-14T21:14:58.769Z" }
wheels = [
    { url = "https://files.pythonhosted.org/packages/9b/48/efb1b1d3f3aee8cfc9f256738ca6e79ec362edbfc3a3abecbaf84db04643/PyShEx-0.8.1-py3-none-any.whl", hash = "sha256:6da1b10123e191abf8dcb6bf3e54aa3e1fcf771df5d1a0ed453217c8900c8e6a", size = 51861, upload-time = "2022-04-14T21:14:57.254Z" },
]

[[package]]
name = "pyshexc"
version = "0.9.1"
source = { registry = "https://pypi.org/simple" }
dependencies = [
    { name = "antlr4-python3-runtime" },
    { name = "chardet" },
    { name = "jsonasobj" },
    { name = "pyjsg" },
    { name = "rdflib-shim" },
    { name = "shexjsg" },
]
sdist = { url = "https://files.pythonhosted.org/packages/2a/31/95c590e8ed6e8cff141b6dd2a3de93b540f9dc3fba54621a20fd1cdb11e4/PyShExC-0.9.1.tar.gz", hash = "sha256:35a9975d4b9afeb20ef710fb6680871756381d0c39fbb5470b3b506581a304d3", size = 96070, upload-time = "2022-04-14T18:51:45.979Z" }
wheels = [
    { url = "https://files.pythonhosted.org/packages/39/7d/ff5000e0882f2b3995bef20b667945d3faa9289b556295e4cc5d2e91f104/PyShExC-0.9.1-py2.py3-none-any.whl", hash = "sha256:efc55ed5cb2453e9df569b03e282505e96bb06597934288f3b23dd980ef10028", size = 69792, upload-time = "2022-04-14T18:51:44.148Z" },
]

[[package]]
name = "pysocks"
version = "1.7.1"
source = { registry = "https://pypi.org/simple" }
sdist = { url = "https://files.pythonhosted.org/packages/bd/11/293dd436aea955d45fc4e8a35b6ae7270f5b8e00b53cf6c024c83b657a11/PySocks-1.7.1.tar.gz", hash = "sha256:3f8804571ebe159c380ac6de37643bb4685970655d3bba243530d6558b799aa0", size = 284429, upload-time = "2019-09-20T02:07:35.714Z" }
wheels = [
    { url = "https://files.pythonhosted.org/packages/8d/59/b4572118e098ac8e46e399a1dd0f2d85403ce8bbaad9ec79373ed6badaf9/PySocks-1.7.1-py3-none-any.whl", hash = "sha256:2725bd0a9925919b9b51739eea5f9e2bae91e83288108a9ad338b2e3a4435ee5", size = 16725, upload-time = "2019-09-20T02:06:22.938Z" },
]

[[package]]
name = "pytest"
version = "8.4.2"
source = { registry = "https://pypi.org/simple" }
dependencies = [
    { name = "colorama", marker = "sys_platform == 'win32'" },
    { name = "iniconfig" },
    { name = "packaging" },
    { name = "pluggy" },
    { name = "pygments" },
]
sdist = { url = "https://files.pythonhosted.org/packages/a3/5c/00a0e072241553e1a7496d638deababa67c5058571567b92a7eaa258397c/pytest-8.4.2.tar.gz", hash = "sha256:86c0d0b93306b961d58d62a4db4879f27fe25513d4b969df351abdddb3c30e01", size = 1519618, upload-time = "2025-09-04T14:34:22.711Z" }
wheels = [
    { url = "https://files.pythonhosted.org/packages/a8/a4/20da314d277121d6534b3a980b29035dcd51e6744bd79075a6ce8fa4eb8d/pytest-8.4.2-py3-none-any.whl", hash = "sha256:872f880de3fc3a5bdc88a11b39c9710c3497a547cfa9320bc3c5e62fbf272e79", size = 365750, upload-time = "2025-09-04T14:34:20.226Z" },
]

[[package]]
name = "pytest-logging"
version = "2015.11.4"
source = { registry = "https://pypi.org/simple" }
dependencies = [
    { name = "pytest" },
]
sdist = { url = "https://files.pythonhosted.org/packages/dc/1e/fb11174c9eaebcec27d36e9e994b90ffa168bc3226925900b9dbbf16c9da/pytest-logging-2015.11.4.tar.gz", hash = "sha256:cec5c85ecf18aab7b2ead5498a31b9f758680ef5a902b9054ab3f2bdbb77c896", size = 3916, upload-time = "2015-11-04T12:15:54.122Z" }

[[package]]
name = "python-dateutil"
version = "2.9.0.post0"
source = { registry = "https://pypi.org/simple" }
dependencies = [
    { name = "six" },
]
sdist = { url = "https://files.pythonhosted.org/packages/66/c0/0c8b6ad9f17a802ee498c46e004a0eb49bc148f2fd230864601a86dcf6db/python-dateutil-2.9.0.post0.tar.gz", hash = "sha256:37dd54208da7e1cd875388217d5e00ebd4179249f90fb72437e91a35459a0ad3", size = 342432, upload-time = "2024-03-01T18:36:20.211Z" }
wheels = [
    { url = "https://files.pythonhosted.org/packages/ec/57/56b9bcc3c9c6a792fcbaf139543cee77261f3651ca9da0c93f5c1221264b/python_dateutil-2.9.0.post0-py2.py3-none-any.whl", hash = "sha256:a8b2bc7bffae282281c8140a97d3aa9c14da0b136dfe83f850eea9a5f7470427", size = 229892, upload-time = "2024-03-01T18:36:18.57Z" },
]

[[package]]
name = "python-dotenv"
version = "1.1.1"
source = { registry = "https://pypi.org/simple" }
sdist = { url = "https://files.pythonhosted.org/packages/f6/b0/4bc07ccd3572a2f9df7e6782f52b0c6c90dcbb803ac4a167702d7d0dfe1e/python_dotenv-1.1.1.tar.gz", hash = "sha256:a8a6399716257f45be6a007360200409fce5cda2661e3dec71d23dc15f6189ab", size = 41978, upload-time = "2025-06-24T04:21:07.341Z" }
wheels = [
    { url = "https://files.pythonhosted.org/packages/5f/ed/539768cf28c661b5b068d66d96a2f155c4971a5d55684a514c1a0e0dec2f/python_dotenv-1.1.1-py3-none-any.whl", hash = "sha256:31f23644fe2602f88ff55e1f5c79ba497e01224ee7737937930c448e4d0e24dc", size = 20556, upload-time = "2025-06-24T04:21:06.073Z" },
]

[[package]]
name = "python-json-logger"
version = "4.0.0"
source = { registry = "https://pypi.org/simple" }
sdist = { url = "https://files.pythonhosted.org/packages/29/bf/eca6a3d43db1dae7070f70e160ab20b807627ba953663ba07928cdd3dc58/python_json_logger-4.0.0.tar.gz", hash = "sha256:f58e68eb46e1faed27e0f574a55a0455eecd7b8a5b88b85a784519ba3cff047f", size = 17683, upload-time = "2025-10-06T04:15:18.984Z" }
wheels = [
    { url = "https://files.pythonhosted.org/packages/51/e5/fecf13f06e5e5f67e8837d777d1bc43fac0ed2b77a676804df5c34744727/python_json_logger-4.0.0-py3-none-any.whl", hash = "sha256:af09c9daf6a813aa4cc7180395f50f2a9e5fa056034c9953aec92e381c5ba1e2", size = 15548, upload-time = "2025-10-06T04:15:17.553Z" },
]

[[package]]
name = "pytokens"
version = "0.1.10"
source = { registry = "https://pypi.org/simple" }
sdist = { url = "https://files.pythonhosted.org/packages/30/5f/e959a442435e24f6fb5a01aec6c657079ceaca1b3baf18561c3728d681da/pytokens-0.1.10.tar.gz", hash = "sha256:c9a4bfa0be1d26aebce03e6884ba454e842f186a59ea43a6d3b25af58223c044", size = 12171, upload-time = "2025-02-19T14:51:22.001Z" }
wheels = [
    { url = "https://files.pythonhosted.org/packages/60/e5/63bed382f6a7a5ba70e7e132b8b7b8abbcf4888ffa6be4877698dcfbed7d/pytokens-0.1.10-py3-none-any.whl", hash = "sha256:db7b72284e480e69fb085d9f251f66b3d2df8b7166059261258ff35f50fb711b", size = 12046, upload-time = "2025-02-19T14:51:18.694Z" },
]

[[package]]
name = "pytrie"
version = "0.4.0"
source = { registry = "https://pypi.org/simple" }
dependencies = [
    { name = "sortedcontainers" },
]
sdist = { url = "https://files.pythonhosted.org/packages/d3/19/15ec77ab9c85f7c36eb590d6ab7dd529f8c8516c0e2219f1a77a99d7ee77/PyTrie-0.4.0.tar.gz", hash = "sha256:8f4488f402d3465993fb6b6efa09866849ed8cda7903b50647b7d0342b805379", size = 95139, upload-time = "2020-10-21T15:39:30.334Z" }
wheels = [
    { url = "https://files.pythonhosted.org/packages/b9/fd/499b261a34e9c6e39b9f5711c4b3093bca980b8db4b49de3009d808f41c9/PyTrie-0.4.0-py3-none-any.whl", hash = "sha256:f687c224ee8c66cda8e8628a903011b692635ffbb08d4b39c5f92b18eb78c950", size = 6061, upload-time = "2024-03-09T16:59:46.768Z" },
]

[[package]]
name = "pytz"
version = "2025.2"
source = { registry = "https://pypi.org/simple" }
sdist = { url = "https://files.pythonhosted.org/packages/f8/bf/abbd3cdfb8fbc7fb3d4d38d320f2441b1e7cbe29be4f23797b4a2b5d8aac/pytz-2025.2.tar.gz", hash = "sha256:360b9e3dbb49a209c21ad61809c7fb453643e048b38924c765813546746e81c3", size = 320884, upload-time = "2025-03-25T02:25:00.538Z" }
wheels = [
    { url = "https://files.pythonhosted.org/packages/81/c4/34e93fe5f5429d7570ec1fa436f1986fb1f00c3e0f43a589fe2bbcd22c3f/pytz-2025.2-py2.py3-none-any.whl", hash = "sha256:5ddf76296dd8c44c26eb8f4b6f35488f3ccbf6fbbd7adee0b7262d43f0ec2f00", size = 509225, upload-time = "2025-03-25T02:24:58.468Z" },
]

[[package]]
name = "pywin32"
version = "311"
source = { registry = "https://pypi.org/simple" }
wheels = [
    { url = "https://files.pythonhosted.org/packages/e7/ab/01ea1943d4eba0f850c3c61e78e8dd59757ff815ff3ccd0a84de5f541f42/pywin32-311-cp312-cp312-win32.whl", hash = "sha256:750ec6e621af2b948540032557b10a2d43b0cee2ae9758c54154d711cc852d31", size = 8706543, upload-time = "2025-07-14T20:13:20.765Z" },
    { url = "https://files.pythonhosted.org/packages/d1/a8/a0e8d07d4d051ec7502cd58b291ec98dcc0c3fff027caad0470b72cfcc2f/pywin32-311-cp312-cp312-win_amd64.whl", hash = "sha256:b8c095edad5c211ff31c05223658e71bf7116daa0ecf3ad85f3201ea3190d067", size = 9495040, upload-time = "2025-07-14T20:13:22.543Z" },
    { url = "https://files.pythonhosted.org/packages/ba/3a/2ae996277b4b50f17d61f0603efd8253cb2d79cc7ae159468007b586396d/pywin32-311-cp312-cp312-win_arm64.whl", hash = "sha256:e286f46a9a39c4a18b319c28f59b61de793654af2f395c102b4f819e584b5852", size = 8710102, upload-time = "2025-07-14T20:13:24.682Z" },
    { url = "https://files.pythonhosted.org/packages/a5/be/3fd5de0979fcb3994bfee0d65ed8ca9506a8a1260651b86174f6a86f52b3/pywin32-311-cp313-cp313-win32.whl", hash = "sha256:f95ba5a847cba10dd8c4d8fefa9f2a6cf283b8b88ed6178fa8a6c1ab16054d0d", size = 8705700, upload-time = "2025-07-14T20:13:26.471Z" },
    { url = "https://files.pythonhosted.org/packages/e3/28/e0a1909523c6890208295a29e05c2adb2126364e289826c0a8bc7297bd5c/pywin32-311-cp313-cp313-win_amd64.whl", hash = "sha256:718a38f7e5b058e76aee1c56ddd06908116d35147e133427e59a3983f703a20d", size = 9494700, upload-time = "2025-07-14T20:13:28.243Z" },
    { url = "https://files.pythonhosted.org/packages/04/bf/90339ac0f55726dce7d794e6d79a18a91265bdf3aa70b6b9ca52f35e022a/pywin32-311-cp313-cp313-win_arm64.whl", hash = "sha256:7b4075d959648406202d92a2310cb990fea19b535c7f4a78d3f5e10b926eeb8a", size = 8709318, upload-time = "2025-07-14T20:13:30.348Z" },
]

[[package]]
name = "pywin32-ctypes"
version = "0.2.3"
source = { registry = "https://pypi.org/simple" }
sdist = { url = "https://files.pythonhosted.org/packages/85/9f/01a1a99704853cb63f253eea009390c88e7131c67e66a0a02099a8c917cb/pywin32-ctypes-0.2.3.tar.gz", hash = "sha256:d162dc04946d704503b2edc4d55f3dba5c1d539ead017afa00142c38b9885755", size = 29471, upload-time = "2024-08-14T10:15:34.626Z" }
wheels = [
    { url = "https://files.pythonhosted.org/packages/de/3d/8161f7711c017e01ac9f008dfddd9410dff3674334c233bde66e7ba65bbf/pywin32_ctypes-0.2.3-py3-none-any.whl", hash = "sha256:8a1513379d709975552d202d942d9837758905c8d01eb82b8bcc30918929e7b8", size = 30756, upload-time = "2024-08-14T10:15:33.187Z" },
]

[[package]]
name = "pywinpty"
version = "3.0.2"
source = { registry = "https://pypi.org/simple" }
sdist = { url = "https://files.pythonhosted.org/packages/f3/bb/a7cc2967c5c4eceb6cc49cfe39447d4bfc56e6c865e7c2249b6eb978935f/pywinpty-3.0.2.tar.gz", hash = "sha256:1505cc4cb248af42cb6285a65c9c2086ee9e7e574078ee60933d5d7fa86fb004", size = 30669, upload-time = "2025-10-03T21:16:29.205Z" }
wheels = [
    { url = "https://files.pythonhosted.org/packages/02/4e/1098484e042c9485f56f16eb2b69b43b874bd526044ee401512234cf9e04/pywinpty-3.0.2-cp312-cp312-win_amd64.whl", hash = "sha256:99fdd9b455f0ad6419aba6731a7a0d2f88ced83c3c94a80ff9533d95fa8d8a9e", size = 2050391, upload-time = "2025-10-03T21:19:01.642Z" },
    { url = "https://files.pythonhosted.org/packages/fc/19/b757fe28008236a4a713e813283721b8a40aa60cd7d3f83549f2e25a3155/pywinpty-3.0.2-cp313-cp313-win_amd64.whl", hash = "sha256:18f78b81e4cfee6aabe7ea8688441d30247b73e52cd9657138015c5f4ee13a51", size = 2050057, upload-time = "2025-10-03T21:19:26.732Z" },
    { url = "https://files.pythonhosted.org/packages/cb/44/cbae12ecf6f4fa4129c36871fd09c6bef4f98d5f625ecefb5e2449765508/pywinpty-3.0.2-cp313-cp313t-win_amd64.whl", hash = "sha256:663383ecfab7fc382cc97ea5c4f7f0bb32c2f889259855df6ea34e5df42d305b", size = 2049874, upload-time = "2025-10-03T21:18:53.923Z" },
]

[[package]]
name = "pyyaml"
version = "6.0.2"
source = { registry = "https://pypi.org/simple" }
sdist = { url = "https://files.pythonhosted.org/packages/54/ed/79a089b6be93607fa5cdaedf301d7dfb23af5f25c398d5ead2525b063e17/pyyaml-6.0.2.tar.gz", hash = "sha256:d584d9ec91ad65861cc08d42e834324ef890a082e591037abe114850ff7bbc3e", size = 130631, upload-time = "2024-08-06T20:33:50.674Z" }
wheels = [
    { url = "https://files.pythonhosted.org/packages/86/0c/c581167fc46d6d6d7ddcfb8c843a4de25bdd27e4466938109ca68492292c/PyYAML-6.0.2-cp312-cp312-macosx_10_9_x86_64.whl", hash = "sha256:c70c95198c015b85feafc136515252a261a84561b7b1d51e3384e0655ddf25ab", size = 183873, upload-time = "2024-08-06T20:32:25.131Z" },
    { url = "https://files.pythonhosted.org/packages/a8/0c/38374f5bb272c051e2a69281d71cba6fdb983413e6758b84482905e29a5d/PyYAML-6.0.2-cp312-cp312-macosx_11_0_arm64.whl", hash = "sha256:ce826d6ef20b1bc864f0a68340c8b3287705cae2f8b4b1d932177dcc76721725", size = 173302, upload-time = "2024-08-06T20:32:26.511Z" },
    { url = "https://files.pythonhosted.org/packages/c3/93/9916574aa8c00aa06bbac729972eb1071d002b8e158bd0e83a3b9a20a1f7/PyYAML-6.0.2-cp312-cp312-manylinux_2_17_aarch64.manylinux2014_aarch64.whl", hash = "sha256:1f71ea527786de97d1a0cc0eacd1defc0985dcf6b3f17bb77dcfc8c34bec4dc5", size = 739154, upload-time = "2024-08-06T20:32:28.363Z" },
    { url = "https://files.pythonhosted.org/packages/95/0f/b8938f1cbd09739c6da569d172531567dbcc9789e0029aa070856f123984/PyYAML-6.0.2-cp312-cp312-manylinux_2_17_s390x.manylinux2014_s390x.whl", hash = "sha256:9b22676e8097e9e22e36d6b7bda33190d0d400f345f23d4065d48f4ca7ae0425", size = 766223, upload-time = "2024-08-06T20:32:30.058Z" },
    { url = "https://files.pythonhosted.org/packages/b9/2b/614b4752f2e127db5cc206abc23a8c19678e92b23c3db30fc86ab731d3bd/PyYAML-6.0.2-cp312-cp312-manylinux_2_17_x86_64.manylinux2014_x86_64.whl", hash = "sha256:80bab7bfc629882493af4aa31a4cfa43a4c57c83813253626916b8c7ada83476", size = 767542, upload-time = "2024-08-06T20:32:31.881Z" },
    { url = "https://files.pythonhosted.org/packages/d4/00/dd137d5bcc7efea1836d6264f049359861cf548469d18da90cd8216cf05f/PyYAML-6.0.2-cp312-cp312-musllinux_1_1_aarch64.whl", hash = "sha256:0833f8694549e586547b576dcfaba4a6b55b9e96098b36cdc7ebefe667dfed48", size = 731164, upload-time = "2024-08-06T20:32:37.083Z" },
    { url = "https://files.pythonhosted.org/packages/c9/1f/4f998c900485e5c0ef43838363ba4a9723ac0ad73a9dc42068b12aaba4e4/PyYAML-6.0.2-cp312-cp312-musllinux_1_1_x86_64.whl", hash = "sha256:8b9c7197f7cb2738065c481a0461e50ad02f18c78cd75775628afb4d7137fb3b", size = 756611, upload-time = "2024-08-06T20:32:38.898Z" },
    { url = "https://files.pythonhosted.org/packages/df/d1/f5a275fdb252768b7a11ec63585bc38d0e87c9e05668a139fea92b80634c/PyYAML-6.0.2-cp312-cp312-win32.whl", hash = "sha256:ef6107725bd54b262d6dedcc2af448a266975032bc85ef0172c5f059da6325b4", size = 140591, upload-time = "2024-08-06T20:32:40.241Z" },
    { url = "https://files.pythonhosted.org/packages/0c/e8/4f648c598b17c3d06e8753d7d13d57542b30d56e6c2dedf9c331ae56312e/PyYAML-6.0.2-cp312-cp312-win_amd64.whl", hash = "sha256:7e7401d0de89a9a855c839bc697c079a4af81cf878373abd7dc625847d25cbd8", size = 156338, upload-time = "2024-08-06T20:32:41.93Z" },
    { url = "https://files.pythonhosted.org/packages/ef/e3/3af305b830494fa85d95f6d95ef7fa73f2ee1cc8ef5b495c7c3269fb835f/PyYAML-6.0.2-cp313-cp313-macosx_10_13_x86_64.whl", hash = "sha256:efdca5630322a10774e8e98e1af481aad470dd62c3170801852d752aa7a783ba", size = 181309, upload-time = "2024-08-06T20:32:43.4Z" },
    { url = "https://files.pythonhosted.org/packages/45/9f/3b1c20a0b7a3200524eb0076cc027a970d320bd3a6592873c85c92a08731/PyYAML-6.0.2-cp313-cp313-macosx_11_0_arm64.whl", hash = "sha256:50187695423ffe49e2deacb8cd10510bc361faac997de9efef88badc3bb9e2d1", size = 171679, upload-time = "2024-08-06T20:32:44.801Z" },
    { url = "https://files.pythonhosted.org/packages/7c/9a/337322f27005c33bcb656c655fa78325b730324c78620e8328ae28b64d0c/PyYAML-6.0.2-cp313-cp313-manylinux_2_17_aarch64.manylinux2014_aarch64.whl", hash = "sha256:0ffe8360bab4910ef1b9e87fb812d8bc0a308b0d0eef8c8f44e0254ab3b07133", size = 733428, upload-time = "2024-08-06T20:32:46.432Z" },
    { url = "https://files.pythonhosted.org/packages/a3/69/864fbe19e6c18ea3cc196cbe5d392175b4cf3d5d0ac1403ec3f2d237ebb5/PyYAML-6.0.2-cp313-cp313-manylinux_2_17_s390x.manylinux2014_s390x.whl", hash = "sha256:17e311b6c678207928d649faa7cb0d7b4c26a0ba73d41e99c4fff6b6c3276484", size = 763361, upload-time = "2024-08-06T20:32:51.188Z" },
    { url = "https://files.pythonhosted.org/packages/04/24/b7721e4845c2f162d26f50521b825fb061bc0a5afcf9a386840f23ea19fa/PyYAML-6.0.2-cp313-cp313-manylinux_2_17_x86_64.manylinux2014_x86_64.whl", hash = "sha256:70b189594dbe54f75ab3a1acec5f1e3faa7e8cf2f1e08d9b561cb41b845f69d5", size = 759523, upload-time = "2024-08-06T20:32:53.019Z" },
    { url = "https://files.pythonhosted.org/packages/2b/b2/e3234f59ba06559c6ff63c4e10baea10e5e7df868092bf9ab40e5b9c56b6/PyYAML-6.0.2-cp313-cp313-musllinux_1_1_aarch64.whl", hash = "sha256:41e4e3953a79407c794916fa277a82531dd93aad34e29c2a514c2c0c5fe971cc", size = 726660, upload-time = "2024-08-06T20:32:54.708Z" },
    { url = "https://files.pythonhosted.org/packages/fe/0f/25911a9f080464c59fab9027482f822b86bf0608957a5fcc6eaac85aa515/PyYAML-6.0.2-cp313-cp313-musllinux_1_1_x86_64.whl", hash = "sha256:68ccc6023a3400877818152ad9a1033e3db8625d899c72eacb5a668902e4d652", size = 751597, upload-time = "2024-08-06T20:32:56.985Z" },
    { url = "https://files.pythonhosted.org/packages/14/0d/e2c3b43bbce3cf6bd97c840b46088a3031085179e596d4929729d8d68270/PyYAML-6.0.2-cp313-cp313-win32.whl", hash = "sha256:bc2fa7c6b47d6bc618dd7fb02ef6fdedb1090ec036abab80d4681424b84c1183", size = 140527, upload-time = "2024-08-06T20:33:03.001Z" },
    { url = "https://files.pythonhosted.org/packages/fa/de/02b54f42487e3d3c6efb3f89428677074ca7bf43aae402517bc7cca949f3/PyYAML-6.0.2-cp313-cp313-win_amd64.whl", hash = "sha256:8388ee1976c416731879ac16da0aff3f63b286ffdd57cdeb95f3f2e085687563", size = 156446, upload-time = "2024-08-06T20:33:04.33Z" },
]

[[package]]
name = "pyyaml-env-tag"
version = "1.1"
source = { registry = "https://pypi.org/simple" }
dependencies = [
    { name = "pyyaml" },
]
sdist = { url = "https://files.pythonhosted.org/packages/eb/2e/79c822141bfd05a853236b504869ebc6b70159afc570e1d5a20641782eaa/pyyaml_env_tag-1.1.tar.gz", hash = "sha256:2eb38b75a2d21ee0475d6d97ec19c63287a7e140231e4214969d0eac923cd7ff", size = 5737, upload-time = "2025-05-13T15:24:01.64Z" }
wheels = [
    { url = "https://files.pythonhosted.org/packages/04/11/432f32f8097b03e3cd5fe57e88efb685d964e2e5178a48ed61e841f7fdce/pyyaml_env_tag-1.1-py3-none-any.whl", hash = "sha256:17109e1a528561e32f026364712fee1264bc2ea6715120891174ed1b980d2e04", size = 4722, upload-time = "2025-05-13T15:23:59.629Z" },
]

[[package]]
name = "pyzmq"
version = "27.1.0"
source = { registry = "https://pypi.org/simple" }
dependencies = [
    { name = "cffi", marker = "implementation_name == 'pypy'" },
]
sdist = { url = "https://files.pythonhosted.org/packages/04/0b/3c9baedbdf613ecaa7aa07027780b8867f57b6293b6ee50de316c9f3222b/pyzmq-27.1.0.tar.gz", hash = "sha256:ac0765e3d44455adb6ddbf4417dcce460fc40a05978c08efdf2948072f6db540", size = 281750, upload-time = "2025-09-08T23:10:18.157Z" }
wheels = [
    { url = "https://files.pythonhosted.org/packages/92/e7/038aab64a946d535901103da16b953c8c9cc9c961dadcbf3609ed6428d23/pyzmq-27.1.0-cp312-abi3-macosx_10_15_universal2.whl", hash = "sha256:452631b640340c928fa343801b0d07eb0c3789a5ffa843f6e1a9cee0ba4eb4fc", size = 1306279, upload-time = "2025-09-08T23:08:03.807Z" },
    { url = "https://files.pythonhosted.org/packages/e8/5e/c3c49fdd0f535ef45eefcc16934648e9e59dace4a37ee88fc53f6cd8e641/pyzmq-27.1.0-cp312-abi3-manylinux2014_i686.manylinux_2_17_i686.whl", hash = "sha256:1c179799b118e554b66da67d88ed66cd37a169f1f23b5d9f0a231b4e8d44a113", size = 895645, upload-time = "2025-09-08T23:08:05.301Z" },
    { url = "https://files.pythonhosted.org/packages/f8/e5/b0b2504cb4e903a74dcf1ebae157f9e20ebb6ea76095f6cfffea28c42ecd/pyzmq-27.1.0-cp312-abi3-manylinux_2_26_aarch64.manylinux_2_28_aarch64.whl", hash = "sha256:3837439b7f99e60312f0c926a6ad437b067356dc2bc2ec96eb395fd0fe804233", size = 652574, upload-time = "2025-09-08T23:08:06.828Z" },
    { url = "https://files.pythonhosted.org/packages/f8/9b/c108cdb55560eaf253f0cbdb61b29971e9fb34d9c3499b0e96e4e60ed8a5/pyzmq-27.1.0-cp312-abi3-manylinux_2_26_x86_64.manylinux_2_28_x86_64.whl", hash = "sha256:43ad9a73e3da1fab5b0e7e13402f0b2fb934ae1c876c51d0afff0e7c052eca31", size = 840995, upload-time = "2025-09-08T23:08:08.396Z" },
    { url = "https://files.pythonhosted.org/packages/c2/bb/b79798ca177b9eb0825b4c9998c6af8cd2a7f15a6a1a4272c1d1a21d382f/pyzmq-27.1.0-cp312-abi3-musllinux_1_2_aarch64.whl", hash = "sha256:0de3028d69d4cdc475bfe47a6128eb38d8bc0e8f4d69646adfbcd840facbac28", size = 1642070, upload-time = "2025-09-08T23:08:09.989Z" },
    { url = "https://files.pythonhosted.org/packages/9c/80/2df2e7977c4ede24c79ae39dcef3899bfc5f34d1ca7a5b24f182c9b7a9ca/pyzmq-27.1.0-cp312-abi3-musllinux_1_2_i686.whl", hash = "sha256:cf44a7763aea9298c0aa7dbf859f87ed7012de8bda0f3977b6fb1d96745df856", size = 2021121, upload-time = "2025-09-08T23:08:11.907Z" },
    { url = "https://files.pythonhosted.org/packages/46/bd/2d45ad24f5f5ae7e8d01525eb76786fa7557136555cac7d929880519e33a/pyzmq-27.1.0-cp312-abi3-musllinux_1_2_x86_64.whl", hash = "sha256:f30f395a9e6fbca195400ce833c731e7b64c3919aa481af4d88c3759e0cb7496", size = 1878550, upload-time = "2025-09-08T23:08:13.513Z" },
    { url = "https://files.pythonhosted.org/packages/e6/2f/104c0a3c778d7c2ab8190e9db4f62f0b6957b53c9d87db77c284b69f33ea/pyzmq-27.1.0-cp312-abi3-win32.whl", hash = "sha256:250e5436a4ba13885494412b3da5d518cd0d3a278a1ae640e113c073a5f88edd", size = 559184, upload-time = "2025-09-08T23:08:15.163Z" },
    { url = "https://files.pythonhosted.org/packages/fc/7f/a21b20d577e4100c6a41795842028235998a643b1ad406a6d4163ea8f53e/pyzmq-27.1.0-cp312-abi3-win_amd64.whl", hash = "sha256:9ce490cf1d2ca2ad84733aa1d69ce6855372cb5ce9223802450c9b2a7cba0ccf", size = 619480, upload-time = "2025-09-08T23:08:17.192Z" },
    { url = "https://files.pythonhosted.org/packages/78/c2/c012beae5f76b72f007a9e91ee9401cb88c51d0f83c6257a03e785c81cc2/pyzmq-27.1.0-cp312-abi3-win_arm64.whl", hash = "sha256:75a2f36223f0d535a0c919e23615fc85a1e23b71f40c7eb43d7b1dedb4d8f15f", size = 552993, upload-time = "2025-09-08T23:08:18.926Z" },
    { url = "https://files.pythonhosted.org/packages/60/cb/84a13459c51da6cec1b7b1dc1a47e6db6da50b77ad7fd9c145842750a011/pyzmq-27.1.0-cp313-cp313-android_24_arm64_v8a.whl", hash = "sha256:93ad4b0855a664229559e45c8d23797ceac03183c7b6f5b4428152a6b06684a5", size = 1122436, upload-time = "2025-09-08T23:08:20.801Z" },
    { url = "https://files.pythonhosted.org/packages/dc/b6/94414759a69a26c3dd674570a81813c46a078767d931a6c70ad29fc585cb/pyzmq-27.1.0-cp313-cp313-android_24_x86_64.whl", hash = "sha256:fbb4f2400bfda24f12f009cba62ad5734148569ff4949b1b6ec3b519444342e6", size = 1156301, upload-time = "2025-09-08T23:08:22.47Z" },
    { url = "https://files.pythonhosted.org/packages/a5/ad/15906493fd40c316377fd8a8f6b1f93104f97a752667763c9b9c1b71d42d/pyzmq-27.1.0-cp313-cp313t-macosx_10_15_universal2.whl", hash = "sha256:e343d067f7b151cfe4eb3bb796a7752c9d369eed007b91231e817071d2c2fec7", size = 1341197, upload-time = "2025-09-08T23:08:24.286Z" },
    { url = "https://files.pythonhosted.org/packages/14/1d/d343f3ce13db53a54cb8946594e567410b2125394dafcc0268d8dda027e0/pyzmq-27.1.0-cp313-cp313t-manylinux2014_i686.manylinux_2_17_i686.whl", hash = "sha256:08363b2011dec81c354d694bdecaef4770e0ae96b9afea70b3f47b973655cc05", size = 897275, upload-time = "2025-09-08T23:08:26.063Z" },
    { url = "https://files.pythonhosted.org/packages/69/2d/d83dd6d7ca929a2fc67d2c3005415cdf322af7751d773524809f9e585129/pyzmq-27.1.0-cp313-cp313t-manylinux_2_26_aarch64.manylinux_2_28_aarch64.whl", hash = "sha256:d54530c8c8b5b8ddb3318f481297441af102517602b569146185fa10b63f4fa9", size = 660469, upload-time = "2025-09-08T23:08:27.623Z" },
    { url = "https://files.pythonhosted.org/packages/3e/cd/9822a7af117f4bc0f1952dbe9ef8358eb50a24928efd5edf54210b850259/pyzmq-27.1.0-cp313-cp313t-manylinux_2_26_x86_64.manylinux_2_28_x86_64.whl", hash = "sha256:6f3afa12c392f0a44a2414056d730eebc33ec0926aae92b5ad5cf26ebb6cc128", size = 847961, upload-time = "2025-09-08T23:08:29.672Z" },
    { url = "https://files.pythonhosted.org/packages/9a/12/f003e824a19ed73be15542f172fd0ec4ad0b60cf37436652c93b9df7c585/pyzmq-27.1.0-cp313-cp313t-musllinux_1_2_aarch64.whl", hash = "sha256:c65047adafe573ff023b3187bb93faa583151627bc9c51fc4fb2c561ed689d39", size = 1650282, upload-time = "2025-09-08T23:08:31.349Z" },
    { url = "https://files.pythonhosted.org/packages/d5/4a/e82d788ed58e9a23995cee70dbc20c9aded3d13a92d30d57ec2291f1e8a3/pyzmq-27.1.0-cp313-cp313t-musllinux_1_2_i686.whl", hash = "sha256:90e6e9441c946a8b0a667356f7078d96411391a3b8f80980315455574177ec97", size = 2024468, upload-time = "2025-09-08T23:08:33.543Z" },
    { url = "https://files.pythonhosted.org/packages/d9/94/2da0a60841f757481e402b34bf4c8bf57fa54a5466b965de791b1e6f747d/pyzmq-27.1.0-cp313-cp313t-musllinux_1_2_x86_64.whl", hash = "sha256:add071b2d25f84e8189aaf0882d39a285b42fa3853016ebab234a5e78c7a43db", size = 1885394, upload-time = "2025-09-08T23:08:35.51Z" },
    { url = "https://files.pythonhosted.org/packages/4f/6f/55c10e2e49ad52d080dc24e37adb215e5b0d64990b57598abc2e3f01725b/pyzmq-27.1.0-cp313-cp313t-win32.whl", hash = "sha256:7ccc0700cfdf7bd487bea8d850ec38f204478681ea02a582a8da8171b7f90a1c", size = 574964, upload-time = "2025-09-08T23:08:37.178Z" },
    { url = "https://files.pythonhosted.org/packages/87/4d/2534970ba63dd7c522d8ca80fb92777f362c0f321900667c615e2067cb29/pyzmq-27.1.0-cp313-cp313t-win_amd64.whl", hash = "sha256:8085a9fba668216b9b4323be338ee5437a235fe275b9d1610e422ccc279733e2", size = 641029, upload-time = "2025-09-08T23:08:40.595Z" },
    { url = "https://files.pythonhosted.org/packages/f6/fa/f8aea7a28b0641f31d40dea42d7ef003fded31e184ef47db696bc74cd610/pyzmq-27.1.0-cp313-cp313t-win_arm64.whl", hash = "sha256:6bb54ca21bcfe361e445256c15eedf083f153811c37be87e0514934d6913061e", size = 561541, upload-time = "2025-09-08T23:08:42.668Z" },
]

[[package]]
name = "rapidfuzz"
version = "3.14.3"
source = { registry = "https://pypi.org/simple" }
sdist = { url = "https://files.pythonhosted.org/packages/d3/28/9d808fe62375b9aab5ba92fa9b29371297b067c2790b2d7cda648b1e2f8d/rapidfuzz-3.14.3.tar.gz", hash = "sha256:2491937177868bc4b1e469087601d53f925e8d270ccc21e07404b4b5814b7b5f", size = 57863900, upload-time = "2025-11-01T11:54:52.321Z" }
wheels = [
    { url = "https://files.pythonhosted.org/packages/fa/8e/3c215e860b458cfbedb3ed73bc72e98eb7e0ed72f6b48099604a7a3260c2/rapidfuzz-3.14.3-cp312-cp312-macosx_10_13_x86_64.whl", hash = "sha256:685c93ea961d135893b5984a5a9851637d23767feabe414ec974f43babbd8226", size = 1945306, upload-time = "2025-11-01T11:53:06.452Z" },
    { url = "https://files.pythonhosted.org/packages/36/d9/31b33512015c899f4a6e6af64df8dfe8acddf4c8b40a4b3e0e6e1bcd00e5/rapidfuzz-3.14.3-cp312-cp312-macosx_11_0_arm64.whl", hash = "sha256:fa7c8f26f009f8c673fbfb443792f0cf8cf50c4e18121ff1e285b5e08a94fbdb", size = 1390788, upload-time = "2025-11-01T11:53:08.721Z" },
    { url = "https://files.pythonhosted.org/packages/a9/67/2ee6f8de6e2081ccd560a571d9c9063184fe467f484a17fa90311a7f4a2e/rapidfuzz-3.14.3-cp312-cp312-manylinux_2_26_aarch64.manylinux_2_28_aarch64.whl", hash = "sha256:57f878330c8d361b2ce76cebb8e3e1dc827293b6abf404e67d53260d27b5d941", size = 1374580, upload-time = "2025-11-01T11:53:10.164Z" },
    { url = "https://files.pythonhosted.org/packages/30/83/80d22997acd928eda7deadc19ccd15883904622396d6571e935993e0453a/rapidfuzz-3.14.3-cp312-cp312-manylinux_2_27_x86_64.manylinux_2_28_x86_64.whl", hash = "sha256:6c5f545f454871e6af05753a0172849c82feaf0f521c5ca62ba09e1b382d6382", size = 3154947, upload-time = "2025-11-01T11:53:12.093Z" },
    { url = "https://files.pythonhosted.org/packages/5b/cf/9f49831085a16384695f9fb096b99662f589e30b89b4a589a1ebc1a19d34/rapidfuzz-3.14.3-cp312-cp312-manylinux_2_31_armv7l.whl", hash = "sha256:07aa0b5d8863e3151e05026a28e0d924accf0a7a3b605da978f0359bb804df43", size = 1223872, upload-time = "2025-11-01T11:53:13.664Z" },
    { url = "https://files.pythonhosted.org/packages/c8/0f/41ee8034e744b871c2e071ef0d360686f5ccfe5659f4fd96c3ec406b3c8b/rapidfuzz-3.14.3-cp312-cp312-musllinux_1_2_aarch64.whl", hash = "sha256:73b07566bc7e010e7b5bd490fb04bb312e820970180df6b5655e9e6224c137db", size = 2392512, upload-time = "2025-11-01T11:53:15.109Z" },
    { url = "https://files.pythonhosted.org/packages/da/86/280038b6b0c2ccec54fb957c732ad6b41cc1fd03b288d76545b9cf98343f/rapidfuzz-3.14.3-cp312-cp312-musllinux_1_2_armv7l.whl", hash = "sha256:6de00eb84c71476af7d3110cf25d8fe7c792d7f5fa86764ef0b4ca97e78ca3ed", size = 2521398, upload-time = "2025-11-01T11:53:17.146Z" },
    { url = "https://files.pythonhosted.org/packages/fa/7b/05c26f939607dca0006505e3216248ae2de631e39ef94dd63dbbf0860021/rapidfuzz-3.14.3-cp312-cp312-musllinux_1_2_x86_64.whl", hash = "sha256:d7843a1abf0091773a530636fdd2a49a41bcae22f9910b86b4f903e76ddc82dc", size = 4259416, upload-time = "2025-11-01T11:53:19.34Z" },
    { url = "https://files.pythonhosted.org/packages/40/eb/9e3af4103d91788f81111af1b54a28de347cdbed8eaa6c91d5e98a889aab/rapidfuzz-3.14.3-cp312-cp312-win32.whl", hash = "sha256:dea97ac3ca18cd3ba8f3d04b5c1fe4aa60e58e8d9b7793d3bd595fdb04128d7a", size = 1709527, upload-time = "2025-11-01T11:53:20.949Z" },
    { url = "https://files.pythonhosted.org/packages/b8/63/d06ecce90e2cf1747e29aeab9f823d21e5877a4c51b79720b2d3be7848f8/rapidfuzz-3.14.3-cp312-cp312-win_amd64.whl", hash = "sha256:b5100fd6bcee4d27f28f4e0a1c6b5127bc8ba7c2a9959cad9eab0bf4a7ab3329", size = 1538989, upload-time = "2025-11-01T11:53:22.428Z" },
    { url = "https://files.pythonhosted.org/packages/fc/6d/beee32dcda64af8128aab3ace2ccb33d797ed58c434c6419eea015fec779/rapidfuzz-3.14.3-cp312-cp312-win_arm64.whl", hash = "sha256:4e49c9e992bc5fc873bd0fff7ef16a4405130ec42f2ce3d2b735ba5d3d4eb70f", size = 811161, upload-time = "2025-11-01T11:53:23.811Z" },
    { url = "https://files.pythonhosted.org/packages/e4/4f/0d94d09646853bd26978cb3a7541b6233c5760687777fa97da8de0d9a6ac/rapidfuzz-3.14.3-cp313-cp313-macosx_10_13_x86_64.whl", hash = "sha256:dbcb726064b12f356bf10fffdb6db4b6dce5390b23627c08652b3f6e49aa56ae", size = 1939646, upload-time = "2025-11-01T11:53:25.292Z" },
    { url = "https://files.pythonhosted.org/packages/b6/eb/f96aefc00f3bbdbab9c0657363ea8437a207d7545ac1c3789673e05d80bd/rapidfuzz-3.14.3-cp313-cp313-macosx_11_0_arm64.whl", hash = "sha256:1704fc70d214294e554a2421b473779bcdeef715881c5e927dc0f11e1692a0ff", size = 1385512, upload-time = "2025-11-01T11:53:27.594Z" },
    { url = "https://files.pythonhosted.org/packages/26/34/71c4f7749c12ee223dba90017a5947e8f03731a7cc9f489b662a8e9e643d/rapidfuzz-3.14.3-cp313-cp313-manylinux_2_26_aarch64.manylinux_2_28_aarch64.whl", hash = "sha256:cc65e72790ddfd310c2c8912b45106e3800fefe160b0c2ef4d6b6fec4e826457", size = 1373571, upload-time = "2025-11-01T11:53:29.096Z" },
    { url = "https://files.pythonhosted.org/packages/32/00/ec8597a64f2be301ce1ee3290d067f49f6a7afb226b67d5f15b56d772ba5/rapidfuzz-3.14.3-cp313-cp313-manylinux_2_27_x86_64.manylinux_2_28_x86_64.whl", hash = "sha256:43e38c1305cffae8472572a0584d4ffc2f130865586a81038ca3965301f7c97c", size = 3156759, upload-time = "2025-11-01T11:53:30.777Z" },
    { url = "https://files.pythonhosted.org/packages/61/d5/b41eeb4930501cc899d5a9a7b5c9a33d85a670200d7e81658626dcc0ecc0/rapidfuzz-3.14.3-cp313-cp313-manylinux_2_31_armv7l.whl", hash = "sha256:e195a77d06c03c98b3fc06b8a28576ba824392ce40de8c708f96ce04849a052e", size = 1222067, upload-time = "2025-11-01T11:53:32.334Z" },
    { url = "https://files.pythonhosted.org/packages/2a/7d/6d9abb4ffd1027c6ed837b425834f3bed8344472eb3a503ab55b3407c721/rapidfuzz-3.14.3-cp313-cp313-musllinux_1_2_aarch64.whl", hash = "sha256:1b7ef2f4b8583a744338a18f12c69693c194fb6777c0e9ada98cd4d9e8f09d10", size = 2394775, upload-time = "2025-11-01T11:53:34.24Z" },
    { url = "https://files.pythonhosted.org/packages/15/ce/4f3ab4c401c5a55364da1ffff8cc879fc97b4e5f4fa96033827da491a973/rapidfuzz-3.14.3-cp313-cp313-musllinux_1_2_armv7l.whl", hash = "sha256:a2135b138bcdcb4c3742d417f215ac2d8c2b87bde15b0feede231ae95f09ec41", size = 2526123, upload-time = "2025-11-01T11:53:35.779Z" },
    { url = "https://files.pythonhosted.org/packages/c1/4b/54f804975376a328f57293bd817c12c9036171d15cf7292032e3f5820b2d/rapidfuzz-3.14.3-cp313-cp313-musllinux_1_2_x86_64.whl", hash = "sha256:33a325ed0e8e1aa20c3e75f8ab057a7b248fdea7843c2a19ade0008906c14af0", size = 4262874, upload-time = "2025-11-01T11:53:37.866Z" },
    { url = "https://files.pythonhosted.org/packages/e9/b6/958db27d8a29a50ee6edd45d33debd3ce732e7209183a72f57544cd5fe22/rapidfuzz-3.14.3-cp313-cp313-win32.whl", hash = "sha256:8383b6d0d92f6cd008f3c9216535be215a064b2cc890398a678b56e6d280cb63", size = 1707972, upload-time = "2025-11-01T11:53:39.442Z" },
    { url = "https://files.pythonhosted.org/packages/07/75/fde1f334b0cec15b5946d9f84d73250fbfcc73c236b4bc1b25129d90876b/rapidfuzz-3.14.3-cp313-cp313-win_amd64.whl", hash = "sha256:e6b5e3036976f0fde888687d91be86d81f9ac5f7b02e218913c38285b756be6c", size = 1537011, upload-time = "2025-11-01T11:53:40.92Z" },
    { url = "https://files.pythonhosted.org/packages/2e/d7/d83fe001ce599dc7ead57ba1debf923dc961b6bdce522b741e6b8c82f55c/rapidfuzz-3.14.3-cp313-cp313-win_arm64.whl", hash = "sha256:7ba009977601d8b0828bfac9a110b195b3e4e79b350dcfa48c11269a9f1918a0", size = 810744, upload-time = "2025-11-01T11:53:42.723Z" },
    { url = "https://files.pythonhosted.org/packages/92/13/a486369e63ff3c1a58444d16b15c5feb943edd0e6c28a1d7d67cb8946b8f/rapidfuzz-3.14.3-cp313-cp313t-macosx_10_13_x86_64.whl", hash = "sha256:a0a28add871425c2fe94358c6300bbeb0bc2ed828ca003420ac6825408f5a424", size = 1967702, upload-time = "2025-11-01T11:53:44.554Z" },
    { url = "https://files.pythonhosted.org/packages/f1/82/efad25e260b7810f01d6b69122685e355bed78c94a12784bac4e0beb2afb/rapidfuzz-3.14.3-cp313-cp313t-macosx_11_0_arm64.whl", hash = "sha256:010e12e2411a4854b0434f920e72b717c43f8ec48d57e7affe5c42ecfa05dd0e", size = 1410702, upload-time = "2025-11-01T11:53:46.066Z" },
    { url = "https://files.pythonhosted.org/packages/ba/1a/34c977b860cde91082eae4a97ae503f43e0d84d4af301d857679b66f9869/rapidfuzz-3.14.3-cp313-cp313t-manylinux_2_26_aarch64.manylinux_2_28_aarch64.whl", hash = "sha256:5cfc3d57abd83c734d1714ec39c88a34dd69c85474918ebc21296f1e61eb5ca8", size = 1382337, upload-time = "2025-11-01T11:53:47.62Z" },
    { url = "https://files.pythonhosted.org/packages/88/74/f50ea0e24a5880a9159e8fd256b84d8f4634c2f6b4f98028bdd31891d907/rapidfuzz-3.14.3-cp313-cp313t-manylinux_2_27_x86_64.manylinux_2_28_x86_64.whl", hash = "sha256:89acb8cbb52904f763e5ac238083b9fc193bed8d1f03c80568b20e4cef43a519", size = 3165563, upload-time = "2025-11-01T11:53:49.216Z" },
    { url = "https://files.pythonhosted.org/packages/e8/7a/e744359404d7737049c26099423fc54bcbf303de5d870d07d2fb1410f567/rapidfuzz-3.14.3-cp313-cp313t-manylinux_2_31_armv7l.whl", hash = "sha256:7d9af908c2f371bfb9c985bd134e295038e3031e666e4b2ade1e7cb7f5af2f1a", size = 1214727, upload-time = "2025-11-01T11:53:50.883Z" },
    { url = "https://files.pythonhosted.org/packages/d3/2e/87adfe14ce75768ec6c2b8acd0e05e85e84be4be5e3d283cdae360afc4fe/rapidfuzz-3.14.3-cp313-cp313t-musllinux_1_2_aarch64.whl", hash = "sha256:1f1925619627f8798f8c3a391d81071336942e5fe8467bc3c567f982e7ce2897", size = 2403349, upload-time = "2025-11-01T11:53:52.322Z" },
    { url = "https://files.pythonhosted.org/packages/70/17/6c0b2b2bff9c8b12e12624c07aa22e922b0c72a490f180fa9183d1ef2c75/rapidfuzz-3.14.3-cp313-cp313t-musllinux_1_2_armv7l.whl", hash = "sha256:152555187360978119e98ce3e8263d70dd0c40c7541193fc302e9b7125cf8f58", size = 2507596, upload-time = "2025-11-01T11:53:53.835Z" },
    { url = "https://files.pythonhosted.org/packages/c3/d1/87852a7cbe4da7b962174c749a47433881a63a817d04f3e385ea9babcd9e/rapidfuzz-3.14.3-cp313-cp313t-musllinux_1_2_x86_64.whl", hash = "sha256:52619d25a09546b8db078981ca88939d72caa6b8701edd8b22e16482a38e799f", size = 4273595, upload-time = "2025-11-01T11:53:55.961Z" },
    { url = "https://files.pythonhosted.org/packages/c1/ab/1d0354b7d1771a28fa7fe089bc23acec2bdd3756efa2419f463e3ed80e16/rapidfuzz-3.14.3-cp313-cp313t-win32.whl", hash = "sha256:489ce98a895c98cad284f0a47960c3e264c724cb4cfd47a1430fa091c0c25204", size = 1757773, upload-time = "2025-11-01T11:53:57.628Z" },
    { url = "https://files.pythonhosted.org/packages/0b/0c/71ef356adc29e2bdf74cd284317b34a16b80258fa0e7e242dd92cc1e6d10/rapidfuzz-3.14.3-cp313-cp313t-win_amd64.whl", hash = "sha256:656e52b054d5b5c2524169240e50cfa080b04b1c613c5f90a2465e84888d6f15", size = 1576797, upload-time = "2025-11-01T11:53:59.455Z" },
    { url = "https://files.pythonhosted.org/packages/fe/d2/0e64fc27bb08d4304aa3d11154eb5480bcf5d62d60140a7ee984dc07468a/rapidfuzz-3.14.3-cp313-cp313t-win_arm64.whl", hash = "sha256:c7e40c0a0af02ad6e57e89f62bef8604f55a04ecae90b0ceeda591bbf5923317", size = 829940, upload-time = "2025-11-01T11:54:01.1Z" },
]

[[package]]
name = "rdflib"
version = "7.2.1"
source = { registry = "https://pypi.org/simple" }
dependencies = [
    { name = "pyparsing" },
]
sdist = { url = "https://files.pythonhosted.org/packages/8d/99/d2fec85e5f6bdfe4367dea143119cb4469bf48710487939df0abf7e22003/rdflib-7.2.1.tar.gz", hash = "sha256:cf9b7fa25234e8925da8b1fb09700f8349b5f0f100e785fb4260e737308292ac", size = 4873802, upload-time = "2025-09-19T02:33:36.492Z" }
wheels = [
    { url = "https://files.pythonhosted.org/packages/31/98/7fa830bb4b9da21905683a5352aa0a01a1f3082328ae976aad341e980c23/rdflib-7.2.1-py3-none-any.whl", hash = "sha256:1a175bc1386a167a42fbfaba003bfa05c164a2a3ca3cb9c0c97f9c9638ca6ac2", size = 565423, upload-time = "2025-09-19T02:33:30.889Z" },
]

[[package]]
name = "rdflib-jsonld"
version = "0.6.1"
source = { registry = "https://pypi.org/simple" }
dependencies = [
    { name = "rdflib" },
]
sdist = { url = "https://files.pythonhosted.org/packages/5a/48/9eaecac5f5ba6b31dd932fbbe67206afcbd24a7a696c03c6c920ac7ddc39/rdflib-jsonld-0.6.1.tar.gz", hash = "sha256:eda5a42a2e09f80d4da78e32b5c684bccdf275368f1541e6b7bcddfb1382a0e0", size = 130465, upload-time = "2021-09-14T12:22:20.082Z" }
wheels = [
    { url = "https://files.pythonhosted.org/packages/d0/d2/760527679057a7dad67f4e41f3e0c463b247f0bdbffc594e0add7c9077d6/rdflib_jsonld-0.6.1-py2.py3-none-any.whl", hash = "sha256:bcf84317e947a661bae0a3f2aee1eced697075fc4ac4db6065a3340ea0f10fc2", size = 16381, upload-time = "2021-09-14T12:22:17.805Z" },
]

[[package]]
name = "rdflib-shim"
version = "1.0.3"
source = { registry = "https://pypi.org/simple" }
dependencies = [
    { name = "rdflib" },
    { name = "rdflib-jsonld" },
]
sdist = { url = "https://files.pythonhosted.org/packages/1b/c8/1014ec6b5f4428c630deffba1f9851043ae378eb1d6ef52a03bd492cea99/rdflib_shim-1.0.3.tar.gz", hash = "sha256:d955d11e2986aab42b6830ca56ac6bc9c893abd1d049a161c6de2f1b99d4fc0d", size = 7783, upload-time = "2021-12-21T16:31:06.945Z" }
wheels = [
    { url = "https://files.pythonhosted.org/packages/5f/97/d8a785d2c7131c731c90cb0e65af9400081af4380bea4ec04868dc21aa92/rdflib_shim-1.0.3-py3-none-any.whl", hash = "sha256:7a853e7750ef1e9bf4e35dea27d54e02d4ed087de5a9e0c329c4a6d82d647081", size = 5190, upload-time = "2021-12-21T16:31:05.719Z" },
]

[[package]]
name = "redis"
version = "6.4.0"
source = { registry = "https://pypi.org/simple" }
sdist = { url = "https://files.pythonhosted.org/packages/0d/d6/e8b92798a5bd67d659d51a18170e91c16ac3b59738d91894651ee255ed49/redis-6.4.0.tar.gz", hash = "sha256:b01bc7282b8444e28ec36b261df5375183bb47a07eb9c603f284e89cbc5ef010", size = 4647399, upload-time = "2025-08-07T08:10:11.441Z" }
wheels = [
    { url = "https://files.pythonhosted.org/packages/e8/02/89e2ed7e85db6c93dfa9e8f691c5087df4e3551ab39081a4d7c6d1f90e05/redis-6.4.0-py3-none-any.whl", hash = "sha256:f0544fa9604264e9464cdf4814e7d4830f74b165d52f2a330a760a88dd248b7f", size = 279847, upload-time = "2025-08-07T08:10:09.84Z" },
]

[[package]]
name = "referencing"
version = "0.36.2"
source = { registry = "https://pypi.org/simple" }
dependencies = [
    { name = "attrs" },
    { name = "rpds-py" },
    { name = "typing-extensions", marker = "python_full_version < '3.13'" },
]
sdist = { url = "https://files.pythonhosted.org/packages/2f/db/98b5c277be99dd18bfd91dd04e1b759cad18d1a338188c936e92f921c7e2/referencing-0.36.2.tar.gz", hash = "sha256:df2e89862cd09deabbdba16944cc3f10feb6b3e6f18e902f7cc25609a34775aa", size = 74744, upload-time = "2025-01-25T08:48:16.138Z" }
wheels = [
    { url = "https://files.pythonhosted.org/packages/c1/b1/3baf80dc6d2b7bc27a95a67752d0208e410351e3feb4eb78de5f77454d8d/referencing-0.36.2-py3-none-any.whl", hash = "sha256:e8699adbbf8b5c7de96d8ffa0eb5c158b3beafce084968e2ea8bb08c6794dcd0", size = 26775, upload-time = "2025-01-25T08:48:14.241Z" },
]

[[package]]
name = "requests"
version = "2.32.5"
source = { registry = "https://pypi.org/simple" }
dependencies = [
    { name = "certifi" },
    { name = "charset-normalizer" },
    { name = "idna" },
    { name = "urllib3" },
]
sdist = { url = "https://files.pythonhosted.org/packages/c9/74/b3ff8e6c8446842c3f5c837e9c3dfcfe2018ea6ecef224c710c85ef728f4/requests-2.32.5.tar.gz", hash = "sha256:dbba0bac56e100853db0ea71b82b4dfd5fe2bf6d3754a8893c3af500cec7d7cf", size = 134517, upload-time = "2025-08-18T20:46:02.573Z" }
wheels = [
    { url = "https://files.pythonhosted.org/packages/1e/db/4254e3eabe8020b458f1a747140d32277ec7a271daf1d235b70dc0b4e6e3/requests-2.32.5-py3-none-any.whl", hash = "sha256:2462f94637a34fd532264295e186976db0f5d453d1cdd31473c85a6a161affb6", size = 64738, upload-time = "2025-08-18T20:46:00.542Z" },
]

[package.optional-dependencies]
socks = [
    { name = "pysocks" },
]

[[package]]
name = "requests-toolbelt"
version = "1.0.0"
source = { registry = "https://pypi.org/simple" }
dependencies = [
    { name = "requests" },
]
sdist = { url = "https://files.pythonhosted.org/packages/f3/61/d7545dafb7ac2230c70d38d31cbfe4cc64f7144dc41f6e4e4b78ecd9f5bb/requests-toolbelt-1.0.0.tar.gz", hash = "sha256:7681a0a3d047012b5bdc0ee37d7f8f07ebe76ab08caeccfc3921ce23c88d5bc6", size = 206888, upload-time = "2023-05-01T04:11:33.229Z" }
wheels = [
    { url = "https://files.pythonhosted.org/packages/3f/51/d4db610ef29373b879047326cbf6fa98b6c1969d6f6dc423279de2b1be2c/requests_toolbelt-1.0.0-py2.py3-none-any.whl", hash = "sha256:cccfdd665f0a24fcf4726e690f65639d272bb0637b9b92dfd91a5568ccf6bd06", size = 54481, upload-time = "2023-05-01T04:11:28.427Z" },
]

[[package]]
name = "resource-ingest-guide-schema"
version = "0.1.3.dev5+g7f566849e"
source = { git = "https://github.com/biolink/resource-ingest-guide-schema.git?rev=meta-knowledge-graph-json-ingest#7f566849e18485e9d89362d307dc3faeb3b55fc8" }
dependencies = [
    { name = "click" },
    { name = "jinja2" },
    { name = "linkml" },
    { name = "linkml-runtime" },
    { name = "pyyaml" },
]

[[package]]
name = "rfc3339-validator"
version = "0.1.4"
source = { registry = "https://pypi.org/simple" }
dependencies = [
    { name = "six" },
]
sdist = { url = "https://files.pythonhosted.org/packages/28/ea/a9387748e2d111c3c2b275ba970b735e04e15cdb1eb30693b6b5708c4dbd/rfc3339_validator-0.1.4.tar.gz", hash = "sha256:138a2abdf93304ad60530167e51d2dfb9549521a836871b88d7f4695d0022f6b", size = 5513, upload-time = "2021-05-12T16:37:54.178Z" }
wheels = [
    { url = "https://files.pythonhosted.org/packages/7b/44/4e421b96b67b2daff264473f7465db72fbdf36a07e05494f50300cc7b0c6/rfc3339_validator-0.1.4-py2.py3-none-any.whl", hash = "sha256:24f6ec1eda14ef823da9e36ec7113124b39c04d50a4d3d3a3c2859577e7791fa", size = 3490, upload-time = "2021-05-12T16:37:52.536Z" },
]

[[package]]
name = "rfc3986-validator"
version = "0.1.1"
source = { registry = "https://pypi.org/simple" }
sdist = { url = "https://files.pythonhosted.org/packages/da/88/f270de456dd7d11dcc808abfa291ecdd3f45ff44e3b549ffa01b126464d0/rfc3986_validator-0.1.1.tar.gz", hash = "sha256:3d44bde7921b3b9ec3ae4e3adca370438eccebc676456449b145d533b240d055", size = 6760, upload-time = "2019-10-28T16:00:19.144Z" }
wheels = [
    { url = "https://files.pythonhosted.org/packages/9e/51/17023c0f8f1869d8806b979a2bffa3f861f26a3f1a66b094288323fba52f/rfc3986_validator-0.1.1-py2.py3-none-any.whl", hash = "sha256:2f235c432ef459970b4306369336b9d5dbdda31b510ca1e327636e01f528bfa9", size = 4242, upload-time = "2019-10-28T16:00:13.976Z" },
]

[[package]]
name = "rfc3987"
version = "1.3.8"
source = { registry = "https://pypi.org/simple" }
sdist = { url = "https://files.pythonhosted.org/packages/14/bb/f1395c4b62f251a1cb503ff884500ebd248eed593f41b469f89caa3547bd/rfc3987-1.3.8.tar.gz", hash = "sha256:d3c4d257a560d544e9826b38bc81db676890c79ab9d7ac92b39c7a253d5ca733", size = 20700, upload-time = "2018-07-29T17:23:47.954Z" }
wheels = [
    { url = "https://files.pythonhosted.org/packages/65/d4/f7407c3d15d5ac779c3dd34fbbc6ea2090f77bd7dd12f207ccf881551208/rfc3987-1.3.8-py2.py3-none-any.whl", hash = "sha256:10702b1e51e5658843460b189b185c0366d2cf4cff716f13111b0ea9fd2dce53", size = 13377, upload-time = "2018-07-29T17:23:45.313Z" },
]

[[package]]
name = "rfc3987-syntax"
version = "1.1.0"
source = { registry = "https://pypi.org/simple" }
dependencies = [
    { name = "lark" },
]
sdist = { url = "https://files.pythonhosted.org/packages/2c/06/37c1a5557acf449e8e406a830a05bf885ac47d33270aec454ef78675008d/rfc3987_syntax-1.1.0.tar.gz", hash = "sha256:717a62cbf33cffdd16dfa3a497d81ce48a660ea691b1ddd7be710c22f00b4a0d", size = 14239, upload-time = "2025-07-18T01:05:05.015Z" }
wheels = [
    { url = "https://files.pythonhosted.org/packages/7e/71/44ce230e1b7fadd372515a97e32a83011f906ddded8d03e3c6aafbdedbb7/rfc3987_syntax-1.1.0-py3-none-any.whl", hash = "sha256:6c3d97604e4c5ce9f714898e05401a0445a641cfa276432b0a648c80856f6a3f", size = 8046, upload-time = "2025-07-18T01:05:03.843Z" },
]

[[package]]
name = "rich"
version = "14.1.0"
source = { registry = "https://pypi.org/simple" }
dependencies = [
    { name = "markdown-it-py" },
    { name = "pygments" },
]
sdist = { url = "https://files.pythonhosted.org/packages/fe/75/af448d8e52bf1d8fa6a9d089ca6c07ff4453d86c65c145d0a300bb073b9b/rich-14.1.0.tar.gz", hash = "sha256:e497a48b844b0320d45007cdebfeaeed8db2a4f4bcf49f15e455cfc4af11eaa8", size = 224441, upload-time = "2025-07-25T07:32:58.125Z" }
wheels = [
    { url = "https://files.pythonhosted.org/packages/e3/30/3c4d035596d3cf444529e0b2953ad0466f6049528a879d27534700580395/rich-14.1.0-py3-none-any.whl", hash = "sha256:536f5f1785986d6dbdea3c75205c473f970777b4a0d6c6dd1b696aa05a3fa04f", size = 243368, upload-time = "2025-07-25T07:32:56.73Z" },
]

[[package]]
name = "robokop-genetics"
version = "0.7.0"
source = { registry = "https://pypi.org/simple" }
dependencies = [
    { name = "bmt" },
    { name = "redis" },
    { name = "requests" },
]
sdist = { url = "https://files.pythonhosted.org/packages/41/a6/75b9edf1186d3dbfb485910b40570ea9c7452ffce195934de2a40d17167f/robokop_genetics-0.7.0.tar.gz", hash = "sha256:87eb12250867c18f7e149d869fe9173f664f83e90d6c7b910303fd9ba9efc931", size = 18837, upload-time = "2025-10-07T07:18:29.144Z" }
wheels = [
    { url = "https://files.pythonhosted.org/packages/7f/96/7e941b2ad392429aac56b0826965534e79edff20784eb767c702cab8fbef/robokop_genetics-0.7.0-py3-none-any.whl", hash = "sha256:fe33f004138f5feb5c43157411b146411bf249b97a1a6900348607f874dd8494", size = 18695, upload-time = "2025-10-07T07:18:27.895Z" },
]

[[package]]
name = "robokop-orion"
version = "0.1.6"
source = { registry = "https://pypi.org/simple" }
dependencies = [
    { name = "bmt" },
    { name = "jsonlines" },
    { name = "orjson" },
    { name = "python-dotenv" },
    { name = "pyyaml" },
    { name = "requests" },
    { name = "requests-toolbelt" },
    { name = "robokop-genetics" },
    { name = "xxhash" },
]
sdist = { url = "https://files.pythonhosted.org/packages/b6/10/f3de9ed32c5c892b4678a2988b9c3487891dadb65bf043c036f184a862e8/robokop_orion-0.1.6.tar.gz", hash = "sha256:2ecfb8556387c7cc5255839eab0260cd9d342c0e4036747de1cb913ae7823596", size = 80070, upload-time = "2025-10-16T20:11:20.847Z" }
wheels = [
    { url = "https://files.pythonhosted.org/packages/a7/be/c49ab2fa19a4d6232ac71759bea46f6b93b9b6f7dac802589d3f752fa120/robokop_orion-0.1.6-py3-none-any.whl", hash = "sha256:d6b6b475420ffb3fa22f5011a2d1021ca0dabc0aeeadeed036449ca1cf671664", size = 92523, upload-time = "2025-10-16T20:11:19.756Z" },
]

[[package]]
name = "roman-numerals-py"
version = "3.1.0"
source = { registry = "https://pypi.org/simple" }
sdist = { url = "https://files.pythonhosted.org/packages/30/76/48fd56d17c5bdbdf65609abbc67288728a98ed4c02919428d4f52d23b24b/roman_numerals_py-3.1.0.tar.gz", hash = "sha256:be4bf804f083a4ce001b5eb7e3c0862479d10f94c936f6c4e5f250aa5ff5bd2d", size = 9017, upload-time = "2025-02-22T07:34:54.333Z" }
wheels = [
    { url = "https://files.pythonhosted.org/packages/53/97/d2cbbaa10c9b826af0e10fdf836e1bf344d9f0abb873ebc34d1f49642d3f/roman_numerals_py-3.1.0-py3-none-any.whl", hash = "sha256:9da2ad2fb670bcf24e81070ceb3be72f6c11c440d73bd579fbeca1e9f330954c", size = 7742, upload-time = "2025-02-22T07:34:52.422Z" },
]

[[package]]
name = "rpds-py"
version = "0.27.1"
source = { registry = "https://pypi.org/simple" }
sdist = { url = "https://files.pythonhosted.org/packages/e9/dd/2c0cbe774744272b0ae725f44032c77bdcab6e8bcf544bffa3b6e70c8dba/rpds_py-0.27.1.tar.gz", hash = "sha256:26a1c73171d10b7acccbded82bf6a586ab8203601e565badc74bbbf8bc5a10f8", size = 27479, upload-time = "2025-08-27T12:16:36.024Z" }
wheels = [
    { url = "https://files.pythonhosted.org/packages/bd/fe/38de28dee5df58b8198c743fe2bea0c785c6d40941b9950bac4cdb71a014/rpds_py-0.27.1-cp312-cp312-macosx_10_12_x86_64.whl", hash = "sha256:ae2775c1973e3c30316892737b91f9283f9908e3cc7625b9331271eaaed7dc90", size = 361887, upload-time = "2025-08-27T12:13:10.233Z" },
    { url = "https://files.pythonhosted.org/packages/7c/9a/4b6c7eedc7dd90986bf0fab6ea2a091ec11c01b15f8ba0a14d3f80450468/rpds_py-0.27.1-cp312-cp312-macosx_11_0_arm64.whl", hash = "sha256:2643400120f55c8a96f7c9d858f7be0c88d383cd4653ae2cf0d0c88f668073e5", size = 345795, upload-time = "2025-08-27T12:13:11.65Z" },
    { url = "https://files.pythonhosted.org/packages/6f/0e/e650e1b81922847a09cca820237b0edee69416a01268b7754d506ade11ad/rpds_py-0.27.1-cp312-cp312-manylinux_2_17_aarch64.manylinux2014_aarch64.whl", hash = "sha256:16323f674c089b0360674a4abd28d5042947d54ba620f72514d69be4ff64845e", size = 385121, upload-time = "2025-08-27T12:13:13.008Z" },
    { url = "https://files.pythonhosted.org/packages/1b/ea/b306067a712988e2bff00dcc7c8f31d26c29b6d5931b461aa4b60a013e33/rpds_py-0.27.1-cp312-cp312-manylinux_2_17_armv7l.manylinux2014_armv7l.whl", hash = "sha256:9a1f4814b65eacac94a00fc9a526e3fdafd78e439469644032032d0d63de4881", size = 398976, upload-time = "2025-08-27T12:13:14.368Z" },
    { url = "https://files.pythonhosted.org/packages/2c/0a/26dc43c8840cb8fe239fe12dbc8d8de40f2365e838f3d395835dde72f0e5/rpds_py-0.27.1-cp312-cp312-manylinux_2_17_ppc64le.manylinux2014_ppc64le.whl", hash = "sha256:7ba32c16b064267b22f1850a34051121d423b6f7338a12b9459550eb2096e7ec", size = 525953, upload-time = "2025-08-27T12:13:15.774Z" },
    { url = "https://files.pythonhosted.org/packages/22/14/c85e8127b573aaf3a0cbd7fbb8c9c99e735a4a02180c84da2a463b766e9e/rpds_py-0.27.1-cp312-cp312-manylinux_2_17_s390x.manylinux2014_s390x.whl", hash = "sha256:e5c20f33fd10485b80f65e800bbe5f6785af510b9f4056c5a3c612ebc83ba6cb", size = 407915, upload-time = "2025-08-27T12:13:17.379Z" },
    { url = "https://files.pythonhosted.org/packages/ed/7b/8f4fee9ba1fb5ec856eb22d725a4efa3deb47f769597c809e03578b0f9d9/rpds_py-0.27.1-cp312-cp312-manylinux_2_17_x86_64.manylinux2014_x86_64.whl", hash = "sha256:466bfe65bd932da36ff279ddd92de56b042f2266d752719beb97b08526268ec5", size = 386883, upload-time = "2025-08-27T12:13:18.704Z" },
    { url = "https://files.pythonhosted.org/packages/86/47/28fa6d60f8b74fcdceba81b272f8d9836ac0340570f68f5df6b41838547b/rpds_py-0.27.1-cp312-cp312-manylinux_2_31_riscv64.whl", hash = "sha256:41e532bbdcb57c92ba3be62c42e9f096431b4cf478da9bc3bc6ce5c38ab7ba7a", size = 405699, upload-time = "2025-08-27T12:13:20.089Z" },
    { url = "https://files.pythonhosted.org/packages/d0/fd/c5987b5e054548df56953a21fe2ebed51fc1ec7c8f24fd41c067b68c4a0a/rpds_py-0.27.1-cp312-cp312-manylinux_2_5_i686.manylinux1_i686.whl", hash = "sha256:f149826d742b406579466283769a8ea448eed82a789af0ed17b0cd5770433444", size = 423713, upload-time = "2025-08-27T12:13:21.436Z" },
    { url = "https://files.pythonhosted.org/packages/ac/ba/3c4978b54a73ed19a7d74531be37a8bcc542d917c770e14d372b8daea186/rpds_py-0.27.1-cp312-cp312-musllinux_1_2_aarch64.whl", hash = "sha256:80c60cfb5310677bd67cb1e85a1e8eb52e12529545441b43e6f14d90b878775a", size = 562324, upload-time = "2025-08-27T12:13:22.789Z" },
    { url = "https://files.pythonhosted.org/packages/b5/6c/6943a91768fec16db09a42b08644b960cff540c66aab89b74be6d4a144ba/rpds_py-0.27.1-cp312-cp312-musllinux_1_2_i686.whl", hash = "sha256:7ee6521b9baf06085f62ba9c7a3e5becffbc32480d2f1b351559c001c38ce4c1", size = 593646, upload-time = "2025-08-27T12:13:24.122Z" },
    { url = "https://files.pythonhosted.org/packages/11/73/9d7a8f4be5f4396f011a6bb7a19fe26303a0dac9064462f5651ced2f572f/rpds_py-0.27.1-cp312-cp312-musllinux_1_2_x86_64.whl", hash = "sha256:a512c8263249a9d68cac08b05dd59d2b3f2061d99b322813cbcc14c3c7421998", size = 558137, upload-time = "2025-08-27T12:13:25.557Z" },
    { url = "https://files.pythonhosted.org/packages/6e/96/6772cbfa0e2485bcceef8071de7821f81aeac8bb45fbfd5542a3e8108165/rpds_py-0.27.1-cp312-cp312-win32.whl", hash = "sha256:819064fa048ba01b6dadc5116f3ac48610435ac9a0058bbde98e569f9e785c39", size = 221343, upload-time = "2025-08-27T12:13:26.967Z" },
    { url = "https://files.pythonhosted.org/packages/67/b6/c82f0faa9af1c6a64669f73a17ee0eeef25aff30bb9a1c318509efe45d84/rpds_py-0.27.1-cp312-cp312-win_amd64.whl", hash = "sha256:d9199717881f13c32c4046a15f024971a3b78ad4ea029e8da6b86e5aa9cf4594", size = 232497, upload-time = "2025-08-27T12:13:28.326Z" },
    { url = "https://files.pythonhosted.org/packages/e1/96/2817b44bd2ed11aebacc9251da03689d56109b9aba5e311297b6902136e2/rpds_py-0.27.1-cp312-cp312-win_arm64.whl", hash = "sha256:33aa65b97826a0e885ef6e278fbd934e98cdcfed80b63946025f01e2f5b29502", size = 222790, upload-time = "2025-08-27T12:13:29.71Z" },
    { url = "https://files.pythonhosted.org/packages/cc/77/610aeee8d41e39080c7e14afa5387138e3c9fa9756ab893d09d99e7d8e98/rpds_py-0.27.1-cp313-cp313-macosx_10_12_x86_64.whl", hash = "sha256:e4b9fcfbc021633863a37e92571d6f91851fa656f0180246e84cbd8b3f6b329b", size = 361741, upload-time = "2025-08-27T12:13:31.039Z" },
    { url = "https://files.pythonhosted.org/packages/3a/fc/c43765f201c6a1c60be2043cbdb664013def52460a4c7adace89d6682bf4/rpds_py-0.27.1-cp313-cp313-macosx_11_0_arm64.whl", hash = "sha256:1441811a96eadca93c517d08df75de45e5ffe68aa3089924f963c782c4b898cf", size = 345574, upload-time = "2025-08-27T12:13:32.902Z" },
    { url = "https://files.pythonhosted.org/packages/20/42/ee2b2ca114294cd9847d0ef9c26d2b0851b2e7e00bf14cc4c0b581df0fc3/rpds_py-0.27.1-cp313-cp313-manylinux_2_17_aarch64.manylinux2014_aarch64.whl", hash = "sha256:55266dafa22e672f5a4f65019015f90336ed31c6383bd53f5e7826d21a0e0b83", size = 385051, upload-time = "2025-08-27T12:13:34.228Z" },
    { url = "https://files.pythonhosted.org/packages/fd/e8/1e430fe311e4799e02e2d1af7c765f024e95e17d651612425b226705f910/rpds_py-0.27.1-cp313-cp313-manylinux_2_17_armv7l.manylinux2014_armv7l.whl", hash = "sha256:d78827d7ac08627ea2c8e02c9e5b41180ea5ea1f747e9db0915e3adf36b62dcf", size = 398395, upload-time = "2025-08-27T12:13:36.132Z" },
    { url = "https://files.pythonhosted.org/packages/82/95/9dc227d441ff2670651c27a739acb2535ccaf8b351a88d78c088965e5996/rpds_py-0.27.1-cp313-cp313-manylinux_2_17_ppc64le.manylinux2014_ppc64le.whl", hash = "sha256:ae92443798a40a92dc5f0b01d8a7c93adde0c4dc965310a29ae7c64d72b9fad2", size = 524334, upload-time = "2025-08-27T12:13:37.562Z" },
    { url = "https://files.pythonhosted.org/packages/87/01/a670c232f401d9ad461d9a332aa4080cd3cb1d1df18213dbd0d2a6a7ab51/rpds_py-0.27.1-cp313-cp313-manylinux_2_17_s390x.manylinux2014_s390x.whl", hash = "sha256:c46c9dd2403b66a2a3b9720ec4b74d4ab49d4fabf9f03dfdce2d42af913fe8d0", size = 407691, upload-time = "2025-08-27T12:13:38.94Z" },
    { url = "https://files.pythonhosted.org/packages/03/36/0a14aebbaa26fe7fab4780c76f2239e76cc95a0090bdb25e31d95c492fcd/rpds_py-0.27.1-cp313-cp313-manylinux_2_17_x86_64.manylinux2014_x86_64.whl", hash = "sha256:2efe4eb1d01b7f5f1939f4ef30ecea6c6b3521eec451fb93191bf84b2a522418", size = 386868, upload-time = "2025-08-27T12:13:40.192Z" },
    { url = "https://files.pythonhosted.org/packages/3b/03/8c897fb8b5347ff6c1cc31239b9611c5bf79d78c984430887a353e1409a1/rpds_py-0.27.1-cp313-cp313-manylinux_2_31_riscv64.whl", hash = "sha256:15d3b4d83582d10c601f481eca29c3f138d44c92187d197aff663a269197c02d", size = 405469, upload-time = "2025-08-27T12:13:41.496Z" },
    { url = "https://files.pythonhosted.org/packages/da/07/88c60edc2df74850d496d78a1fdcdc7b54360a7f610a4d50008309d41b94/rpds_py-0.27.1-cp313-cp313-manylinux_2_5_i686.manylinux1_i686.whl", hash = "sha256:4ed2e16abbc982a169d30d1a420274a709949e2cbdef119fe2ec9d870b42f274", size = 422125, upload-time = "2025-08-27T12:13:42.802Z" },
    { url = "https://files.pythonhosted.org/packages/6b/86/5f4c707603e41b05f191a749984f390dabcbc467cf833769b47bf14ba04f/rpds_py-0.27.1-cp313-cp313-musllinux_1_2_aarch64.whl", hash = "sha256:a75f305c9b013289121ec0f1181931975df78738cdf650093e6b86d74aa7d8dd", size = 562341, upload-time = "2025-08-27T12:13:44.472Z" },
    { url = "https://files.pythonhosted.org/packages/b2/92/3c0cb2492094e3cd9baf9e49bbb7befeceb584ea0c1a8b5939dca4da12e5/rpds_py-0.27.1-cp313-cp313-musllinux_1_2_i686.whl", hash = "sha256:67ce7620704745881a3d4b0ada80ab4d99df390838839921f99e63c474f82cf2", size = 592511, upload-time = "2025-08-27T12:13:45.898Z" },
    { url = "https://files.pythonhosted.org/packages/10/bb/82e64fbb0047c46a168faa28d0d45a7851cd0582f850b966811d30f67ad8/rpds_py-0.27.1-cp313-cp313-musllinux_1_2_x86_64.whl", hash = "sha256:9d992ac10eb86d9b6f369647b6a3f412fc0075cfd5d799530e84d335e440a002", size = 557736, upload-time = "2025-08-27T12:13:47.408Z" },
    { url = "https://files.pythonhosted.org/packages/00/95/3c863973d409210da7fb41958172c6b7dbe7fc34e04d3cc1f10bb85e979f/rpds_py-0.27.1-cp313-cp313-win32.whl", hash = "sha256:4f75e4bd8ab8db624e02c8e2fc4063021b58becdbe6df793a8111d9343aec1e3", size = 221462, upload-time = "2025-08-27T12:13:48.742Z" },
    { url = "https://files.pythonhosted.org/packages/ce/2c/5867b14a81dc217b56d95a9f2a40fdbc56a1ab0181b80132beeecbd4b2d6/rpds_py-0.27.1-cp313-cp313-win_amd64.whl", hash = "sha256:f9025faafc62ed0b75a53e541895ca272815bec18abe2249ff6501c8f2e12b83", size = 232034, upload-time = "2025-08-27T12:13:50.11Z" },
    { url = "https://files.pythonhosted.org/packages/c7/78/3958f3f018c01923823f1e47f1cc338e398814b92d83cd278364446fac66/rpds_py-0.27.1-cp313-cp313-win_arm64.whl", hash = "sha256:ed10dc32829e7d222b7d3b93136d25a406ba9788f6a7ebf6809092da1f4d279d", size = 222392, upload-time = "2025-08-27T12:13:52.587Z" },
    { url = "https://files.pythonhosted.org/packages/01/76/1cdf1f91aed5c3a7bf2eba1f1c4e4d6f57832d73003919a20118870ea659/rpds_py-0.27.1-cp313-cp313t-macosx_10_12_x86_64.whl", hash = "sha256:92022bbbad0d4426e616815b16bc4127f83c9a74940e1ccf3cfe0b387aba0228", size = 358355, upload-time = "2025-08-27T12:13:54.012Z" },
    { url = "https://files.pythonhosted.org/packages/c3/6f/bf142541229374287604caf3bb2a4ae17f0a580798fd72d3b009b532db4e/rpds_py-0.27.1-cp313-cp313t-macosx_11_0_arm64.whl", hash = "sha256:47162fdab9407ec3f160805ac3e154df042e577dd53341745fc7fb3f625e6d92", size = 342138, upload-time = "2025-08-27T12:13:55.791Z" },
    { url = "https://files.pythonhosted.org/packages/1a/77/355b1c041d6be40886c44ff5e798b4e2769e497b790f0f7fd1e78d17e9a8/rpds_py-0.27.1-cp313-cp313t-manylinux_2_17_aarch64.manylinux2014_aarch64.whl", hash = "sha256:fb89bec23fddc489e5d78b550a7b773557c9ab58b7946154a10a6f7a214a48b2", size = 380247, upload-time = "2025-08-27T12:13:57.683Z" },
    { url = "https://files.pythonhosted.org/packages/d6/a4/d9cef5c3946ea271ce2243c51481971cd6e34f21925af2783dd17b26e815/rpds_py-0.27.1-cp313-cp313t-manylinux_2_17_armv7l.manylinux2014_armv7l.whl", hash = "sha256:e48af21883ded2b3e9eb48cb7880ad8598b31ab752ff3be6457001d78f416723", size = 390699, upload-time = "2025-08-27T12:13:59.137Z" },
    { url = "https://files.pythonhosted.org/packages/3a/06/005106a7b8c6c1a7e91b73169e49870f4af5256119d34a361ae5240a0c1d/rpds_py-0.27.1-cp313-cp313t-manylinux_2_17_ppc64le.manylinux2014_ppc64le.whl", hash = "sha256:6f5b7bd8e219ed50299e58551a410b64daafb5017d54bbe822e003856f06a802", size = 521852, upload-time = "2025-08-27T12:14:00.583Z" },
    { url = "https://files.pythonhosted.org/packages/e5/3e/50fb1dac0948e17a02eb05c24510a8fe12d5ce8561c6b7b7d1339ab7ab9c/rpds_py-0.27.1-cp313-cp313t-manylinux_2_17_s390x.manylinux2014_s390x.whl", hash = "sha256:08f1e20bccf73b08d12d804d6e1c22ca5530e71659e6673bce31a6bb71c1e73f", size = 402582, upload-time = "2025-08-27T12:14:02.034Z" },
    { url = "https://files.pythonhosted.org/packages/cb/b0/f4e224090dc5b0ec15f31a02d746ab24101dd430847c4d99123798661bfc/rpds_py-0.27.1-cp313-cp313t-manylinux_2_17_x86_64.manylinux2014_x86_64.whl", hash = "sha256:0dc5dceeaefcc96dc192e3a80bbe1d6c410c469e97bdd47494a7d930987f18b2", size = 384126, upload-time = "2025-08-27T12:14:03.437Z" },
    { url = "https://files.pythonhosted.org/packages/54/77/ac339d5f82b6afff1df8f0fe0d2145cc827992cb5f8eeb90fc9f31ef7a63/rpds_py-0.27.1-cp313-cp313t-manylinux_2_31_riscv64.whl", hash = "sha256:d76f9cc8665acdc0c9177043746775aa7babbf479b5520b78ae4002d889f5c21", size = 399486, upload-time = "2025-08-27T12:14:05.443Z" },
    { url = "https://files.pythonhosted.org/packages/d6/29/3e1c255eee6ac358c056a57d6d6869baa00a62fa32eea5ee0632039c50a3/rpds_py-0.27.1-cp313-cp313t-manylinux_2_5_i686.manylinux1_i686.whl", hash = "sha256:134fae0e36022edad8290a6661edf40c023562964efea0cc0ec7f5d392d2aaef", size = 414832, upload-time = "2025-08-27T12:14:06.902Z" },
    { url = "https://files.pythonhosted.org/packages/3f/db/6d498b844342deb3fa1d030598db93937a9964fcf5cb4da4feb5f17be34b/rpds_py-0.27.1-cp313-cp313t-musllinux_1_2_aarch64.whl", hash = "sha256:eb11a4f1b2b63337cfd3b4d110af778a59aae51c81d195768e353d8b52f88081", size = 557249, upload-time = "2025-08-27T12:14:08.37Z" },
    { url = "https://files.pythonhosted.org/packages/60/f3/690dd38e2310b6f68858a331399b4d6dbb9132c3e8ef8b4333b96caf403d/rpds_py-0.27.1-cp313-cp313t-musllinux_1_2_i686.whl", hash = "sha256:13e608ac9f50a0ed4faec0e90ece76ae33b34c0e8656e3dceb9a7db994c692cd", size = 587356, upload-time = "2025-08-27T12:14:10.034Z" },
    { url = "https://files.pythonhosted.org/packages/86/e3/84507781cccd0145f35b1dc32c72675200c5ce8d5b30f813e49424ef68fc/rpds_py-0.27.1-cp313-cp313t-musllinux_1_2_x86_64.whl", hash = "sha256:dd2135527aa40f061350c3f8f89da2644de26cd73e4de458e79606384f4f68e7", size = 555300, upload-time = "2025-08-27T12:14:11.783Z" },
    { url = "https://files.pythonhosted.org/packages/e5/ee/375469849e6b429b3516206b4580a79e9ef3eb12920ddbd4492b56eaacbe/rpds_py-0.27.1-cp313-cp313t-win32.whl", hash = "sha256:3020724ade63fe320a972e2ffd93b5623227e684315adce194941167fee02688", size = 216714, upload-time = "2025-08-27T12:14:13.629Z" },
    { url = "https://files.pythonhosted.org/packages/21/87/3fc94e47c9bd0742660e84706c311a860dcae4374cf4a03c477e23ce605a/rpds_py-0.27.1-cp313-cp313t-win_amd64.whl", hash = "sha256:8ee50c3e41739886606388ba3ab3ee2aae9f35fb23f833091833255a31740797", size = 228943, upload-time = "2025-08-27T12:14:14.937Z" },
]

[[package]]
name = "rsa"
version = "4.9.1"
source = { registry = "https://pypi.org/simple" }
dependencies = [
    { name = "pyasn1" },
]
sdist = { url = "https://files.pythonhosted.org/packages/da/8a/22b7beea3ee0d44b1916c0c1cb0ee3af23b700b6da9f04991899d0c555d4/rsa-4.9.1.tar.gz", hash = "sha256:e7bdbfdb5497da4c07dfd35530e1a902659db6ff241e39d9953cad06ebd0ae75", size = 29034, upload-time = "2025-04-16T09:51:18.218Z" }
wheels = [
    { url = "https://files.pythonhosted.org/packages/64/8d/0133e4eb4beed9e425d9a98ed6e081a55d195481b7632472be1af08d2f6b/rsa-4.9.1-py3-none-any.whl", hash = "sha256:68635866661c6836b8d39430f97a996acbd61bfa49406748ea243539fe239762", size = 34696, upload-time = "2025-04-16T09:51:17.142Z" },
]

[[package]]
name = "ruff"
version = "0.13.0"
source = { registry = "https://pypi.org/simple" }
sdist = { url = "https://files.pythonhosted.org/packages/6e/1a/1f4b722862840295bcaba8c9e5261572347509548faaa99b2d57ee7bfe6a/ruff-0.13.0.tar.gz", hash = "sha256:5b4b1ee7eb35afae128ab94459b13b2baaed282b1fb0f472a73c82c996c8ae60", size = 5372863, upload-time = "2025-09-10T16:25:37.917Z" }
wheels = [
    { url = "https://files.pythonhosted.org/packages/ac/fe/6f87b419dbe166fd30a991390221f14c5b68946f389ea07913e1719741e0/ruff-0.13.0-py3-none-linux_armv6l.whl", hash = "sha256:137f3d65d58ee828ae136a12d1dc33d992773d8f7644bc6b82714570f31b2004", size = 12187826, upload-time = "2025-09-10T16:24:39.5Z" },
    { url = "https://files.pythonhosted.org/packages/e4/25/c92296b1fc36d2499e12b74a3fdb230f77af7bdf048fad7b0a62e94ed56a/ruff-0.13.0-py3-none-macosx_10_12_x86_64.whl", hash = "sha256:21ae48151b66e71fd111b7d79f9ad358814ed58c339631450c66a4be33cc28b9", size = 12933428, upload-time = "2025-09-10T16:24:43.866Z" },
    { url = "https://files.pythonhosted.org/packages/44/cf/40bc7221a949470307d9c35b4ef5810c294e6cfa3caafb57d882731a9f42/ruff-0.13.0-py3-none-macosx_11_0_arm64.whl", hash = "sha256:64de45f4ca5441209e41742d527944635a05a6e7c05798904f39c85bafa819e3", size = 12095543, upload-time = "2025-09-10T16:24:46.638Z" },
    { url = "https://files.pythonhosted.org/packages/f1/03/8b5ff2a211efb68c63a1d03d157e924997ada87d01bebffbd13a0f3fcdeb/ruff-0.13.0-py3-none-manylinux_2_17_aarch64.manylinux2014_aarch64.whl", hash = "sha256:2b2c653ae9b9d46e0ef62fc6fbf5b979bda20a0b1d2b22f8f7eb0cde9f4963b8", size = 12312489, upload-time = "2025-09-10T16:24:49.556Z" },
    { url = "https://files.pythonhosted.org/packages/37/fc/2336ef6d5e9c8d8ea8305c5f91e767d795cd4fc171a6d97ef38a5302dadc/ruff-0.13.0-py3-none-manylinux_2_17_armv7l.manylinux2014_armv7l.whl", hash = "sha256:4cec632534332062bc9eb5884a267b689085a1afea9801bf94e3ba7498a2d207", size = 11991631, upload-time = "2025-09-10T16:24:53.439Z" },
    { url = "https://files.pythonhosted.org/packages/39/7f/f6d574d100fca83d32637d7f5541bea2f5e473c40020bbc7fc4a4d5b7294/ruff-0.13.0-py3-none-manylinux_2_17_i686.manylinux2014_i686.whl", hash = "sha256:dcd628101d9f7d122e120ac7c17e0a0f468b19bc925501dbe03c1cb7f5415b24", size = 13720602, upload-time = "2025-09-10T16:24:56.392Z" },
    { url = "https://files.pythonhosted.org/packages/fd/c8/a8a5b81d8729b5d1f663348d11e2a9d65a7a9bd3c399763b1a51c72be1ce/ruff-0.13.0-py3-none-manylinux_2_17_ppc64.manylinux2014_ppc64.whl", hash = "sha256:afe37db8e1466acb173bb2a39ca92df00570e0fd7c94c72d87b51b21bb63efea", size = 14697751, upload-time = "2025-09-10T16:24:59.89Z" },
    { url = "https://files.pythonhosted.org/packages/57/f5/183ec292272ce7ec5e882aea74937f7288e88ecb500198b832c24debc6d3/ruff-0.13.0-py3-none-manylinux_2_17_ppc64le.manylinux2014_ppc64le.whl", hash = "sha256:0f96a8d90bb258d7d3358b372905fe7333aaacf6c39e2408b9f8ba181f4b6ef2", size = 14095317, upload-time = "2025-09-10T16:25:03.025Z" },
    { url = "https://files.pythonhosted.org/packages/9f/8d/7f9771c971724701af7926c14dab31754e7b303d127b0d3f01116faef456/ruff-0.13.0-py3-none-manylinux_2_17_s390x.manylinux2014_s390x.whl", hash = "sha256:94b5e3d883e4f924c5298e3f2ee0f3085819c14f68d1e5b6715597681433f153", size = 13144418, upload-time = "2025-09-10T16:25:06.272Z" },
    { url = "https://files.pythonhosted.org/packages/a8/a6/7985ad1778e60922d4bef546688cd8a25822c58873e9ff30189cfe5dc4ab/ruff-0.13.0-py3-none-manylinux_2_17_x86_64.manylinux2014_x86_64.whl", hash = "sha256:03447f3d18479df3d24917a92d768a89f873a7181a064858ea90a804a7538991", size = 13370843, upload-time = "2025-09-10T16:25:09.965Z" },
    { url = "https://files.pythonhosted.org/packages/64/1c/bafdd5a7a05a50cc51d9f5711da704942d8dd62df3d8c70c311e98ce9f8a/ruff-0.13.0-py3-none-manylinux_2_31_riscv64.whl", hash = "sha256:fbc6b1934eb1c0033da427c805e27d164bb713f8e273a024a7e86176d7f462cf", size = 13321891, upload-time = "2025-09-10T16:25:12.969Z" },
    { url = "https://files.pythonhosted.org/packages/bc/3e/7817f989cb9725ef7e8d2cee74186bf90555279e119de50c750c4b7a72fe/ruff-0.13.0-py3-none-musllinux_1_2_aarch64.whl", hash = "sha256:a8ab6a3e03665d39d4a25ee199d207a488724f022db0e1fe4002968abdb8001b", size = 12119119, upload-time = "2025-09-10T16:25:16.621Z" },
    { url = "https://files.pythonhosted.org/packages/58/07/9df080742e8d1080e60c426dce6e96a8faf9a371e2ce22eef662e3839c95/ruff-0.13.0-py3-none-musllinux_1_2_armv7l.whl", hash = "sha256:d2a5c62f8ccc6dd2fe259917482de7275cecc86141ee10432727c4816235bc41", size = 11961594, upload-time = "2025-09-10T16:25:19.49Z" },
    { url = "https://files.pythonhosted.org/packages/6a/f4/ae1185349197d26a2316840cb4d6c3fba61d4ac36ed728bf0228b222d71f/ruff-0.13.0-py3-none-musllinux_1_2_i686.whl", hash = "sha256:b7b85ca27aeeb1ab421bc787009831cffe6048faae08ad80867edab9f2760945", size = 12933377, upload-time = "2025-09-10T16:25:22.371Z" },
    { url = "https://files.pythonhosted.org/packages/b6/39/e776c10a3b349fc8209a905bfb327831d7516f6058339a613a8d2aaecacd/ruff-0.13.0-py3-none-musllinux_1_2_x86_64.whl", hash = "sha256:79ea0c44a3032af768cabfd9616e44c24303af49d633b43e3a5096e009ebe823", size = 13418555, upload-time = "2025-09-10T16:25:25.681Z" },
    { url = "https://files.pythonhosted.org/packages/46/09/dca8df3d48e8b3f4202bf20b1658898e74b6442ac835bfe2c1816d926697/ruff-0.13.0-py3-none-win32.whl", hash = "sha256:4e473e8f0e6a04e4113f2e1de12a5039579892329ecc49958424e5568ef4f768", size = 12141613, upload-time = "2025-09-10T16:25:28.664Z" },
    { url = "https://files.pythonhosted.org/packages/61/21/0647eb71ed99b888ad50e44d8ec65d7148babc0e242d531a499a0bbcda5f/ruff-0.13.0-py3-none-win_amd64.whl", hash = "sha256:48e5c25c7a3713eea9ce755995767f4dcd1b0b9599b638b12946e892123d1efb", size = 13258250, upload-time = "2025-09-10T16:25:31.773Z" },
    { url = "https://files.pythonhosted.org/packages/e1/a3/03216a6a86c706df54422612981fb0f9041dbb452c3401501d4a22b942c9/ruff-0.13.0-py3-none-win_arm64.whl", hash = "sha256:ab80525317b1e1d38614addec8ac954f1b3e662de9d59114ecbf771d00cf613e", size = 12312357, upload-time = "2025-09-10T16:25:35.595Z" },
]

[[package]]
name = "s3transfer"
version = "0.14.0"
source = { registry = "https://pypi.org/simple" }
dependencies = [
    { name = "botocore" },
]
sdist = { url = "https://files.pythonhosted.org/packages/62/74/8d69dcb7a9efe8baa2046891735e5dfe433ad558ae23d9e3c14c633d1d58/s3transfer-0.14.0.tar.gz", hash = "sha256:eff12264e7c8b4985074ccce27a3b38a485bb7f7422cc8046fee9be4983e4125", size = 151547, upload-time = "2025-09-09T19:23:31.089Z" }
wheels = [
    { url = "https://files.pythonhosted.org/packages/48/f0/ae7ca09223a81a1d890b2557186ea015f6e0502e9b8cb8e1813f1d8cfa4e/s3transfer-0.14.0-py3-none-any.whl", hash = "sha256:ea3b790c7077558ed1f02a3072fb3cb992bbbd253392f4b6e9e8976941c7d456", size = 85712, upload-time = "2025-09-09T19:23:30.041Z" },
]

[[package]]
name = "scipy"
version = "1.16.2"
source = { registry = "https://pypi.org/simple" }
dependencies = [
    { name = "numpy" },
]
sdist = { url = "https://files.pythonhosted.org/packages/4c/3b/546a6f0bfe791bbb7f8d591613454d15097e53f906308ec6f7c1ce588e8e/scipy-1.16.2.tar.gz", hash = "sha256:af029b153d243a80afb6eabe40b0a07f8e35c9adc269c019f364ad747f826a6b", size = 30580599, upload-time = "2025-09-11T17:48:08.271Z" }
wheels = [
    { url = "https://files.pythonhosted.org/packages/b7/8d/6396e00db1282279a4ddd507c5f5e11f606812b608ee58517ce8abbf883f/scipy-1.16.2-cp312-cp312-macosx_10_14_x86_64.whl", hash = "sha256:89d6c100fa5c48472047632e06f0876b3c4931aac1f4291afc81a3644316bb0d", size = 36646259, upload-time = "2025-09-11T17:40:39.329Z" },
    { url = "https://files.pythonhosted.org/packages/3b/93/ea9edd7e193fceb8eef149804491890bde73fb169c896b61aa3e2d1e4e77/scipy-1.16.2-cp312-cp312-macosx_12_0_arm64.whl", hash = "sha256:ca748936cd579d3f01928b30a17dc474550b01272d8046e3e1ee593f23620371", size = 28888976, upload-time = "2025-09-11T17:40:46.82Z" },
    { url = "https://files.pythonhosted.org/packages/91/4d/281fddc3d80fd738ba86fd3aed9202331180b01e2c78eaae0642f22f7e83/scipy-1.16.2-cp312-cp312-macosx_14_0_arm64.whl", hash = "sha256:fac4f8ce2ddb40e2e3d0f7ec36d2a1e7f92559a2471e59aec37bd8d9de01fec0", size = 20879905, upload-time = "2025-09-11T17:40:52.545Z" },
    { url = "https://files.pythonhosted.org/packages/69/40/b33b74c84606fd301b2915f0062e45733c6ff5708d121dd0deaa8871e2d0/scipy-1.16.2-cp312-cp312-macosx_14_0_x86_64.whl", hash = "sha256:033570f1dcefd79547a88e18bccacff025c8c647a330381064f561d43b821232", size = 23553066, upload-time = "2025-09-11T17:40:59.014Z" },
    { url = "https://files.pythonhosted.org/packages/55/a7/22c739e2f21a42cc8f16bc76b47cff4ed54fbe0962832c589591c2abec34/scipy-1.16.2-cp312-cp312-manylinux2014_aarch64.manylinux_2_17_aarch64.whl", hash = "sha256:ea3421209bf00c8a5ef2227de496601087d8f638a2363ee09af059bd70976dc1", size = 33336407, upload-time = "2025-09-11T17:41:06.796Z" },
    { url = "https://files.pythonhosted.org/packages/53/11/a0160990b82999b45874dc60c0c183d3a3a969a563fffc476d5a9995c407/scipy-1.16.2-cp312-cp312-manylinux2014_x86_64.manylinux_2_17_x86_64.whl", hash = "sha256:f66bd07ba6f84cd4a380b41d1bf3c59ea488b590a2ff96744845163309ee8e2f", size = 35673281, upload-time = "2025-09-11T17:41:15.055Z" },
    { url = "https://files.pythonhosted.org/packages/96/53/7ef48a4cfcf243c3d0f1643f5887c81f29fdf76911c4e49331828e19fc0a/scipy-1.16.2-cp312-cp312-musllinux_1_2_aarch64.whl", hash = "sha256:5e9feab931bd2aea4a23388c962df6468af3d808ddf2d40f94a81c5dc38f32ef", size = 36004222, upload-time = "2025-09-11T17:41:23.868Z" },
    { url = "https://files.pythonhosted.org/packages/49/7f/71a69e0afd460049d41c65c630c919c537815277dfea214031005f474d78/scipy-1.16.2-cp312-cp312-musllinux_1_2_x86_64.whl", hash = "sha256:03dfc75e52f72cf23ec2ced468645321407faad8f0fe7b1f5b49264adbc29cb1", size = 38664586, upload-time = "2025-09-11T17:41:31.021Z" },
    { url = "https://files.pythonhosted.org/packages/34/95/20e02ca66fb495a95fba0642fd48e0c390d0ece9b9b14c6e931a60a12dea/scipy-1.16.2-cp312-cp312-win_amd64.whl", hash = "sha256:0ce54e07bbb394b417457409a64fd015be623f36e330ac49306433ffe04bc97e", size = 38550641, upload-time = "2025-09-11T17:41:36.61Z" },
    { url = "https://files.pythonhosted.org/packages/92/ad/13646b9beb0a95528ca46d52b7babafbe115017814a611f2065ee4e61d20/scipy-1.16.2-cp312-cp312-win_arm64.whl", hash = "sha256:2a8ffaa4ac0df81a0b94577b18ee079f13fecdb924df3328fc44a7dc5ac46851", size = 25456070, upload-time = "2025-09-11T17:41:41.3Z" },
    { url = "https://files.pythonhosted.org/packages/c1/27/c5b52f1ee81727a9fc457f5ac1e9bf3d6eab311805ea615c83c27ba06400/scipy-1.16.2-cp313-cp313-macosx_10_14_x86_64.whl", hash = "sha256:84f7bf944b43e20b8a894f5fe593976926744f6c185bacfcbdfbb62736b5cc70", size = 36604856, upload-time = "2025-09-11T17:41:47.695Z" },
    { url = "https://files.pythonhosted.org/packages/32/a9/15c20d08e950b540184caa8ced675ba1128accb0e09c653780ba023a4110/scipy-1.16.2-cp313-cp313-macosx_12_0_arm64.whl", hash = "sha256:5c39026d12edc826a1ef2ad35ad1e6d7f087f934bb868fc43fa3049c8b8508f9", size = 28864626, upload-time = "2025-09-11T17:41:52.642Z" },
    { url = "https://files.pythonhosted.org/packages/4c/fc/ea36098df653cca26062a627c1a94b0de659e97127c8491e18713ca0e3b9/scipy-1.16.2-cp313-cp313-macosx_14_0_arm64.whl", hash = "sha256:e52729ffd45b68777c5319560014d6fd251294200625d9d70fd8626516fc49f5", size = 20855689, upload-time = "2025-09-11T17:41:57.886Z" },
    { url = "https://files.pythonhosted.org/packages/dc/6f/d0b53be55727f3e6d7c72687ec18ea6d0047cf95f1f77488b99a2bafaee1/scipy-1.16.2-cp313-cp313-macosx_14_0_x86_64.whl", hash = "sha256:024dd4a118cccec09ca3209b7e8e614931a6ffb804b2a601839499cb88bdf925", size = 23512151, upload-time = "2025-09-11T17:42:02.303Z" },
    { url = "https://files.pythonhosted.org/packages/11/85/bf7dab56e5c4b1d3d8eef92ca8ede788418ad38a7dc3ff50262f00808760/scipy-1.16.2-cp313-cp313-manylinux2014_aarch64.manylinux_2_17_aarch64.whl", hash = "sha256:7a5dc7ee9c33019973a470556081b0fd3c9f4c44019191039f9769183141a4d9", size = 33329824, upload-time = "2025-09-11T17:42:07.549Z" },
    { url = "https://files.pythonhosted.org/packages/da/6a/1a927b14ddc7714111ea51f4e568203b2bb6ed59bdd036d62127c1a360c8/scipy-1.16.2-cp313-cp313-manylinux2014_x86_64.manylinux_2_17_x86_64.whl", hash = "sha256:c2275ff105e508942f99d4e3bc56b6ef5e4b3c0af970386ca56b777608ce95b7", size = 35681881, upload-time = "2025-09-11T17:42:13.255Z" },
    { url = "https://files.pythonhosted.org/packages/c1/5f/331148ea5780b4fcc7007a4a6a6ee0a0c1507a796365cc642d4d226e1c3a/scipy-1.16.2-cp313-cp313-musllinux_1_2_aarch64.whl", hash = "sha256:af80196eaa84f033e48444d2e0786ec47d328ba00c71e4299b602235ffef9acb", size = 36006219, upload-time = "2025-09-11T17:42:18.765Z" },
    { url = "https://files.pythonhosted.org/packages/46/3a/e991aa9d2aec723b4a8dcfbfc8365edec5d5e5f9f133888067f1cbb7dfc1/scipy-1.16.2-cp313-cp313-musllinux_1_2_x86_64.whl", hash = "sha256:9fb1eb735fe3d6ed1f89918224e3385fbf6f9e23757cacc35f9c78d3b712dd6e", size = 38682147, upload-time = "2025-09-11T17:42:25.177Z" },
    { url = "https://files.pythonhosted.org/packages/a1/57/0f38e396ad19e41b4c5db66130167eef8ee620a49bc7d0512e3bb67e0cab/scipy-1.16.2-cp313-cp313-win_amd64.whl", hash = "sha256:fda714cf45ba43c9d3bae8f2585c777f64e3f89a2e073b668b32ede412d8f52c", size = 38520766, upload-time = "2025-09-11T17:43:25.342Z" },
    { url = "https://files.pythonhosted.org/packages/1b/a5/85d3e867b6822d331e26c862a91375bb7746a0b458db5effa093d34cdb89/scipy-1.16.2-cp313-cp313-win_arm64.whl", hash = "sha256:2f5350da923ccfd0b00e07c3e5cfb316c1c0d6c1d864c07a72d092e9f20db104", size = 25451169, upload-time = "2025-09-11T17:43:30.198Z" },
    { url = "https://files.pythonhosted.org/packages/09/d9/60679189bcebda55992d1a45498de6d080dcaf21ce0c8f24f888117e0c2d/scipy-1.16.2-cp313-cp313t-macosx_10_14_x86_64.whl", hash = "sha256:53d8d2ee29b925344c13bda64ab51785f016b1b9617849dac10897f0701b20c1", size = 37012682, upload-time = "2025-09-11T17:42:30.677Z" },
    { url = "https://files.pythonhosted.org/packages/83/be/a99d13ee4d3b7887a96f8c71361b9659ba4ef34da0338f14891e102a127f/scipy-1.16.2-cp313-cp313t-macosx_12_0_arm64.whl", hash = "sha256:9e05e33657efb4c6a9d23bd8300101536abd99c85cca82da0bffff8d8764d08a", size = 29389926, upload-time = "2025-09-11T17:42:35.845Z" },
    { url = "https://files.pythonhosted.org/packages/bf/0a/130164a4881cec6ca8c00faf3b57926f28ed429cd6001a673f83c7c2a579/scipy-1.16.2-cp313-cp313t-macosx_14_0_arm64.whl", hash = "sha256:7fe65b36036357003b3ef9d37547abeefaa353b237e989c21027b8ed62b12d4f", size = 21381152, upload-time = "2025-09-11T17:42:40.07Z" },
    { url = "https://files.pythonhosted.org/packages/47/a6/503ffb0310ae77fba874e10cddfc4a1280bdcca1d13c3751b8c3c2996cf8/scipy-1.16.2-cp313-cp313t-macosx_14_0_x86_64.whl", hash = "sha256:6406d2ac6d40b861cccf57f49592f9779071655e9f75cd4f977fa0bdd09cb2e4", size = 23914410, upload-time = "2025-09-11T17:42:44.313Z" },
    { url = "https://files.pythonhosted.org/packages/fa/c7/1147774bcea50d00c02600aadaa919facbd8537997a62496270133536ed6/scipy-1.16.2-cp313-cp313t-manylinux2014_aarch64.manylinux_2_17_aarch64.whl", hash = "sha256:ff4dc42bd321991fbf611c23fc35912d690f731c9914bf3af8f417e64aca0f21", size = 33481880, upload-time = "2025-09-11T17:42:49.325Z" },
    { url = "https://files.pythonhosted.org/packages/6a/74/99d5415e4c3e46b2586f30cdbecb95e101c7192628a484a40dd0d163811a/scipy-1.16.2-cp313-cp313t-manylinux2014_x86_64.manylinux_2_17_x86_64.whl", hash = "sha256:654324826654d4d9133e10675325708fb954bc84dae6e9ad0a52e75c6b1a01d7", size = 35791425, upload-time = "2025-09-11T17:42:54.711Z" },
    { url = "https://files.pythonhosted.org/packages/1b/ee/a6559de7c1cc710e938c0355d9d4fbcd732dac4d0d131959d1f3b63eb29c/scipy-1.16.2-cp313-cp313t-musllinux_1_2_aarch64.whl", hash = "sha256:63870a84cd15c44e65220eaed2dac0e8f8b26bbb991456a033c1d9abfe8a94f8", size = 36178622, upload-time = "2025-09-11T17:43:00.375Z" },
    { url = "https://files.pythonhosted.org/packages/4e/7b/f127a5795d5ba8ece4e0dce7d4a9fb7cb9e4f4757137757d7a69ab7d4f1a/scipy-1.16.2-cp313-cp313t-musllinux_1_2_x86_64.whl", hash = "sha256:fa01f0f6a3050fa6a9771a95d5faccc8e2f5a92b4a2e5440a0fa7264a2398472", size = 38783985, upload-time = "2025-09-11T17:43:06.661Z" },
    { url = "https://files.pythonhosted.org/packages/3e/9f/bc81c1d1e033951eb5912cd3750cc005943afa3e65a725d2443a3b3c4347/scipy-1.16.2-cp313-cp313t-win_amd64.whl", hash = "sha256:116296e89fba96f76353a8579820c2512f6e55835d3fad7780fece04367de351", size = 38631367, upload-time = "2025-09-11T17:43:14.44Z" },
    { url = "https://files.pythonhosted.org/packages/d6/5e/2cc7555fd81d01814271412a1d59a289d25f8b63208a0a16c21069d55d3e/scipy-1.16.2-cp313-cp313t-win_arm64.whl", hash = "sha256:98e22834650be81d42982360382b43b17f7ba95e0e6993e2a4f5b9ad9283a94d", size = 25787992, upload-time = "2025-09-11T17:43:19.745Z" },
]

[[package]]
name = "secretstorage"
version = "3.4.0"
source = { registry = "https://pypi.org/simple" }
dependencies = [
    { name = "cryptography" },
    { name = "jeepney" },
]
sdist = { url = "https://files.pythonhosted.org/packages/31/9f/11ef35cf1027c1339552ea7bfe6aaa74a8516d8b5caf6e7d338daf54fd80/secretstorage-3.4.0.tar.gz", hash = "sha256:c46e216d6815aff8a8a18706a2fbfd8d53fcbb0dce99301881687a1b0289ef7c", size = 19748, upload-time = "2025-09-09T16:42:13.859Z" }
wheels = [
    { url = "https://files.pythonhosted.org/packages/91/ff/2e2eed29e02c14a5cb6c57f09b2d5b40e65d6cc71f45b52e0be295ccbc2f/secretstorage-3.4.0-py3-none-any.whl", hash = "sha256:0e3b6265c2c63509fb7415717607e4b2c9ab767b7f344a57473b779ca13bd02e", size = 15272, upload-time = "2025-09-09T16:42:12.744Z" },
]

[[package]]
name = "send2trash"
version = "1.8.3"
source = { registry = "https://pypi.org/simple" }
sdist = { url = "https://files.pythonhosted.org/packages/fd/3a/aec9b02217bb79b87bbc1a21bc6abc51e3d5dcf65c30487ac96c0908c722/Send2Trash-1.8.3.tar.gz", hash = "sha256:b18e7a3966d99871aefeb00cfbcfdced55ce4871194810fc71f4aa484b953abf", size = 17394, upload-time = "2024-04-07T00:01:09.267Z" }
wheels = [
    { url = "https://files.pythonhosted.org/packages/40/b0/4562db6223154aa4e22f939003cb92514c79f3d4dccca3444253fd17f902/Send2Trash-1.8.3-py3-none-any.whl", hash = "sha256:0c31227e0bd08961c7665474a3d1ef7193929fedda4233843689baa056be46c9", size = 18072, upload-time = "2024-04-07T00:01:07.438Z" },
]

[[package]]
name = "setuptools"
version = "80.9.0"
source = { registry = "https://pypi.org/simple" }
sdist = { url = "https://files.pythonhosted.org/packages/18/5d/3bf57dcd21979b887f014ea83c24ae194cfcd12b9e0fda66b957c69d1fca/setuptools-80.9.0.tar.gz", hash = "sha256:f36b47402ecde768dbfafc46e8e4207b4360c654f1f3bb84475f0a28628fb19c", size = 1319958, upload-time = "2025-05-27T00:56:51.443Z" }
wheels = [
    { url = "https://files.pythonhosted.org/packages/a3/dc/17031897dae0efacfea57dfd3a82fdd2a2aeb58e0ff71b77b87e44edc772/setuptools-80.9.0-py3-none-any.whl", hash = "sha256:062d34222ad13e0cc312a4c02d73f059e86a4acbfbdea8f8f76b28c99f306922", size = 1201486, upload-time = "2025-05-27T00:56:49.664Z" },
]

[[package]]
name = "shellingham"
version = "1.5.4"
source = { registry = "https://pypi.org/simple" }
sdist = { url = "https://files.pythonhosted.org/packages/58/15/8b3609fd3830ef7b27b655beb4b4e9c62313a4e8da8c676e142cc210d58e/shellingham-1.5.4.tar.gz", hash = "sha256:8dbca0739d487e5bd35ab3ca4b36e11c4078f3a234bfce294b0a0291363404de", size = 10310, upload-time = "2023-10-24T04:13:40.426Z" }
wheels = [
    { url = "https://files.pythonhosted.org/packages/e0/f9/0595336914c5619e5f28a1fb793285925a8cd4b432c9da0a987836c7f822/shellingham-1.5.4-py2.py3-none-any.whl", hash = "sha256:7ecfff8f2fd72616f7481040475a65b2bf8af90a56c89140852d1120324e8686", size = 9755, upload-time = "2023-10-24T04:13:38.866Z" },
]

[[package]]
name = "shexjsg"
version = "0.8.2"
source = { registry = "https://pypi.org/simple" }
dependencies = [
    { name = "pyjsg" },
]
sdist = { url = "https://files.pythonhosted.org/packages/30/c9/34224e3c8fd9d466535626e3c2f6e01f6adae3e82acaed353d42add509ec/ShExJSG-0.8.2.tar.gz", hash = "sha256:f17a629fc577fa344382bdee143cd9ff86588537f9f811f66cea6f63cdbcd0b6", size = 33550, upload-time = "2022-04-14T20:23:13.75Z" }
wheels = [
    { url = "https://files.pythonhosted.org/packages/18/6e/d23bcde21d4ef0250a74e7505d2990d429f862be65810a3b650a69def7f0/ShExJSG-0.8.2-py2.py3-none-any.whl", hash = "sha256:3b0d8432dd313bee9e1343382c5e02e9908dd941a7dd7342bf8c0200fe523766", size = 14381, upload-time = "2022-04-14T20:23:12.515Z" },
]

[[package]]
name = "six"
version = "1.17.0"
source = { registry = "https://pypi.org/simple" }
sdist = { url = "https://files.pythonhosted.org/packages/94/e7/b2c673351809dca68a0e064b6af791aa332cf192da575fd474ed7d6f16a2/six-1.17.0.tar.gz", hash = "sha256:ff70335d468e7eb6ec65b95b99d3a2836546063f63acc5171de367e834932a81", size = 34031, upload-time = "2024-12-04T17:35:28.174Z" }
wheels = [
    { url = "https://files.pythonhosted.org/packages/b7/ce/149a00dd41f10bc29e5921b496af8b574d8413afcd5e30dfa0ed46c2cc5e/six-1.17.0-py2.py3-none-any.whl", hash = "sha256:4721f391ed90541fddacab5acf947aa0d3dc7d27b2e1e8eda2be8970586c3274", size = 11050, upload-time = "2024-12-04T17:35:26.475Z" },
]

[[package]]
name = "sniffio"
version = "1.3.1"
source = { registry = "https://pypi.org/simple" }
sdist = { url = "https://files.pythonhosted.org/packages/a2/87/a6771e1546d97e7e041b6ae58d80074f81b7d5121207425c964ddf5cfdbd/sniffio-1.3.1.tar.gz", hash = "sha256:f4324edc670a0f49750a81b895f35c3adb843cca46f0530f79fc1babb23789dc", size = 20372, upload-time = "2024-02-25T23:20:04.057Z" }
wheels = [
    { url = "https://files.pythonhosted.org/packages/e9/44/75a9c9421471a6c4805dbf2356f7c181a29c1879239abab1ea2cc8f38b40/sniffio-1.3.1-py3-none-any.whl", hash = "sha256:2f6da418d1f1e0fddd844478f41680e794e6051915791a034ff65e5f100525a2", size = 10235, upload-time = "2024-02-25T23:20:01.196Z" },
]

[[package]]
name = "snowballstemmer"
version = "3.0.1"
source = { registry = "https://pypi.org/simple" }
sdist = { url = "https://files.pythonhosted.org/packages/75/a7/9810d872919697c9d01295633f5d574fb416d47e535f258272ca1f01f447/snowballstemmer-3.0.1.tar.gz", hash = "sha256:6d5eeeec8e9f84d4d56b847692bacf79bc2c8e90c7f80ca4444ff8b6f2e52895", size = 105575, upload-time = "2025-05-09T16:34:51.843Z" }
wheels = [
    { url = "https://files.pythonhosted.org/packages/c8/78/3565d011c61f5a43488987ee32b6f3f656e7f107ac2782dd57bdd7d91d9a/snowballstemmer-3.0.1-py3-none-any.whl", hash = "sha256:6cd7b3897da8d6c9ffb968a6781fa6532dce9c3618a4b127d920dab764a19064", size = 103274, upload-time = "2025-05-09T16:34:50.371Z" },
]

[[package]]
name = "sortedcontainers"
version = "2.4.0"
source = { registry = "https://pypi.org/simple" }
sdist = { url = "https://files.pythonhosted.org/packages/e8/c4/ba2f8066cceb6f23394729afe52f3bf7adec04bf9ed2c820b39e19299111/sortedcontainers-2.4.0.tar.gz", hash = "sha256:25caa5a06cc30b6b83d11423433f65d1f9d76c4c6a0c90e3379eaa43b9bfdb88", size = 30594, upload-time = "2021-05-16T22:03:42.897Z" }
wheels = [
    { url = "https://files.pythonhosted.org/packages/32/46/9cb0e58b2deb7f82b84065f37f3bffeb12413f947f9388e4cac22c4621ce/sortedcontainers-2.4.0-py2.py3-none-any.whl", hash = "sha256:a163dcaede0f1c021485e957a39245190e74249897e2ae4b2aa38595db237ee0", size = 29575, upload-time = "2021-05-16T22:03:41.177Z" },
]

[[package]]
name = "soupsieve"
version = "2.8"
source = { registry = "https://pypi.org/simple" }
sdist = { url = "https://files.pythonhosted.org/packages/6d/e6/21ccce3262dd4889aa3332e5a119a3491a95e8f60939870a3a035aabac0d/soupsieve-2.8.tar.gz", hash = "sha256:e2dd4a40a628cb5f28f6d4b0db8800b8f581b65bb380b97de22ba5ca8d72572f", size = 103472, upload-time = "2025-08-27T15:39:51.78Z" }
wheels = [
    { url = "https://files.pythonhosted.org/packages/14/a0/bb38d3b76b8cae341dad93a2dd83ab7462e6dbcdd84d43f54ee60a8dc167/soupsieve-2.8-py3-none-any.whl", hash = "sha256:0cc76456a30e20f5d7f2e14a98a4ae2ee4e5abdc7c5ea0aafe795f344bc7984c", size = 36679, upload-time = "2025-08-27T15:39:50.179Z" },
]

[[package]]
name = "sparqlslurper"
version = "0.5.1"
source = { registry = "https://pypi.org/simple" }
dependencies = [
    { name = "rdflib" },
    { name = "rdflib-shim" },
    { name = "sparqlwrapper" },
]
sdist = { url = "https://files.pythonhosted.org/packages/4f/22/6c375a48851f96b334e147db62ebee615283b87f30398ba94b3551d60984/sparqlslurper-0.5.1.tar.gz", hash = "sha256:9282ebb064fc6152a58269d194cb1e7b275b0f095425a578d75b96dcc851f546", size = 640336, upload-time = "2021-12-21T21:28:04.095Z" }
wheels = [
    { url = "https://files.pythonhosted.org/packages/1a/77/48ce09fce2836856588beb84f434c1f8812d1428326efd993b619d49d949/sparqlslurper-0.5.1-py3-none-any.whl", hash = "sha256:ae49b2d8ce3dd38df7a40465b228ad5d33fb7e11b3f248d195f9cadfc9cfff87", size = 6555, upload-time = "2021-12-21T21:28:01.95Z" },
]

[[package]]
name = "sparqlwrapper"
version = "2.0.0"
source = { registry = "https://pypi.org/simple" }
dependencies = [
    { name = "rdflib" },
]
sdist = { url = "https://files.pythonhosted.org/packages/4e/cc/453752fffa759ef41a3ceadb3f167e13dae1a74c1db057d9f6a7affa9240/SPARQLWrapper-2.0.0.tar.gz", hash = "sha256:3fed3ebcc77617a4a74d2644b86fd88e0f32e7f7003ac7b2b334c026201731f1", size = 98429, upload-time = "2022-03-13T23:14:00.671Z" }
wheels = [
    { url = "https://files.pythonhosted.org/packages/31/89/176e3db96e31e795d7dfd91dd67749d3d1f0316bb30c6931a6140e1a0477/SPARQLWrapper-2.0.0-py3-none-any.whl", hash = "sha256:c99a7204fff676ee28e6acef327dc1ff8451c6f7217dcd8d49e8872f324a8a20", size = 28620, upload-time = "2022-03-13T23:13:58.969Z" },
]

[[package]]
name = "sphinx"
version = "8.2.3"
source = { registry = "https://pypi.org/simple" }
dependencies = [
    { name = "alabaster" },
    { name = "babel" },
    { name = "colorama", marker = "sys_platform == 'win32'" },
    { name = "docutils" },
    { name = "imagesize" },
    { name = "jinja2" },
    { name = "packaging" },
    { name = "pygments" },
    { name = "requests" },
    { name = "roman-numerals-py" },
    { name = "snowballstemmer" },
    { name = "sphinxcontrib-applehelp" },
    { name = "sphinxcontrib-devhelp" },
    { name = "sphinxcontrib-htmlhelp" },
    { name = "sphinxcontrib-jsmath" },
    { name = "sphinxcontrib-qthelp" },
    { name = "sphinxcontrib-serializinghtml" },
]
sdist = { url = "https://files.pythonhosted.org/packages/38/ad/4360e50ed56cb483667b8e6dadf2d3fda62359593faabbe749a27c4eaca6/sphinx-8.2.3.tar.gz", hash = "sha256:398ad29dee7f63a75888314e9424d40f52ce5a6a87ae88e7071e80af296ec348", size = 8321876, upload-time = "2025-03-02T22:31:59.658Z" }
wheels = [
    { url = "https://files.pythonhosted.org/packages/31/53/136e9eca6e0b9dc0e1962e2c908fbea2e5ac000c2a2fbd9a35797958c48b/sphinx-8.2.3-py3-none-any.whl", hash = "sha256:4405915165f13521d875a8c29c8970800a0141c14cc5416a38feca4ea5d9b9c3", size = 3589741, upload-time = "2025-03-02T22:31:56.836Z" },
]

[[package]]
name = "sphinx-click"
version = "6.1.0"
source = { registry = "https://pypi.org/simple" }
dependencies = [
    { name = "click" },
    { name = "docutils" },
    { name = "sphinx" },
]
sdist = { url = "https://files.pythonhosted.org/packages/de/4b/c433ea57136eac0ccb8d76d33355783f1e6e77f1f13dc7d8f15dba2dc024/sphinx_click-6.1.0.tar.gz", hash = "sha256:c702e0751c1a0b6ad649e4f7faebd0dc09a3cc7ca3b50f959698383772f50eef", size = 26855, upload-time = "2025-09-11T11:05:45.53Z" }
wheels = [
    { url = "https://files.pythonhosted.org/packages/88/95/a2fa680f02ee9cbe4532169d2e60b102fe415b6cfa25584ac2d112e4c43b/sphinx_click-6.1.0-py3-none-any.whl", hash = "sha256:7dbed856c3d0be75a394da444850d5fc7ecc5694534400aa5ed4f4849a8643f9", size = 8931, upload-time = "2025-09-11T11:05:43.897Z" },
]

[[package]]
name = "sphinxcontrib-applehelp"
version = "2.0.0"
source = { registry = "https://pypi.org/simple" }
sdist = { url = "https://files.pythonhosted.org/packages/ba/6e/b837e84a1a704953c62ef8776d45c3e8d759876b4a84fe14eba2859106fe/sphinxcontrib_applehelp-2.0.0.tar.gz", hash = "sha256:2f29ef331735ce958efa4734873f084941970894c6090408b079c61b2e1c06d1", size = 20053, upload-time = "2024-07-29T01:09:00.465Z" }
wheels = [
    { url = "https://files.pythonhosted.org/packages/5d/85/9ebeae2f76e9e77b952f4b274c27238156eae7979c5421fba91a28f4970d/sphinxcontrib_applehelp-2.0.0-py3-none-any.whl", hash = "sha256:4cd3f0ec4ac5dd9c17ec65e9ab272c9b867ea77425228e68ecf08d6b28ddbdb5", size = 119300, upload-time = "2024-07-29T01:08:58.99Z" },
]

[[package]]
name = "sphinxcontrib-devhelp"
version = "2.0.0"
source = { registry = "https://pypi.org/simple" }
sdist = { url = "https://files.pythonhosted.org/packages/f6/d2/5beee64d3e4e747f316bae86b55943f51e82bb86ecd325883ef65741e7da/sphinxcontrib_devhelp-2.0.0.tar.gz", hash = "sha256:411f5d96d445d1d73bb5d52133377b4248ec79db5c793ce7dbe59e074b4dd1ad", size = 12967, upload-time = "2024-07-29T01:09:23.417Z" }
wheels = [
    { url = "https://files.pythonhosted.org/packages/35/7a/987e583882f985fe4d7323774889ec58049171828b58c2217e7f79cdf44e/sphinxcontrib_devhelp-2.0.0-py3-none-any.whl", hash = "sha256:aefb8b83854e4b0998877524d1029fd3e6879210422ee3780459e28a1f03a8a2", size = 82530, upload-time = "2024-07-29T01:09:21.945Z" },
]

[[package]]
name = "sphinxcontrib-htmlhelp"
version = "2.1.0"
source = { registry = "https://pypi.org/simple" }
sdist = { url = "https://files.pythonhosted.org/packages/43/93/983afd9aa001e5201eab16b5a444ed5b9b0a7a010541e0ddfbbfd0b2470c/sphinxcontrib_htmlhelp-2.1.0.tar.gz", hash = "sha256:c9e2916ace8aad64cc13a0d233ee22317f2b9025b9cf3295249fa985cc7082e9", size = 22617, upload-time = "2024-07-29T01:09:37.889Z" }
wheels = [
    { url = "https://files.pythonhosted.org/packages/0a/7b/18a8c0bcec9182c05a0b3ec2a776bba4ead82750a55ff798e8d406dae604/sphinxcontrib_htmlhelp-2.1.0-py3-none-any.whl", hash = "sha256:166759820b47002d22914d64a075ce08f4c46818e17cfc9470a9786b759b19f8", size = 98705, upload-time = "2024-07-29T01:09:36.407Z" },
]

[[package]]
name = "sphinxcontrib-jsmath"
version = "1.0.1"
source = { registry = "https://pypi.org/simple" }
sdist = { url = "https://files.pythonhosted.org/packages/b2/e8/9ed3830aeed71f17c026a07a5097edcf44b692850ef215b161b8ad875729/sphinxcontrib-jsmath-1.0.1.tar.gz", hash = "sha256:a9925e4a4587247ed2191a22df5f6970656cb8ca2bd6284309578f2153e0c4b8", size = 5787, upload-time = "2019-01-21T16:10:16.347Z" }
wheels = [
    { url = "https://files.pythonhosted.org/packages/c2/42/4c8646762ee83602e3fb3fbe774c2fac12f317deb0b5dbeeedd2d3ba4b77/sphinxcontrib_jsmath-1.0.1-py2.py3-none-any.whl", hash = "sha256:2ec2eaebfb78f3f2078e73666b1415417a116cc848b72e5172e596c871103178", size = 5071, upload-time = "2019-01-21T16:10:14.333Z" },
]

[[package]]
name = "sphinxcontrib-qthelp"
version = "2.0.0"
source = { registry = "https://pypi.org/simple" }
sdist = { url = "https://files.pythonhosted.org/packages/68/bc/9104308fc285eb3e0b31b67688235db556cd5b0ef31d96f30e45f2e51cae/sphinxcontrib_qthelp-2.0.0.tar.gz", hash = "sha256:4fe7d0ac8fc171045be623aba3e2a8f613f8682731f9153bb2e40ece16b9bbab", size = 17165, upload-time = "2024-07-29T01:09:56.435Z" }
wheels = [
    { url = "https://files.pythonhosted.org/packages/27/83/859ecdd180cacc13b1f7e857abf8582a64552ea7a061057a6c716e790fce/sphinxcontrib_qthelp-2.0.0-py3-none-any.whl", hash = "sha256:b18a828cdba941ccd6ee8445dbe72ffa3ef8cbe7505d8cd1fa0d42d3f2d5f3eb", size = 88743, upload-time = "2024-07-29T01:09:54.885Z" },
]

[[package]]
name = "sphinxcontrib-serializinghtml"
version = "2.0.0"
source = { registry = "https://pypi.org/simple" }
sdist = { url = "https://files.pythonhosted.org/packages/3b/44/6716b257b0aa6bfd51a1b31665d1c205fb12cb5ad56de752dfa15657de2f/sphinxcontrib_serializinghtml-2.0.0.tar.gz", hash = "sha256:e9d912827f872c029017a53f0ef2180b327c3f7fd23c87229f7a8e8b70031d4d", size = 16080, upload-time = "2024-07-29T01:10:09.332Z" }
wheels = [
    { url = "https://files.pythonhosted.org/packages/52/a7/d2782e4e3f77c8450f727ba74a8f12756d5ba823d81b941f1b04da9d033a/sphinxcontrib_serializinghtml-2.0.0-py3-none-any.whl", hash = "sha256:6e2cb0eef194e10c27ec0023bfeb25badbbb5868244cf5bc5bdc04e4464bf331", size = 92072, upload-time = "2024-07-29T01:10:08.203Z" },
]

[[package]]
name = "sqlalchemy"
version = "2.0.43"
source = { registry = "https://pypi.org/simple" }
dependencies = [
    { name = "greenlet", marker = "platform_machine == 'AMD64' or platform_machine == 'WIN32' or platform_machine == 'aarch64' or platform_machine == 'amd64' or platform_machine == 'ppc64le' or platform_machine == 'win32' or platform_machine == 'x86_64'" },
    { name = "typing-extensions" },
]
sdist = { url = "https://files.pythonhosted.org/packages/d7/bc/d59b5d97d27229b0e009bd9098cd81af71c2fa5549c580a0a67b9bed0496/sqlalchemy-2.0.43.tar.gz", hash = "sha256:788bfcef6787a7764169cfe9859fe425bf44559619e1d9f56f5bddf2ebf6f417", size = 9762949, upload-time = "2025-08-11T14:24:58.438Z" }
wheels = [
    { url = "https://files.pythonhosted.org/packages/61/db/20c78f1081446095450bdc6ee6cc10045fce67a8e003a5876b6eaafc5cc4/sqlalchemy-2.0.43-cp312-cp312-macosx_10_13_x86_64.whl", hash = "sha256:20d81fc2736509d7a2bd33292e489b056cbae543661bb7de7ce9f1c0cd6e7f24", size = 2134891, upload-time = "2025-08-11T15:51:13.019Z" },
    { url = "https://files.pythonhosted.org/packages/45/0a/3d89034ae62b200b4396f0f95319f7d86e9945ee64d2343dcad857150fa2/sqlalchemy-2.0.43-cp312-cp312-macosx_11_0_arm64.whl", hash = "sha256:25b9fc27650ff5a2c9d490c13c14906b918b0de1f8fcbb4c992712d8caf40e83", size = 2123061, upload-time = "2025-08-11T15:51:14.319Z" },
    { url = "https://files.pythonhosted.org/packages/cb/10/2711f7ff1805919221ad5bee205971254845c069ee2e7036847103ca1e4c/sqlalchemy-2.0.43-cp312-cp312-manylinux_2_17_aarch64.manylinux2014_aarch64.whl", hash = "sha256:6772e3ca8a43a65a37c88e2f3e2adfd511b0b1da37ef11ed78dea16aeae85bd9", size = 3320384, upload-time = "2025-08-11T15:52:35.088Z" },
    { url = "https://files.pythonhosted.org/packages/6e/0e/3d155e264d2ed2778484006ef04647bc63f55b3e2d12e6a4f787747b5900/sqlalchemy-2.0.43-cp312-cp312-manylinux_2_17_x86_64.manylinux2014_x86_64.whl", hash = "sha256:1a113da919c25f7f641ffbd07fbc9077abd4b3b75097c888ab818f962707eb48", size = 3329648, upload-time = "2025-08-11T15:56:34.153Z" },
    { url = "https://files.pythonhosted.org/packages/5b/81/635100fb19725c931622c673900da5efb1595c96ff5b441e07e3dd61f2be/sqlalchemy-2.0.43-cp312-cp312-musllinux_1_2_aarch64.whl", hash = "sha256:4286a1139f14b7d70141c67a8ae1582fc2b69105f1b09d9573494eb4bb4b2687", size = 3258030, upload-time = "2025-08-11T15:52:36.933Z" },
    { url = "https://files.pythonhosted.org/packages/0c/ed/a99302716d62b4965fded12520c1cbb189f99b17a6d8cf77611d21442e47/sqlalchemy-2.0.43-cp312-cp312-musllinux_1_2_x86_64.whl", hash = "sha256:529064085be2f4d8a6e5fab12d36ad44f1909a18848fcfbdb59cc6d4bbe48efe", size = 3294469, upload-time = "2025-08-11T15:56:35.553Z" },
    { url = "https://files.pythonhosted.org/packages/5d/a2/3a11b06715149bf3310b55a98b5c1e84a42cfb949a7b800bc75cb4e33abc/sqlalchemy-2.0.43-cp312-cp312-win32.whl", hash = "sha256:b535d35dea8bbb8195e7e2b40059e2253acb2b7579b73c1b432a35363694641d", size = 2098906, upload-time = "2025-08-11T15:55:00.645Z" },
    { url = "https://files.pythonhosted.org/packages/bc/09/405c915a974814b90aa591280623adc6ad6b322f61fd5cff80aeaef216c9/sqlalchemy-2.0.43-cp312-cp312-win_amd64.whl", hash = "sha256:1c6d85327ca688dbae7e2b06d7d84cfe4f3fffa5b5f9e21bb6ce9d0e1a0e0e0a", size = 2126260, upload-time = "2025-08-11T15:55:02.965Z" },
    { url = "https://files.pythonhosted.org/packages/41/1c/a7260bd47a6fae7e03768bf66451437b36451143f36b285522b865987ced/sqlalchemy-2.0.43-cp313-cp313-macosx_10_13_x86_64.whl", hash = "sha256:e7c08f57f75a2bb62d7ee80a89686a5e5669f199235c6d1dac75cd59374091c3", size = 2130598, upload-time = "2025-08-11T15:51:15.903Z" },
    { url = "https://files.pythonhosted.org/packages/8e/84/8a337454e82388283830b3586ad7847aa9c76fdd4f1df09cdd1f94591873/sqlalchemy-2.0.43-cp313-cp313-macosx_11_0_arm64.whl", hash = "sha256:14111d22c29efad445cd5021a70a8b42f7d9152d8ba7f73304c4d82460946aaa", size = 2118415, upload-time = "2025-08-11T15:51:17.256Z" },
    { url = "https://files.pythonhosted.org/packages/cf/ff/22ab2328148492c4d71899d62a0e65370ea66c877aea017a244a35733685/sqlalchemy-2.0.43-cp313-cp313-manylinux_2_17_aarch64.manylinux2014_aarch64.whl", hash = "sha256:21b27b56eb2f82653168cefe6cb8e970cdaf4f3a6cb2c5e3c3c1cf3158968ff9", size = 3248707, upload-time = "2025-08-11T15:52:38.444Z" },
    { url = "https://files.pythonhosted.org/packages/dc/29/11ae2c2b981de60187f7cbc84277d9d21f101093d1b2e945c63774477aba/sqlalchemy-2.0.43-cp313-cp313-manylinux_2_17_x86_64.manylinux2014_x86_64.whl", hash = "sha256:9c5a9da957c56e43d72126a3f5845603da00e0293720b03bde0aacffcf2dc04f", size = 3253602, upload-time = "2025-08-11T15:56:37.348Z" },
    { url = "https://files.pythonhosted.org/packages/b8/61/987b6c23b12c56d2be451bc70900f67dd7d989d52b1ee64f239cf19aec69/sqlalchemy-2.0.43-cp313-cp313-musllinux_1_2_aarch64.whl", hash = "sha256:5d79f9fdc9584ec83d1b3c75e9f4595c49017f5594fee1a2217117647225d738", size = 3183248, upload-time = "2025-08-11T15:52:39.865Z" },
    { url = "https://files.pythonhosted.org/packages/86/85/29d216002d4593c2ce1c0ec2cec46dda77bfbcd221e24caa6e85eff53d89/sqlalchemy-2.0.43-cp313-cp313-musllinux_1_2_x86_64.whl", hash = "sha256:9df7126fd9db49e3a5a3999442cc67e9ee8971f3cb9644250107d7296cb2a164", size = 3219363, upload-time = "2025-08-11T15:56:39.11Z" },
    { url = "https://files.pythonhosted.org/packages/b6/e4/bd78b01919c524f190b4905d47e7630bf4130b9f48fd971ae1c6225b6f6a/sqlalchemy-2.0.43-cp313-cp313-win32.whl", hash = "sha256:7f1ac7828857fcedb0361b48b9ac4821469f7694089d15550bbcf9ab22564a1d", size = 2096718, upload-time = "2025-08-11T15:55:05.349Z" },
    { url = "https://files.pythonhosted.org/packages/ac/a5/ca2f07a2a201f9497de1928f787926613db6307992fe5cda97624eb07c2f/sqlalchemy-2.0.43-cp313-cp313-win_amd64.whl", hash = "sha256:971ba928fcde01869361f504fcff3b7143b47d30de188b11c6357c0505824197", size = 2123200, upload-time = "2025-08-11T15:55:07.932Z" },
    { url = "https://files.pythonhosted.org/packages/b8/d9/13bdde6521f322861fab67473cec4b1cc8999f3871953531cf61945fad92/sqlalchemy-2.0.43-py3-none-any.whl", hash = "sha256:1681c21dd2ccee222c2fe0bef671d1aef7c504087c9c4e800371cfcc8ac966fc", size = 1924759, upload-time = "2025-08-11T15:39:53.024Z" },
]

[[package]]
name = "sssom"
version = "0.4.15"
source = { registry = "https://pypi.org/simple" }
dependencies = [
    { name = "click" },
    { name = "curies" },
    { name = "deprecation" },
    { name = "importlib-resources" },
    { name = "linkml" },
    { name = "linkml-runtime" },
    { name = "networkx" },
    { name = "pandas" },
    { name = "pansql" },
    { name = "pyyaml" },
    { name = "rdflib" },
    { name = "scipy" },
    { name = "sparqlwrapper" },
    { name = "sssom-schema" },
    { name = "validators" },
]
sdist = { url = "https://files.pythonhosted.org/packages/3a/6a/9f1fdb3233ba908bdf80f60bc649d0ec157a8cbb051927b525ed3bd06243/sssom-0.4.15.tar.gz", hash = "sha256:588fbd554e5e52a20e7782ad1f0d6a237f5df9bb8494fd6a74f2cf9304aa6397", size = 162675, upload-time = "2024-12-07T19:13:48.78Z" }
wheels = [
    { url = "https://files.pythonhosted.org/packages/1b/84/f9629a08c4dbf7194ffddf45d9ffe5015f9ea14557ba3032736508fb6781/sssom-0.4.15-py3-none-any.whl", hash = "sha256:22eca776daaceeaa0a9133504d869c051b4eabb59abe1b5c74a34d23b83e7b0d", size = 172251, upload-time = "2024-12-07T19:13:46.956Z" },
]

[[package]]
name = "sssom-schema"
version = "1.0.0"
source = { registry = "https://pypi.org/simple" }
dependencies = [
    { name = "linkml-runtime" },
]
sdist = { url = "https://files.pythonhosted.org/packages/20/1b/ef7da2d1709205b41b48aa541fd8f6d171da7309c16a77a294ed534c7bf4/sssom_schema-1.0.0.tar.gz", hash = "sha256:62ae18f0f1a7fd10a1d0bfdf1167a8b5761b3f5473bc1e5243005e163aceaec9", size = 32855, upload-time = "2024-08-09T19:46:08.013Z" }
wheels = [
    { url = "https://files.pythonhosted.org/packages/54/61/dfcccdf334ece31ad67babd095ab9d5750f454411a3f7679155c0b2885d2/sssom_schema-1.0.0-py3-none-any.whl", hash = "sha256:e41031637094eddce7e71d6642e1f7b3f972aae08c0039c1dd27fe5208835d15", size = 32437, upload-time = "2024-08-09T19:46:06.386Z" },
]

[[package]]
name = "stack-data"
version = "0.6.3"
source = { registry = "https://pypi.org/simple" }
dependencies = [
    { name = "asttokens" },
    { name = "executing" },
    { name = "pure-eval" },
]
sdist = { url = "https://files.pythonhosted.org/packages/28/e3/55dcc2cfbc3ca9c29519eb6884dd1415ecb53b0e934862d3559ddcb7e20b/stack_data-0.6.3.tar.gz", hash = "sha256:836a778de4fec4dcd1dcd89ed8abff8a221f58308462e1c4aa2a3cf30148f0b9", size = 44707, upload-time = "2023-09-30T13:58:05.479Z" }
wheels = [
    { url = "https://files.pythonhosted.org/packages/f1/7b/ce1eafaf1a76852e2ec9b22edecf1daa58175c090266e9f6c64afcd81d91/stack_data-0.6.3-py3-none-any.whl", hash = "sha256:d5558e0c25a4cb0853cddad3d77da9891a08cb85dd9f9f91b9f8cd66e511e695", size = 24521, upload-time = "2023-09-30T13:58:03.53Z" },
]

[[package]]
name = "stringcase"
version = "1.2.0"
source = { registry = "https://pypi.org/simple" }
sdist = { url = "https://files.pythonhosted.org/packages/f3/1f/1241aa3d66e8dc1612427b17885f5fcd9c9ee3079fc0d28e9a3aeeb36fa3/stringcase-1.2.0.tar.gz", hash = "sha256:48a06980661908efe8d9d34eab2b6c13aefa2163b3ced26972902e3bdfd87008", size = 2958, upload-time = "2017-08-06T01:40:57.021Z" }

[[package]]
name = "terminado"
version = "0.18.1"
source = { registry = "https://pypi.org/simple" }
dependencies = [
    { name = "ptyprocess", marker = "os_name != 'nt'" },
    { name = "pywinpty", marker = "os_name == 'nt'" },
    { name = "tornado" },
]
sdist = { url = "https://files.pythonhosted.org/packages/8a/11/965c6fd8e5cc254f1fe142d547387da17a8ebfd75a3455f637c663fb38a0/terminado-0.18.1.tar.gz", hash = "sha256:de09f2c4b85de4765f7714688fff57d3e75bad1f909b589fde880460c753fd2e", size = 32701, upload-time = "2024-03-12T14:34:39.026Z" }
wheels = [
    { url = "https://files.pythonhosted.org/packages/6a/9e/2064975477fdc887e47ad42157e214526dcad8f317a948dee17e1659a62f/terminado-0.18.1-py3-none-any.whl", hash = "sha256:a4468e1b37bb318f8a86514f65814e1afc977cf29b3992a4500d9dd305dcceb0", size = 14154, upload-time = "2024-03-12T14:34:36.569Z" },
]

[[package]]
name = "tinycss2"
version = "1.4.0"
source = { registry = "https://pypi.org/simple" }
dependencies = [
    { name = "webencodings" },
]
sdist = { url = "https://files.pythonhosted.org/packages/7a/fd/7a5ee21fd08ff70d3d33a5781c255cbe779659bd03278feb98b19ee550f4/tinycss2-1.4.0.tar.gz", hash = "sha256:10c0972f6fc0fbee87c3edb76549357415e94548c1ae10ebccdea16fb404a9b7", size = 87085, upload-time = "2024-10-24T14:58:29.895Z" }
wheels = [
    { url = "https://files.pythonhosted.org/packages/e6/34/ebdc18bae6aa14fbee1a08b63c015c72b64868ff7dae68808ab500c492e2/tinycss2-1.4.0-py3-none-any.whl", hash = "sha256:3a49cf47b7675da0b15d0c6e1df8df4ebd96e9394bb905a5775adb0d884c5289", size = 26610, upload-time = "2024-10-24T14:58:28.029Z" },
]

[[package]]
name = "tomlkit"
version = "0.13.3"
source = { registry = "https://pypi.org/simple" }
sdist = { url = "https://files.pythonhosted.org/packages/cc/18/0bbf3884e9eaa38819ebe46a7bd25dcd56b67434402b66a58c4b8e552575/tomlkit-0.13.3.tar.gz", hash = "sha256:430cf247ee57df2b94ee3fbe588e71d362a941ebb545dec29b53961d61add2a1", size = 185207, upload-time = "2025-06-05T07:13:44.947Z" }
wheels = [
    { url = "https://files.pythonhosted.org/packages/bd/75/8539d011f6be8e29f339c42e633aae3cb73bffa95dd0f9adec09b9c58e85/tomlkit-0.13.3-py3-none-any.whl", hash = "sha256:c89c649d79ee40629a9fda55f8ace8c6a1b42deb912b2a8fd8d942ddadb606b0", size = 38901, upload-time = "2025-06-05T07:13:43.546Z" },
]

[[package]]
name = "tornado"
version = "6.5.2"
source = { registry = "https://pypi.org/simple" }
sdist = { url = "https://files.pythonhosted.org/packages/09/ce/1eb500eae19f4648281bb2186927bb062d2438c2e5093d1360391afd2f90/tornado-6.5.2.tar.gz", hash = "sha256:ab53c8f9a0fa351e2c0741284e06c7a45da86afb544133201c5cc8578eb076a0", size = 510821, upload-time = "2025-08-08T18:27:00.78Z" }
wheels = [
    { url = "https://files.pythonhosted.org/packages/f6/48/6a7529df2c9cc12efd2e8f5dd219516184d703b34c06786809670df5b3bd/tornado-6.5.2-cp39-abi3-macosx_10_9_universal2.whl", hash = "sha256:2436822940d37cde62771cff8774f4f00b3c8024fe482e16ca8387b8a2724db6", size = 442563, upload-time = "2025-08-08T18:26:42.945Z" },
    { url = "https://files.pythonhosted.org/packages/f2/b5/9b575a0ed3e50b00c40b08cbce82eb618229091d09f6d14bce80fc01cb0b/tornado-6.5.2-cp39-abi3-macosx_10_9_x86_64.whl", hash = "sha256:583a52c7aa94ee046854ba81d9ebb6c81ec0fd30386d96f7640c96dad45a03ef", size = 440729, upload-time = "2025-08-08T18:26:44.473Z" },
    { url = "https://files.pythonhosted.org/packages/1b/4e/619174f52b120efcf23633c817fd3fed867c30bff785e2cd5a53a70e483c/tornado-6.5.2-cp39-abi3-manylinux_2_17_aarch64.manylinux2014_aarch64.whl", hash = "sha256:b0fe179f28d597deab2842b86ed4060deec7388f1fd9c1b4a41adf8af058907e", size = 444295, upload-time = "2025-08-08T18:26:46.021Z" },
    { url = "https://files.pythonhosted.org/packages/95/fa/87b41709552bbd393c85dd18e4e3499dcd8983f66e7972926db8d96aa065/tornado-6.5.2-cp39-abi3-manylinux_2_5_i686.manylinux1_i686.manylinux_2_17_i686.manylinux2014_i686.whl", hash = "sha256:b186e85d1e3536d69583d2298423744740986018e393d0321df7340e71898882", size = 443644, upload-time = "2025-08-08T18:26:47.625Z" },
    { url = "https://files.pythonhosted.org/packages/f9/41/fb15f06e33d7430ca89420283a8762a4e6b8025b800ea51796ab5e6d9559/tornado-6.5.2-cp39-abi3-manylinux_2_5_x86_64.manylinux1_x86_64.manylinux_2_17_x86_64.manylinux2014_x86_64.whl", hash = "sha256:e792706668c87709709c18b353da1f7662317b563ff69f00bab83595940c7108", size = 443878, upload-time = "2025-08-08T18:26:50.599Z" },
    { url = "https://files.pythonhosted.org/packages/11/92/fe6d57da897776ad2e01e279170ea8ae726755b045fe5ac73b75357a5a3f/tornado-6.5.2-cp39-abi3-musllinux_1_2_aarch64.whl", hash = "sha256:06ceb1300fd70cb20e43b1ad8aaee0266e69e7ced38fa910ad2e03285009ce7c", size = 444549, upload-time = "2025-08-08T18:26:51.864Z" },
    { url = "https://files.pythonhosted.org/packages/9b/02/c8f4f6c9204526daf3d760f4aa555a7a33ad0e60843eac025ccfd6ff4a93/tornado-6.5.2-cp39-abi3-musllinux_1_2_i686.whl", hash = "sha256:74db443e0f5251be86cbf37929f84d8c20c27a355dd452a5cfa2aada0d001ec4", size = 443973, upload-time = "2025-08-08T18:26:53.625Z" },
    { url = "https://files.pythonhosted.org/packages/ae/2d/f5f5707b655ce2317190183868cd0f6822a1121b4baeae509ceb9590d0bd/tornado-6.5.2-cp39-abi3-musllinux_1_2_x86_64.whl", hash = "sha256:b5e735ab2889d7ed33b32a459cac490eda71a1ba6857b0118de476ab6c366c04", size = 443954, upload-time = "2025-08-08T18:26:55.072Z" },
    { url = "https://files.pythonhosted.org/packages/e8/59/593bd0f40f7355806bf6573b47b8c22f8e1374c9b6fd03114bd6b7a3dcfd/tornado-6.5.2-cp39-abi3-win32.whl", hash = "sha256:c6f29e94d9b37a95013bb669616352ddb82e3bfe8326fccee50583caebc8a5f0", size = 445023, upload-time = "2025-08-08T18:26:56.677Z" },
    { url = "https://files.pythonhosted.org/packages/c7/2a/f609b420c2f564a748a2d80ebfb2ee02a73ca80223af712fca591386cafb/tornado-6.5.2-cp39-abi3-win_amd64.whl", hash = "sha256:e56a5af51cc30dd2cae649429af65ca2f6571da29504a07995175df14c18f35f", size = 445427, upload-time = "2025-08-08T18:26:57.91Z" },
    { url = "https://files.pythonhosted.org/packages/5e/4f/e1f65e8f8c76d73658b33d33b81eed4322fb5085350e4328d5c956f0c8f9/tornado-6.5.2-cp39-abi3-win_arm64.whl", hash = "sha256:d6c33dc3672e3a1f3618eb63b7ef4683a7688e7b9e6e8f0d9aa5726360a004af", size = 444456, upload-time = "2025-08-08T18:26:59.207Z" },
]

[[package]]
name = "tqdm"
version = "4.67.1"
source = { registry = "https://pypi.org/simple" }
dependencies = [
    { name = "colorama", marker = "sys_platform == 'win32'" },
]
sdist = { url = "https://files.pythonhosted.org/packages/a8/4b/29b4ef32e036bb34e4ab51796dd745cdba7ed47ad142a9f4a1eb8e0c744d/tqdm-4.67.1.tar.gz", hash = "sha256:f8aef9c52c08c13a65f30ea34f4e5aac3fd1a34959879d7e59e63027286627f2", size = 169737, upload-time = "2024-11-24T20:12:22.481Z" }
wheels = [
    { url = "https://files.pythonhosted.org/packages/d0/30/dc54f88dd4a2b5dc8a0279bdd7270e735851848b762aeb1c1184ed1f6b14/tqdm-4.67.1-py3-none-any.whl", hash = "sha256:26445eca388f82e72884e0d580d5464cd801a3ea01e63e5601bdff9ba6a48de2", size = 78540, upload-time = "2024-11-24T20:12:19.698Z" },
]

[[package]]
name = "traitlets"
version = "5.14.3"
source = { registry = "https://pypi.org/simple" }
sdist = { url = "https://files.pythonhosted.org/packages/eb/79/72064e6a701c2183016abbbfedaba506d81e30e232a68c9f0d6f6fcd1574/traitlets-5.14.3.tar.gz", hash = "sha256:9ed0579d3502c94b4b3732ac120375cda96f923114522847de4b3bb98b96b6b7", size = 161621, upload-time = "2024-04-19T11:11:49.746Z" }
wheels = [
    { url = "https://files.pythonhosted.org/packages/00/c0/8f5d070730d7836adc9c9b6408dec68c6ced86b304a9b26a14df072a6e8c/traitlets-5.14.3-py3-none-any.whl", hash = "sha256:b74e89e397b1ed28cc831db7aea759ba6640cb3de13090ca145426688ff1ac4f", size = 85359, upload-time = "2024-04-19T11:11:46.763Z" },
]

[[package]]
name = "trove-classifiers"
version = "2025.9.11.17"
source = { registry = "https://pypi.org/simple" }
sdist = { url = "https://files.pythonhosted.org/packages/ca/9a/778622bc06632529817c3c524c82749a112603ae2bbcf72ee3eb33a2c4f1/trove_classifiers-2025.9.11.17.tar.gz", hash = "sha256:931ca9841a5e9c9408bc2ae67b50d28acf85bef56219b56860876dd1f2d024dd", size = 16975, upload-time = "2025-09-11T17:07:50.97Z" }
wheels = [
    { url = "https://files.pythonhosted.org/packages/e1/85/a4ff8758c66f1fc32aa5e9a145908394bf9cf1c79ffd1113cfdeb77e74e4/trove_classifiers-2025.9.11.17-py3-none-any.whl", hash = "sha256:5d392f2d244deb1866556457d6f3516792124a23d1c3a463a2e8668a5d1c15dd", size = 14158, upload-time = "2025-09-11T17:07:49.886Z" },
]

[[package]]
name = "typer"
version = "0.12.5"
source = { registry = "https://pypi.org/simple" }
dependencies = [
    { name = "click" },
    { name = "rich" },
    { name = "shellingham" },
    { name = "typing-extensions" },
]
sdist = { url = "https://files.pythonhosted.org/packages/c5/58/a79003b91ac2c6890fc5d90145c662fd5771c6f11447f116b63300436bc9/typer-0.12.5.tar.gz", hash = "sha256:f592f089bedcc8ec1b974125d64851029c3b1af145f04aca64d69410f0c9b722", size = 98953, upload-time = "2024-08-24T21:17:57.346Z" }
wheels = [
    { url = "https://files.pythonhosted.org/packages/a8/2b/886d13e742e514f704c33c4caa7df0f3b89e5a25ef8db02aa9ca3d9535d5/typer-0.12.5-py3-none-any.whl", hash = "sha256:62fe4e471711b147e3365034133904df3e235698399bc4de2b36c8579298d52b", size = 47288, upload-time = "2024-08-24T21:17:55.451Z" },
]

[[package]]
name = "types-python-dateutil"
version = "2.9.0.20250822"
source = { registry = "https://pypi.org/simple" }
sdist = { url = "https://files.pythonhosted.org/packages/0c/0a/775f8551665992204c756be326f3575abba58c4a3a52eef9909ef4536428/types_python_dateutil-2.9.0.20250822.tar.gz", hash = "sha256:84c92c34bd8e68b117bff742bc00b692a1e8531262d4507b33afcc9f7716cd53", size = 16084, upload-time = "2025-08-22T03:02:00.613Z" }
wheels = [
    { url = "https://files.pythonhosted.org/packages/ab/d9/a29dfa84363e88b053bf85a8b7f212a04f0d7343a4d24933baa45c06e08b/types_python_dateutil-2.9.0.20250822-py3-none-any.whl", hash = "sha256:849d52b737e10a6dc6621d2bd7940ec7c65fcb69e6aa2882acf4e56b2b508ddc", size = 17892, upload-time = "2025-08-22T03:01:59.436Z" },
]

[[package]]
name = "typing-extensions"
version = "4.15.0"
source = { registry = "https://pypi.org/simple" }
sdist = { url = "https://files.pythonhosted.org/packages/72/94/1a15dd82efb362ac84269196e94cf00f187f7ed21c242792a923cdb1c61f/typing_extensions-4.15.0.tar.gz", hash = "sha256:0cea48d173cc12fa28ecabc3b837ea3cf6f38c6d1136f85cbaaf598984861466", size = 109391, upload-time = "2025-08-25T13:49:26.313Z" }
wheels = [
    { url = "https://files.pythonhosted.org/packages/18/67/36e9267722cc04a6b9f15c7f3441c2363321a3ea07da7ae0c0707beb2a9c/typing_extensions-4.15.0-py3-none-any.whl", hash = "sha256:f0fa19c6845758ab08074a0cfa8b7aecb71c999ca73d62883bc25cc018c4e548", size = 44614, upload-time = "2025-08-25T13:49:24.86Z" },
]

[[package]]
name = "typing-inspection"
version = "0.4.1"
source = { registry = "https://pypi.org/simple" }
dependencies = [
    { name = "typing-extensions" },
]
sdist = { url = "https://files.pythonhosted.org/packages/f8/b1/0c11f5058406b3af7609f121aaa6b609744687f1d158b3c3a5bf4cc94238/typing_inspection-0.4.1.tar.gz", hash = "sha256:6ae134cc0203c33377d43188d4064e9b357dba58cff3185f22924610e70a9d28", size = 75726, upload-time = "2025-05-21T18:55:23.885Z" }
wheels = [
    { url = "https://files.pythonhosted.org/packages/17/69/cd203477f944c353c31bade965f880aa1061fd6bf05ded0726ca845b6ff7/typing_inspection-0.4.1-py3-none-any.whl", hash = "sha256:389055682238f53b04f7badcb49b989835495a96700ced5dab2d8feae4b26f51", size = 14552, upload-time = "2025-05-21T18:55:22.152Z" },
]

[[package]]
name = "tzdata"
version = "2025.2"
source = { registry = "https://pypi.org/simple" }
sdist = { url = "https://files.pythonhosted.org/packages/95/32/1a225d6164441be760d75c2c42e2780dc0873fe382da3e98a2e1e48361e5/tzdata-2025.2.tar.gz", hash = "sha256:b60a638fcc0daffadf82fe0f57e53d06bdec2f36c4df66280ae79bce6bd6f2b9", size = 196380, upload-time = "2025-03-23T13:54:43.652Z" }
wheels = [
    { url = "https://files.pythonhosted.org/packages/5c/23/c7abc0ca0a1526a0774eca151daeb8de62ec457e77262b66b359c3c7679e/tzdata-2025.2-py2.py3-none-any.whl", hash = "sha256:1a403fada01ff9221ca8044d701868fa132215d84beb92242d9acd2147f667a8", size = 347839, upload-time = "2025-03-23T13:54:41.845Z" },
]

[[package]]
name = "uri-template"
version = "1.3.0"
source = { registry = "https://pypi.org/simple" }
sdist = { url = "https://files.pythonhosted.org/packages/31/c7/0336f2bd0bcbada6ccef7aaa25e443c118a704f828a0620c6fa0207c1b64/uri-template-1.3.0.tar.gz", hash = "sha256:0e00f8eb65e18c7de20d595a14336e9f337ead580c70934141624b6d1ffdacc7", size = 21678, upload-time = "2023-06-21T01:49:05.374Z" }
wheels = [
    { url = "https://files.pythonhosted.org/packages/e7/00/3fca040d7cf8a32776d3d81a00c8ee7457e00f80c649f1e4a863c8321ae9/uri_template-1.3.0-py3-none-any.whl", hash = "sha256:a44a133ea12d44a0c0f06d7d42a52d71282e77e2f937d8abd5655b8d56fc1363", size = 11140, upload-time = "2023-06-21T01:49:03.467Z" },
]

[[package]]
name = "urllib3"
version = "2.5.0"
source = { registry = "https://pypi.org/simple" }
sdist = { url = "https://files.pythonhosted.org/packages/15/22/9ee70a2574a4f4599c47dd506532914ce044817c7752a79b6a51286319bc/urllib3-2.5.0.tar.gz", hash = "sha256:3fc47733c7e419d4bc3f6b3dc2b4f890bb743906a30d56ba4a5bfa4bbff92760", size = 393185, upload-time = "2025-06-18T14:07:41.644Z" }
wheels = [
    { url = "https://files.pythonhosted.org/packages/a7/c2/fe1e52489ae3122415c51f387e221dd0773709bad6c6cdaa599e8a2c5185/urllib3-2.5.0-py3-none-any.whl", hash = "sha256:e6b01673c0fa6a13e374b50871808eb3bf7046c4b125b216f6bf1cc604cff0dc", size = 129795, upload-time = "2025-06-18T14:07:40.39Z" },
]

[[package]]
name = "validators"
version = "0.35.0"
source = { registry = "https://pypi.org/simple" }
sdist = { url = "https://files.pythonhosted.org/packages/53/66/a435d9ae49850b2f071f7ebd8119dd4e84872b01630d6736761e6e7fd847/validators-0.35.0.tar.gz", hash = "sha256:992d6c48a4e77c81f1b4daba10d16c3a9bb0dbb79b3a19ea847ff0928e70497a", size = 73399, upload-time = "2025-05-01T05:42:06.7Z" }
wheels = [
    { url = "https://files.pythonhosted.org/packages/fa/6e/3e955517e22cbdd565f2f8b2e73d52528b14b8bcfdb04f62466b071de847/validators-0.35.0-py3-none-any.whl", hash = "sha256:e8c947097eae7892cb3d26868d637f79f47b4a0554bc6b80065dfe5aac3705dd", size = 44712, upload-time = "2025-05-01T05:42:04.203Z" },
]

[[package]]
name = "virtualenv"
version = "20.35.4"
source = { registry = "https://pypi.org/simple" }
dependencies = [
    { name = "distlib" },
    { name = "filelock" },
    { name = "platformdirs" },
]
sdist = { url = "https://files.pythonhosted.org/packages/20/28/e6f1a6f655d620846bd9df527390ecc26b3805a0c5989048c210e22c5ca9/virtualenv-20.35.4.tar.gz", hash = "sha256:643d3914d73d3eeb0c552cbb12d7e82adf0e504dbf86a3182f8771a153a1971c", size = 6028799, upload-time = "2025-10-29T06:57:40.511Z" }
wheels = [
    { url = "https://files.pythonhosted.org/packages/79/0c/c05523fa3181fdf0c9c52a6ba91a23fbf3246cc095f26f6516f9c60e6771/virtualenv-20.35.4-py3-none-any.whl", hash = "sha256:c21c9cede36c9753eeade68ba7d523529f228a403463376cf821eaae2b650f1b", size = 6005095, upload-time = "2025-10-29T06:57:37.598Z" },
]

[[package]]
name = "watchdog"
version = "6.0.0"
source = { registry = "https://pypi.org/simple" }
sdist = { url = "https://files.pythonhosted.org/packages/db/7d/7f3d619e951c88ed75c6037b246ddcf2d322812ee8ea189be89511721d54/watchdog-6.0.0.tar.gz", hash = "sha256:9ddf7c82fda3ae8e24decda1338ede66e1c99883db93711d8fb941eaa2d8c282", size = 131220, upload-time = "2024-11-01T14:07:13.037Z" }
wheels = [
    { url = "https://files.pythonhosted.org/packages/39/ea/3930d07dafc9e286ed356a679aa02d777c06e9bfd1164fa7c19c288a5483/watchdog-6.0.0-cp312-cp312-macosx_10_13_universal2.whl", hash = "sha256:bdd4e6f14b8b18c334febb9c4425a878a2ac20efd1e0b231978e7b150f92a948", size = 96471, upload-time = "2024-11-01T14:06:37.745Z" },
    { url = "https://files.pythonhosted.org/packages/12/87/48361531f70b1f87928b045df868a9fd4e253d9ae087fa4cf3f7113be363/watchdog-6.0.0-cp312-cp312-macosx_10_13_x86_64.whl", hash = "sha256:c7c15dda13c4eb00d6fb6fc508b3c0ed88b9d5d374056b239c4ad1611125c860", size = 88449, upload-time = "2024-11-01T14:06:39.748Z" },
    { url = "https://files.pythonhosted.org/packages/5b/7e/8f322f5e600812e6f9a31b75d242631068ca8f4ef0582dd3ae6e72daecc8/watchdog-6.0.0-cp312-cp312-macosx_11_0_arm64.whl", hash = "sha256:6f10cb2d5902447c7d0da897e2c6768bca89174d0c6e1e30abec5421af97a5b0", size = 89054, upload-time = "2024-11-01T14:06:41.009Z" },
    { url = "https://files.pythonhosted.org/packages/68/98/b0345cabdce2041a01293ba483333582891a3bd5769b08eceb0d406056ef/watchdog-6.0.0-cp313-cp313-macosx_10_13_universal2.whl", hash = "sha256:490ab2ef84f11129844c23fb14ecf30ef3d8a6abafd3754a6f75ca1e6654136c", size = 96480, upload-time = "2024-11-01T14:06:42.952Z" },
    { url = "https://files.pythonhosted.org/packages/85/83/cdf13902c626b28eedef7ec4f10745c52aad8a8fe7eb04ed7b1f111ca20e/watchdog-6.0.0-cp313-cp313-macosx_10_13_x86_64.whl", hash = "sha256:76aae96b00ae814b181bb25b1b98076d5fc84e8a53cd8885a318b42b6d3a5134", size = 88451, upload-time = "2024-11-01T14:06:45.084Z" },
    { url = "https://files.pythonhosted.org/packages/fe/c4/225c87bae08c8b9ec99030cd48ae9c4eca050a59bf5c2255853e18c87b50/watchdog-6.0.0-cp313-cp313-macosx_11_0_arm64.whl", hash = "sha256:a175f755fc2279e0b7312c0035d52e27211a5bc39719dd529625b1930917345b", size = 89057, upload-time = "2024-11-01T14:06:47.324Z" },
    { url = "https://files.pythonhosted.org/packages/a9/c7/ca4bf3e518cb57a686b2feb4f55a1892fd9a3dd13f470fca14e00f80ea36/watchdog-6.0.0-py3-none-manylinux2014_aarch64.whl", hash = "sha256:7607498efa04a3542ae3e05e64da8202e58159aa1fa4acddf7678d34a35d4f13", size = 79079, upload-time = "2024-11-01T14:06:59.472Z" },
    { url = "https://files.pythonhosted.org/packages/5c/51/d46dc9332f9a647593c947b4b88e2381c8dfc0942d15b8edc0310fa4abb1/watchdog-6.0.0-py3-none-manylinux2014_armv7l.whl", hash = "sha256:9041567ee8953024c83343288ccc458fd0a2d811d6a0fd68c4c22609e3490379", size = 79078, upload-time = "2024-11-01T14:07:01.431Z" },
    { url = "https://files.pythonhosted.org/packages/d4/57/04edbf5e169cd318d5f07b4766fee38e825d64b6913ca157ca32d1a42267/watchdog-6.0.0-py3-none-manylinux2014_i686.whl", hash = "sha256:82dc3e3143c7e38ec49d61af98d6558288c415eac98486a5c581726e0737c00e", size = 79076, upload-time = "2024-11-01T14:07:02.568Z" },
    { url = "https://files.pythonhosted.org/packages/ab/cc/da8422b300e13cb187d2203f20b9253e91058aaf7db65b74142013478e66/watchdog-6.0.0-py3-none-manylinux2014_ppc64.whl", hash = "sha256:212ac9b8bf1161dc91bd09c048048a95ca3a4c4f5e5d4a7d1b1a7d5752a7f96f", size = 79077, upload-time = "2024-11-01T14:07:03.893Z" },
    { url = "https://files.pythonhosted.org/packages/2c/3b/b8964e04ae1a025c44ba8e4291f86e97fac443bca31de8bd98d3263d2fcf/watchdog-6.0.0-py3-none-manylinux2014_ppc64le.whl", hash = "sha256:e3df4cbb9a450c6d49318f6d14f4bbc80d763fa587ba46ec86f99f9e6876bb26", size = 79078, upload-time = "2024-11-01T14:07:05.189Z" },
    { url = "https://files.pythonhosted.org/packages/62/ae/a696eb424bedff7407801c257d4b1afda455fe40821a2be430e173660e81/watchdog-6.0.0-py3-none-manylinux2014_s390x.whl", hash = "sha256:2cce7cfc2008eb51feb6aab51251fd79b85d9894e98ba847408f662b3395ca3c", size = 79077, upload-time = "2024-11-01T14:07:06.376Z" },
    { url = "https://files.pythonhosted.org/packages/b5/e8/dbf020b4d98251a9860752a094d09a65e1b436ad181faf929983f697048f/watchdog-6.0.0-py3-none-manylinux2014_x86_64.whl", hash = "sha256:20ffe5b202af80ab4266dcd3e91aae72bf2da48c0d33bdb15c66658e685e94e2", size = 79078, upload-time = "2024-11-01T14:07:07.547Z" },
    { url = "https://files.pythonhosted.org/packages/07/f6/d0e5b343768e8bcb4cda79f0f2f55051bf26177ecd5651f84c07567461cf/watchdog-6.0.0-py3-none-win32.whl", hash = "sha256:07df1fdd701c5d4c8e55ef6cf55b8f0120fe1aef7ef39a1c6fc6bc2e606d517a", size = 79065, upload-time = "2024-11-01T14:07:09.525Z" },
    { url = "https://files.pythonhosted.org/packages/db/d9/c495884c6e548fce18a8f40568ff120bc3a4b7b99813081c8ac0c936fa64/watchdog-6.0.0-py3-none-win_amd64.whl", hash = "sha256:cbafb470cf848d93b5d013e2ecb245d4aa1c8fd0504e863ccefa32445359d680", size = 79070, upload-time = "2024-11-01T14:07:10.686Z" },
    { url = "https://files.pythonhosted.org/packages/33/e8/e40370e6d74ddba47f002a32919d91310d6074130fe4e17dabcafc15cbf1/watchdog-6.0.0-py3-none-win_ia64.whl", hash = "sha256:a1914259fa9e1454315171103c6a30961236f508b9b623eae470268bbcc6a22f", size = 79067, upload-time = "2024-11-01T14:07:11.845Z" },
]

[[package]]
name = "wcwidth"
version = "0.2.14"
source = { registry = "https://pypi.org/simple" }
sdist = { url = "https://files.pythonhosted.org/packages/24/30/6b0809f4510673dc723187aeaf24c7f5459922d01e2f794277a3dfb90345/wcwidth-0.2.14.tar.gz", hash = "sha256:4d478375d31bc5395a3c55c40ccdf3354688364cd61c4f6adacaa9215d0b3605", size = 102293, upload-time = "2025-09-22T16:29:53.023Z" }
wheels = [
    { url = "https://files.pythonhosted.org/packages/af/b5/123f13c975e9f27ab9c0770f514345bd406d0e8d3b7a0723af9d43f710af/wcwidth-0.2.14-py2.py3-none-any.whl", hash = "sha256:a7bb560c8aee30f9957e5f9895805edd20602f2d7f720186dfd906e82b4982e1", size = 37286, upload-time = "2025-09-22T16:29:51.641Z" },
]

[[package]]
name = "webcolors"
version = "24.11.1"
source = { registry = "https://pypi.org/simple" }
sdist = { url = "https://files.pythonhosted.org/packages/7b/29/061ec845fb58521848f3739e466efd8250b4b7b98c1b6c5bf4d40b419b7e/webcolors-24.11.1.tar.gz", hash = "sha256:ecb3d768f32202af770477b8b65f318fa4f566c22948673a977b00d589dd80f6", size = 45064, upload-time = "2024-11-11T07:43:24.224Z" }
wheels = [
    { url = "https://files.pythonhosted.org/packages/60/e8/c0e05e4684d13459f93d312077a9a2efbe04d59c393bc2b8802248c908d4/webcolors-24.11.1-py3-none-any.whl", hash = "sha256:515291393b4cdf0eb19c155749a096f779f7d909f7cceea072791cb9095b92e9", size = 14934, upload-time = "2024-11-11T07:43:22.529Z" },
]

[[package]]
name = "webencodings"
version = "0.5.1"
source = { registry = "https://pypi.org/simple" }
sdist = { url = "https://files.pythonhosted.org/packages/0b/02/ae6ceac1baeda530866a85075641cec12989bd8d31af6d5ab4a3e8c92f47/webencodings-0.5.1.tar.gz", hash = "sha256:b36a1c245f2d304965eb4e0a82848379241dc04b865afcc4aab16748587e1923", size = 9721, upload-time = "2017-04-05T20:21:34.189Z" }
wheels = [
    { url = "https://files.pythonhosted.org/packages/f4/24/2a3e3df732393fed8b3ebf2ec078f05546de641fe1b667ee316ec1dcf3b7/webencodings-0.5.1-py2.py3-none-any.whl", hash = "sha256:a0af1213f3c2226497a97e2b3aa01a7e4bee4f403f95be16fc9acd2947514a78", size = 11774, upload-time = "2017-04-05T20:21:32.581Z" },
]

[[package]]
name = "websocket-client"
version = "1.9.0"
source = { registry = "https://pypi.org/simple" }
sdist = { url = "https://files.pythonhosted.org/packages/2c/41/aa4bf9664e4cda14c3b39865b12251e8e7d239f4cd0e3cc1b6c2ccde25c1/websocket_client-1.9.0.tar.gz", hash = "sha256:9e813624b6eb619999a97dc7958469217c3176312b3a16a4bd1bc7e08a46ec98", size = 70576, upload-time = "2025-10-07T21:16:36.495Z" }
wheels = [
    { url = "https://files.pythonhosted.org/packages/34/db/b10e48aa8fff7407e67470363eac595018441cf32d5e1001567a7aeba5d2/websocket_client-1.9.0-py3-none-any.whl", hash = "sha256:af248a825037ef591efbf6ed20cc5faa03d3b47b9e5a2230a529eeee1c1fc3ef", size = 82616, upload-time = "2025-10-07T21:16:34.951Z" },
]

[[package]]
name = "win32-setctime"
version = "1.2.0"
source = { registry = "https://pypi.org/simple" }
sdist = { url = "https://files.pythonhosted.org/packages/b3/8f/705086c9d734d3b663af0e9bb3d4de6578d08f46b1b101c2442fd9aecaa2/win32_setctime-1.2.0.tar.gz", hash = "sha256:ae1fdf948f5640aae05c511ade119313fb6a30d7eabe25fef9764dca5873c4c0", size = 4867, upload-time = "2024-12-07T15:28:28.314Z" }
wheels = [
    { url = "https://files.pythonhosted.org/packages/e1/07/c6fe3ad3e685340704d314d765b7912993bcb8dc198f0e7a89382d37974b/win32_setctime-1.2.0-py3-none-any.whl", hash = "sha256:95d644c4e708aba81dc3704a116d8cbc974d70b3bdb8be1d150e36be6e9d1390", size = 4083, upload-time = "2024-12-07T15:28:26.465Z" },
]

[[package]]
name = "wrapt"
version = "1.17.3"
source = { registry = "https://pypi.org/simple" }
sdist = { url = "https://files.pythonhosted.org/packages/95/8f/aeb76c5b46e273670962298c23e7ddde79916cb74db802131d49a85e4b7d/wrapt-1.17.3.tar.gz", hash = "sha256:f66eb08feaa410fe4eebd17f2a2c8e2e46d3476e9f8c783daa8e09e0faa666d0", size = 55547, upload-time = "2025-08-12T05:53:21.714Z" }
wheels = [
    { url = "https://files.pythonhosted.org/packages/9f/41/cad1aba93e752f1f9268c77270da3c469883d56e2798e7df6240dcb2287b/wrapt-1.17.3-cp312-cp312-macosx_10_13_universal2.whl", hash = "sha256:ab232e7fdb44cdfbf55fc3afa31bcdb0d8980b9b95c38b6405df2acb672af0e0", size = 53998, upload-time = "2025-08-12T05:51:47.138Z" },
    { url = "https://files.pythonhosted.org/packages/60/f8/096a7cc13097a1869fe44efe68dace40d2a16ecb853141394047f0780b96/wrapt-1.17.3-cp312-cp312-macosx_10_13_x86_64.whl", hash = "sha256:9baa544e6acc91130e926e8c802a17f3b16fbea0fd441b5a60f5cf2cc5c3deba", size = 39020, upload-time = "2025-08-12T05:51:35.906Z" },
    { url = "https://files.pythonhosted.org/packages/33/df/bdf864b8997aab4febb96a9ae5c124f700a5abd9b5e13d2a3214ec4be705/wrapt-1.17.3-cp312-cp312-macosx_11_0_arm64.whl", hash = "sha256:6b538e31eca1a7ea4605e44f81a48aa24c4632a277431a6ed3f328835901f4fd", size = 39098, upload-time = "2025-08-12T05:51:57.474Z" },
    { url = "https://files.pythonhosted.org/packages/9f/81/5d931d78d0eb732b95dc3ddaeeb71c8bb572fb01356e9133916cd729ecdd/wrapt-1.17.3-cp312-cp312-manylinux1_x86_64.manylinux_2_28_x86_64.manylinux_2_5_x86_64.whl", hash = "sha256:042ec3bb8f319c147b1301f2393bc19dba6e176b7da446853406d041c36c7828", size = 88036, upload-time = "2025-08-12T05:52:34.784Z" },
    { url = "https://files.pythonhosted.org/packages/ca/38/2e1785df03b3d72d34fc6252d91d9d12dc27a5c89caef3335a1bbb8908ca/wrapt-1.17.3-cp312-cp312-manylinux2014_aarch64.manylinux_2_17_aarch64.manylinux_2_28_aarch64.whl", hash = "sha256:3af60380ba0b7b5aeb329bc4e402acd25bd877e98b3727b0135cb5c2efdaefe9", size = 88156, upload-time = "2025-08-12T05:52:13.599Z" },
    { url = "https://files.pythonhosted.org/packages/b3/8b/48cdb60fe0603e34e05cffda0b2a4adab81fd43718e11111a4b0100fd7c1/wrapt-1.17.3-cp312-cp312-musllinux_1_2_aarch64.whl", hash = "sha256:0b02e424deef65c9f7326d8c19220a2c9040c51dc165cddb732f16198c168396", size = 87102, upload-time = "2025-08-12T05:52:14.56Z" },
    { url = "https://files.pythonhosted.org/packages/3c/51/d81abca783b58f40a154f1b2c56db1d2d9e0d04fa2d4224e357529f57a57/wrapt-1.17.3-cp312-cp312-musllinux_1_2_x86_64.whl", hash = "sha256:74afa28374a3c3a11b3b5e5fca0ae03bef8450d6aa3ab3a1e2c30e3a75d023dc", size = 87732, upload-time = "2025-08-12T05:52:36.165Z" },
    { url = "https://files.pythonhosted.org/packages/9e/b1/43b286ca1392a006d5336412d41663eeef1ad57485f3e52c767376ba7e5a/wrapt-1.17.3-cp312-cp312-win32.whl", hash = "sha256:4da9f45279fff3543c371d5ababc57a0384f70be244de7759c85a7f989cb4ebe", size = 36705, upload-time = "2025-08-12T05:53:07.123Z" },
    { url = "https://files.pythonhosted.org/packages/28/de/49493f962bd3c586ab4b88066e967aa2e0703d6ef2c43aa28cb83bf7b507/wrapt-1.17.3-cp312-cp312-win_amd64.whl", hash = "sha256:e71d5c6ebac14875668a1e90baf2ea0ef5b7ac7918355850c0908ae82bcb297c", size = 38877, upload-time = "2025-08-12T05:53:05.436Z" },
    { url = "https://files.pythonhosted.org/packages/f1/48/0f7102fe9cb1e8a5a77f80d4f0956d62d97034bbe88d33e94699f99d181d/wrapt-1.17.3-cp312-cp312-win_arm64.whl", hash = "sha256:604d076c55e2fdd4c1c03d06dc1a31b95130010517b5019db15365ec4a405fc6", size = 36885, upload-time = "2025-08-12T05:52:54.367Z" },
    { url = "https://files.pythonhosted.org/packages/fc/f6/759ece88472157acb55fc195e5b116e06730f1b651b5b314c66291729193/wrapt-1.17.3-cp313-cp313-macosx_10_13_universal2.whl", hash = "sha256:a47681378a0439215912ef542c45a783484d4dd82bac412b71e59cf9c0e1cea0", size = 54003, upload-time = "2025-08-12T05:51:48.627Z" },
    { url = "https://files.pythonhosted.org/packages/4f/a9/49940b9dc6d47027dc850c116d79b4155f15c08547d04db0f07121499347/wrapt-1.17.3-cp313-cp313-macosx_10_13_x86_64.whl", hash = "sha256:54a30837587c6ee3cd1a4d1c2ec5d24e77984d44e2f34547e2323ddb4e22eb77", size = 39025, upload-time = "2025-08-12T05:51:37.156Z" },
    { url = "https://files.pythonhosted.org/packages/45/35/6a08de0f2c96dcdd7fe464d7420ddb9a7655a6561150e5fc4da9356aeaab/wrapt-1.17.3-cp313-cp313-macosx_11_0_arm64.whl", hash = "sha256:16ecf15d6af39246fe33e507105d67e4b81d8f8d2c6598ff7e3ca1b8a37213f7", size = 39108, upload-time = "2025-08-12T05:51:58.425Z" },
    { url = "https://files.pythonhosted.org/packages/0c/37/6faf15cfa41bf1f3dba80cd3f5ccc6622dfccb660ab26ed79f0178c7497f/wrapt-1.17.3-cp313-cp313-manylinux1_x86_64.manylinux_2_28_x86_64.manylinux_2_5_x86_64.whl", hash = "sha256:6fd1ad24dc235e4ab88cda009e19bf347aabb975e44fd5c2fb22a3f6e4141277", size = 88072, upload-time = "2025-08-12T05:52:37.53Z" },
    { url = "https://files.pythonhosted.org/packages/78/f2/efe19ada4a38e4e15b6dff39c3e3f3f73f5decf901f66e6f72fe79623a06/wrapt-1.17.3-cp313-cp313-manylinux2014_aarch64.manylinux_2_17_aarch64.manylinux_2_28_aarch64.whl", hash = "sha256:0ed61b7c2d49cee3c027372df5809a59d60cf1b6c2f81ee980a091f3afed6a2d", size = 88214, upload-time = "2025-08-12T05:52:15.886Z" },
    { url = "https://files.pythonhosted.org/packages/40/90/ca86701e9de1622b16e09689fc24b76f69b06bb0150990f6f4e8b0eeb576/wrapt-1.17.3-cp313-cp313-musllinux_1_2_aarch64.whl", hash = "sha256:423ed5420ad5f5529db9ce89eac09c8a2f97da18eb1c870237e84c5a5c2d60aa", size = 87105, upload-time = "2025-08-12T05:52:17.914Z" },
    { url = "https://files.pythonhosted.org/packages/fd/e0/d10bd257c9a3e15cbf5523025252cc14d77468e8ed644aafb2d6f54cb95d/wrapt-1.17.3-cp313-cp313-musllinux_1_2_x86_64.whl", hash = "sha256:e01375f275f010fcbf7f643b4279896d04e571889b8a5b3f848423d91bf07050", size = 87766, upload-time = "2025-08-12T05:52:39.243Z" },
    { url = "https://files.pythonhosted.org/packages/e8/cf/7d848740203c7b4b27eb55dbfede11aca974a51c3d894f6cc4b865f42f58/wrapt-1.17.3-cp313-cp313-win32.whl", hash = "sha256:53e5e39ff71b3fc484df8a522c933ea2b7cdd0d5d15ae82e5b23fde87d44cbd8", size = 36711, upload-time = "2025-08-12T05:53:10.074Z" },
    { url = "https://files.pythonhosted.org/packages/57/54/35a84d0a4d23ea675994104e667ceff49227ce473ba6a59ba2c84f250b74/wrapt-1.17.3-cp313-cp313-win_amd64.whl", hash = "sha256:1f0b2f40cf341ee8cc1a97d51ff50dddb9fcc73241b9143ec74b30fc4f44f6cb", size = 38885, upload-time = "2025-08-12T05:53:08.695Z" },
    { url = "https://files.pythonhosted.org/packages/01/77/66e54407c59d7b02a3c4e0af3783168fff8e5d61def52cda8728439d86bc/wrapt-1.17.3-cp313-cp313-win_arm64.whl", hash = "sha256:7425ac3c54430f5fc5e7b6f41d41e704db073309acfc09305816bc6a0b26bb16", size = 36896, upload-time = "2025-08-12T05:52:55.34Z" },
    { url = "https://files.pythonhosted.org/packages/1f/f6/a933bd70f98e9cf3e08167fc5cd7aaaca49147e48411c0bd5ae701bb2194/wrapt-1.17.3-py3-none-any.whl", hash = "sha256:7171ae35d2c33d326ac19dd8facb1e82e5fd04ef8c6c0e394d7af55a55051c22", size = 23591, upload-time = "2025-08-12T05:53:20.674Z" },
]

[[package]]
name = "xattr"
version = "1.3.0"
source = { registry = "https://pypi.org/simple" }
dependencies = [
    { name = "cffi" },
]
sdist = { url = "https://files.pythonhosted.org/packages/08/d5/25f7b19af3a2cb4000cac4f9e5525a40bec79f4f5d0ac9b517c0544586a0/xattr-1.3.0.tar.gz", hash = "sha256:30439fabd7de0787b27e9a6e1d569c5959854cb322f64ce7380fedbfa5035036", size = 17148, upload-time = "2025-10-13T22:16:47.353Z" }
wheels = [
    { url = "https://files.pythonhosted.org/packages/bf/78/00bdc9290066173e53e1e734d8d8e1a84a6faa9c66aee9df81e4d9aeec1c/xattr-1.3.0-cp312-cp312-macosx_10_13_universal2.whl", hash = "sha256:dd4e63614722d183e81842cb237fd1cc978d43384166f9fe22368bfcb187ebe5", size = 23476, upload-time = "2025-10-13T22:16:06.942Z" },
    { url = "https://files.pythonhosted.org/packages/53/16/5243722294eb982514fa7b6b87a29dfb7b29b8e5e1486500c5babaf6e4b3/xattr-1.3.0-cp312-cp312-macosx_10_13_x86_64.whl", hash = "sha256:995843ef374af73e3370b0c107319611f3cdcdb6d151d629449efecad36be4c4", size = 18556, upload-time = "2025-10-13T22:16:08.209Z" },
    { url = "https://files.pythonhosted.org/packages/d6/5c/d7ab0e547bea885b55f097206459bd612cefb652c5fc1f747130cbc0d42c/xattr-1.3.0-cp312-cp312-macosx_11_0_arm64.whl", hash = "sha256:fa23a25220e29d956cedf75746e3df6cc824cc1553326d6516479967c540e386", size = 18869, upload-time = "2025-10-13T22:16:10.319Z" },
    { url = "https://files.pythonhosted.org/packages/27/d3/6a1731a339842afcbb2643bc93628d4ab9c52d1bf26a7b085ca8f35bba6e/xattr-1.3.0-cp313-cp313-macosx_10_13_universal2.whl", hash = "sha256:937d8c91f6f372788aff8cc0984c4be3f0928584839aaa15ff1c95d64562071c", size = 23474, upload-time = "2025-10-13T22:16:16.33Z" },
    { url = "https://files.pythonhosted.org/packages/1b/25/6741ed3d4371eaa2fae70b259d17a580d858ebff8af0042a59e11bb6385f/xattr-1.3.0-cp313-cp313-macosx_10_13_x86_64.whl", hash = "sha256:e470b3f15e9c3e263662506ff26e73b3027e1c9beac2cbe9ab89cad9c70c0495", size = 18558, upload-time = "2025-10-13T22:16:17.251Z" },
    { url = "https://files.pythonhosted.org/packages/ba/84/cc450688abeb8647aa93a62c1435bb532db11313abfeb9d43b28b4751503/xattr-1.3.0-cp313-cp313-macosx_11_0_arm64.whl", hash = "sha256:f2238b2a973fcbf5fefa1137db97c296d27f4721f7b7243a1fac51514565e9ec", size = 18869, upload-time = "2025-10-13T22:16:18.607Z" },
]

[[package]]
name = "xxhash"
version = "3.6.0"
source = { registry = "https://pypi.org/simple" }
sdist = { url = "https://files.pythonhosted.org/packages/02/84/30869e01909fb37a6cc7e18688ee8bf1e42d57e7e0777636bd47524c43c7/xxhash-3.6.0.tar.gz", hash = "sha256:f0162a78b13a0d7617b2845b90c763339d1f1d82bb04a4b07f4ab535cc5e05d6", size = 85160, upload-time = "2025-10-02T14:37:08.097Z" }
wheels = [
    { url = "https://files.pythonhosted.org/packages/9a/07/d9412f3d7d462347e4511181dea65e47e0d0e16e26fbee2ea86a2aefb657/xxhash-3.6.0-cp312-cp312-macosx_10_13_x86_64.whl", hash = "sha256:01362c4331775398e7bb34e3ab403bc9ee9f7c497bc7dee6272114055277dd3c", size = 32744, upload-time = "2025-10-02T14:34:34.622Z" },
    { url = "https://files.pythonhosted.org/packages/79/35/0429ee11d035fc33abe32dca1b2b69e8c18d236547b9a9b72c1929189b9a/xxhash-3.6.0-cp312-cp312-macosx_11_0_arm64.whl", hash = "sha256:b7b2df81a23f8cb99656378e72501b2cb41b1827c0f5a86f87d6b06b69f9f204", size = 30816, upload-time = "2025-10-02T14:34:36.043Z" },
    { url = "https://files.pythonhosted.org/packages/b7/f2/57eb99aa0f7d98624c0932c5b9a170e1806406cdbcdb510546634a1359e0/xxhash-3.6.0-cp312-cp312-manylinux1_i686.manylinux_2_28_i686.manylinux_2_5_i686.whl", hash = "sha256:dc94790144e66b14f67b10ac8ed75b39ca47536bf8800eb7c24b50271ea0c490", size = 194035, upload-time = "2025-10-02T14:34:37.354Z" },
    { url = "https://files.pythonhosted.org/packages/4c/ed/6224ba353690d73af7a3f1c7cdb1fc1b002e38f783cb991ae338e1eb3d79/xxhash-3.6.0-cp312-cp312-manylinux2014_aarch64.manylinux_2_17_aarch64.manylinux_2_28_aarch64.whl", hash = "sha256:93f107c673bccf0d592cdba077dedaf52fe7f42dcd7676eba1f6d6f0c3efffd2", size = 212914, upload-time = "2025-10-02T14:34:38.6Z" },
    { url = "https://files.pythonhosted.org/packages/38/86/fb6b6130d8dd6b8942cc17ab4d90e223653a89aa32ad2776f8af7064ed13/xxhash-3.6.0-cp312-cp312-manylinux2014_ppc64le.manylinux_2_17_ppc64le.manylinux_2_28_ppc64le.whl", hash = "sha256:2aa5ee3444c25b69813663c9f8067dcfaa2e126dc55e8dddf40f4d1c25d7effa", size = 212163, upload-time = "2025-10-02T14:34:39.872Z" },
    { url = "https://files.pythonhosted.org/packages/ee/dc/e84875682b0593e884ad73b2d40767b5790d417bde603cceb6878901d647/xxhash-3.6.0-cp312-cp312-manylinux2014_s390x.manylinux_2_17_s390x.manylinux_2_28_s390x.whl", hash = "sha256:f7f99123f0e1194fa59cc69ad46dbae2e07becec5df50a0509a808f90a0f03f0", size = 445411, upload-time = "2025-10-02T14:34:41.569Z" },
    { url = "https://files.pythonhosted.org/packages/11/4f/426f91b96701ec2f37bb2b8cec664eff4f658a11f3fa9d94f0a887ea6d2b/xxhash-3.6.0-cp312-cp312-manylinux2014_x86_64.manylinux_2_17_x86_64.manylinux_2_28_x86_64.whl", hash = "sha256:49e03e6fe2cac4a1bc64952dd250cf0dbc5ef4ebb7b8d96bce82e2de163c82a2", size = 193883, upload-time = "2025-10-02T14:34:43.249Z" },
    { url = "https://files.pythonhosted.org/packages/53/5a/ddbb83eee8e28b778eacfc5a85c969673e4023cdeedcfcef61f36731610b/xxhash-3.6.0-cp312-cp312-musllinux_1_2_aarch64.whl", hash = "sha256:bd17fede52a17a4f9a7bc4472a5867cb0b160deeb431795c0e4abe158bc784e9", size = 210392, upload-time = "2025-10-02T14:34:45.042Z" },
    { url = "https://files.pythonhosted.org/packages/1e/c2/ff69efd07c8c074ccdf0a4f36fcdd3d27363665bcdf4ba399abebe643465/xxhash-3.6.0-cp312-cp312-musllinux_1_2_i686.whl", hash = "sha256:6fb5f5476bef678f69db04f2bd1efbed3030d2aba305b0fc1773645f187d6a4e", size = 197898, upload-time = "2025-10-02T14:34:46.302Z" },
    { url = "https://files.pythonhosted.org/packages/58/ca/faa05ac19b3b622c7c9317ac3e23954187516298a091eb02c976d0d3dd45/xxhash-3.6.0-cp312-cp312-musllinux_1_2_ppc64le.whl", hash = "sha256:843b52f6d88071f87eba1631b684fcb4b2068cd2180a0224122fe4ef011a9374", size = 210655, upload-time = "2025-10-02T14:34:47.571Z" },
    { url = "https://files.pythonhosted.org/packages/d4/7a/06aa7482345480cc0cb597f5c875b11a82c3953f534394f620b0be2f700c/xxhash-3.6.0-cp312-cp312-musllinux_1_2_s390x.whl", hash = "sha256:7d14a6cfaf03b1b6f5f9790f76880601ccc7896aff7ab9cd8978a939c1eb7e0d", size = 414001, upload-time = "2025-10-02T14:34:49.273Z" },
    { url = "https://files.pythonhosted.org/packages/23/07/63ffb386cd47029aa2916b3d2f454e6cc5b9f5c5ada3790377d5430084e7/xxhash-3.6.0-cp312-cp312-musllinux_1_2_x86_64.whl", hash = "sha256:418daf3db71e1413cfe211c2f9a528456936645c17f46b5204705581a45390ae", size = 191431, upload-time = "2025-10-02T14:34:50.798Z" },
    { url = "https://files.pythonhosted.org/packages/0f/93/14fde614cadb4ddf5e7cebf8918b7e8fac5ae7861c1875964f17e678205c/xxhash-3.6.0-cp312-cp312-win32.whl", hash = "sha256:50fc255f39428a27299c20e280d6193d8b63b8ef8028995323bf834a026b4fbb", size = 30617, upload-time = "2025-10-02T14:34:51.954Z" },
    { url = "https://files.pythonhosted.org/packages/13/5d/0d125536cbe7565a83d06e43783389ecae0c0f2ed037b48ede185de477c0/xxhash-3.6.0-cp312-cp312-win_amd64.whl", hash = "sha256:c0f2ab8c715630565ab8991b536ecded9416d615538be8ecddce43ccf26cbc7c", size = 31534, upload-time = "2025-10-02T14:34:53.276Z" },
    { url = "https://files.pythonhosted.org/packages/54/85/6ec269b0952ec7e36ba019125982cf11d91256a778c7c3f98a4c5043d283/xxhash-3.6.0-cp312-cp312-win_arm64.whl", hash = "sha256:eae5c13f3bc455a3bbb68bdc513912dc7356de7e2280363ea235f71f54064829", size = 27876, upload-time = "2025-10-02T14:34:54.371Z" },
    { url = "https://files.pythonhosted.org/packages/33/76/35d05267ac82f53ae9b0e554da7c5e281ee61f3cad44c743f0fcd354f211/xxhash-3.6.0-cp313-cp313-macosx_10_13_x86_64.whl", hash = "sha256:599e64ba7f67472481ceb6ee80fa3bd828fd61ba59fb11475572cc5ee52b89ec", size = 32738, upload-time = "2025-10-02T14:34:55.839Z" },
    { url = "https://files.pythonhosted.org/packages/31/a8/3fbce1cd96534a95e35d5120637bf29b0d7f5d8fa2f6374e31b4156dd419/xxhash-3.6.0-cp313-cp313-macosx_11_0_arm64.whl", hash = "sha256:7d8b8aaa30fca4f16f0c84a5c8d7ddee0e25250ec2796c973775373257dde8f1", size = 30821, upload-time = "2025-10-02T14:34:57.219Z" },
    { url = "https://files.pythonhosted.org/packages/0c/ea/d387530ca7ecfa183cb358027f1833297c6ac6098223fd14f9782cd0015c/xxhash-3.6.0-cp313-cp313-manylinux1_i686.manylinux_2_28_i686.manylinux_2_5_i686.whl", hash = "sha256:d597acf8506d6e7101a4a44a5e428977a51c0fadbbfd3c39650cca9253f6e5a6", size = 194127, upload-time = "2025-10-02T14:34:59.21Z" },
    { url = "https://files.pythonhosted.org/packages/ba/0c/71435dcb99874b09a43b8d7c54071e600a7481e42b3e3ce1eb5226a5711a/xxhash-3.6.0-cp313-cp313-manylinux2014_aarch64.manylinux_2_17_aarch64.manylinux_2_28_aarch64.whl", hash = "sha256:858dc935963a33bc33490128edc1c12b0c14d9c7ebaa4e387a7869ecc4f3e263", size = 212975, upload-time = "2025-10-02T14:35:00.816Z" },
    { url = "https://files.pythonhosted.org/packages/84/7a/c2b3d071e4bb4a90b7057228a99b10d51744878f4a8a6dd643c8bd897620/xxhash-3.6.0-cp313-cp313-manylinux2014_ppc64le.manylinux_2_17_ppc64le.manylinux_2_28_ppc64le.whl", hash = "sha256:ba284920194615cb8edf73bf52236ce2e1664ccd4a38fdb543506413529cc546", size = 212241, upload-time = "2025-10-02T14:35:02.207Z" },
    { url = "https://files.pythonhosted.org/packages/81/5f/640b6eac0128e215f177df99eadcd0f1b7c42c274ab6a394a05059694c5a/xxhash-3.6.0-cp313-cp313-manylinux2014_s390x.manylinux_2_17_s390x.manylinux_2_28_s390x.whl", hash = "sha256:4b54219177f6c6674d5378bd862c6aedf64725f70dd29c472eaae154df1a2e89", size = 445471, upload-time = "2025-10-02T14:35:03.61Z" },
    { url = "https://files.pythonhosted.org/packages/5e/1e/3c3d3ef071b051cc3abbe3721ffb8365033a172613c04af2da89d5548a87/xxhash-3.6.0-cp313-cp313-manylinux2014_x86_64.manylinux_2_17_x86_64.manylinux_2_28_x86_64.whl", hash = "sha256:42c36dd7dbad2f5238950c377fcbf6811b1cdb1c444fab447960030cea60504d", size = 193936, upload-time = "2025-10-02T14:35:05.013Z" },
    { url = "https://files.pythonhosted.org/packages/2c/bd/4a5f68381939219abfe1c22a9e3a5854a4f6f6f3c4983a87d255f21f2e5d/xxhash-3.6.0-cp313-cp313-musllinux_1_2_aarch64.whl", hash = "sha256:f22927652cba98c44639ffdc7aaf35828dccf679b10b31c4ad72a5b530a18eb7", size = 210440, upload-time = "2025-10-02T14:35:06.239Z" },
    { url = "https://files.pythonhosted.org/packages/eb/37/b80fe3d5cfb9faff01a02121a0f4d565eb7237e9e5fc66e73017e74dcd36/xxhash-3.6.0-cp313-cp313-musllinux_1_2_i686.whl", hash = "sha256:b45fad44d9c5c119e9c6fbf2e1c656a46dc68e280275007bbfd3d572b21426db", size = 197990, upload-time = "2025-10-02T14:35:07.735Z" },
    { url = "https://files.pythonhosted.org/packages/d7/fd/2c0a00c97b9e18f72e1f240ad4e8f8a90fd9d408289ba9c7c495ed7dc05c/xxhash-3.6.0-cp313-cp313-musllinux_1_2_ppc64le.whl", hash = "sha256:6f2580ffab1a8b68ef2b901cde7e55fa8da5e4be0977c68f78fc80f3c143de42", size = 210689, upload-time = "2025-10-02T14:35:09.438Z" },
    { url = "https://files.pythonhosted.org/packages/93/86/5dd8076a926b9a95db3206aba20d89a7fc14dd5aac16e5c4de4b56033140/xxhash-3.6.0-cp313-cp313-musllinux_1_2_s390x.whl", hash = "sha256:40c391dd3cd041ebc3ffe6f2c862f402e306eb571422e0aa918d8070ba31da11", size = 414068, upload-time = "2025-10-02T14:35:11.162Z" },
    { url = "https://files.pythonhosted.org/packages/af/3c/0bb129170ee8f3650f08e993baee550a09593462a5cddd8e44d0011102b1/xxhash-3.6.0-cp313-cp313-musllinux_1_2_x86_64.whl", hash = "sha256:f205badabde7aafd1a31e8ca2a3e5a763107a71c397c4481d6a804eb5063d8bd", size = 191495, upload-time = "2025-10-02T14:35:12.971Z" },
    { url = "https://files.pythonhosted.org/packages/e9/3a/6797e0114c21d1725e2577508e24006fd7ff1d8c0c502d3b52e45c1771d8/xxhash-3.6.0-cp313-cp313-win32.whl", hash = "sha256:2577b276e060b73b73a53042ea5bd5203d3e6347ce0d09f98500f418a9fcf799", size = 30620, upload-time = "2025-10-02T14:35:14.129Z" },
    { url = "https://files.pythonhosted.org/packages/86/15/9bc32671e9a38b413a76d24722a2bf8784a132c043063a8f5152d390b0f9/xxhash-3.6.0-cp313-cp313-win_amd64.whl", hash = "sha256:757320d45d2fbcce8f30c42a6b2f47862967aea7bf458b9625b4bbe7ee390392", size = 31542, upload-time = "2025-10-02T14:35:15.21Z" },
    { url = "https://files.pythonhosted.org/packages/39/c5/cc01e4f6188656e56112d6a8e0dfe298a16934b8c47a247236549a3f7695/xxhash-3.6.0-cp313-cp313-win_arm64.whl", hash = "sha256:457b8f85dec5825eed7b69c11ae86834a018b8e3df5e77783c999663da2f96d6", size = 27880, upload-time = "2025-10-02T14:35:16.315Z" },
    { url = "https://files.pythonhosted.org/packages/f3/30/25e5321c8732759e930c555176d37e24ab84365482d257c3b16362235212/xxhash-3.6.0-cp313-cp313t-macosx_10_13_x86_64.whl", hash = "sha256:a42e633d75cdad6d625434e3468126c73f13f7584545a9cf34e883aa1710e702", size = 32956, upload-time = "2025-10-02T14:35:17.413Z" },
    { url = "https://files.pythonhosted.org/packages/9f/3c/0573299560d7d9f8ab1838f1efc021a280b5ae5ae2e849034ef3dee18810/xxhash-3.6.0-cp313-cp313t-macosx_11_0_arm64.whl", hash = "sha256:568a6d743219e717b07b4e03b0a828ce593833e498c3b64752e0f5df6bfe84db", size = 31072, upload-time = "2025-10-02T14:35:18.844Z" },
    { url = "https://files.pythonhosted.org/packages/7a/1c/52d83a06e417cd9d4137722693424885cc9878249beb3a7c829e74bf7ce9/xxhash-3.6.0-cp313-cp313t-manylinux1_i686.manylinux_2_28_i686.manylinux_2_5_i686.whl", hash = "sha256:bec91b562d8012dae276af8025a55811b875baace6af510412a5e58e3121bc54", size = 196409, upload-time = "2025-10-02T14:35:20.31Z" },
    { url = "https://files.pythonhosted.org/packages/e3/8e/c6d158d12a79bbd0b878f8355432075fc82759e356ab5a111463422a239b/xxhash-3.6.0-cp313-cp313t-manylinux2014_aarch64.manylinux_2_17_aarch64.manylinux_2_28_aarch64.whl", hash = "sha256:78e7f2f4c521c30ad5e786fdd6bae89d47a32672a80195467b5de0480aa97b1f", size = 215736, upload-time = "2025-10-02T14:35:21.616Z" },
    { url = "https://files.pythonhosted.org/packages/bc/68/c4c80614716345d55071a396cf03d06e34b5f4917a467faf43083c995155/xxhash-3.6.0-cp313-cp313t-manylinux2014_ppc64le.manylinux_2_17_ppc64le.manylinux_2_28_ppc64le.whl", hash = "sha256:3ed0df1b11a79856df5ffcab572cbd6b9627034c1c748c5566fa79df9048a7c5", size = 214833, upload-time = "2025-10-02T14:35:23.32Z" },
    { url = "https://files.pythonhosted.org/packages/7e/e9/ae27c8ffec8b953efa84c7c4a6c6802c263d587b9fc0d6e7cea64e08c3af/xxhash-3.6.0-cp313-cp313t-manylinux2014_s390x.manylinux_2_17_s390x.manylinux_2_28_s390x.whl", hash = "sha256:0e4edbfc7d420925b0dd5e792478ed393d6e75ff8fc219a6546fb446b6a417b1", size = 448348, upload-time = "2025-10-02T14:35:25.111Z" },
    { url = "https://files.pythonhosted.org/packages/d7/6b/33e21afb1b5b3f46b74b6bd1913639066af218d704cc0941404ca717fc57/xxhash-3.6.0-cp313-cp313t-manylinux2014_x86_64.manylinux_2_17_x86_64.manylinux_2_28_x86_64.whl", hash = "sha256:fba27a198363a7ef87f8c0f6b171ec36b674fe9053742c58dd7e3201c1ab30ee", size = 196070, upload-time = "2025-10-02T14:35:26.586Z" },
    { url = "https://files.pythonhosted.org/packages/96/b6/fcabd337bc5fa624e7203aa0fa7d0c49eed22f72e93229431752bddc83d9/xxhash-3.6.0-cp313-cp313t-musllinux_1_2_aarch64.whl", hash = "sha256:794fe9145fe60191c6532fa95063765529770edcdd67b3d537793e8004cabbfd", size = 212907, upload-time = "2025-10-02T14:35:28.087Z" },
    { url = "https://files.pythonhosted.org/packages/4b/d3/9ee6160e644d660fcf176c5825e61411c7f62648728f69c79ba237250143/xxhash-3.6.0-cp313-cp313t-musllinux_1_2_i686.whl", hash = "sha256:6105ef7e62b5ac73a837778efc331a591d8442f8ef5c7e102376506cb4ae2729", size = 200839, upload-time = "2025-10-02T14:35:29.857Z" },
    { url = "https://files.pythonhosted.org/packages/0d/98/e8de5baa5109394baf5118f5e72ab21a86387c4f89b0e77ef3e2f6b0327b/xxhash-3.6.0-cp313-cp313t-musllinux_1_2_ppc64le.whl", hash = "sha256:f01375c0e55395b814a679b3eea205db7919ac2af213f4a6682e01220e5fe292", size = 213304, upload-time = "2025-10-02T14:35:31.222Z" },
    { url = "https://files.pythonhosted.org/packages/7b/1d/71056535dec5c3177eeb53e38e3d367dd1d16e024e63b1cee208d572a033/xxhash-3.6.0-cp313-cp313t-musllinux_1_2_s390x.whl", hash = "sha256:d706dca2d24d834a4661619dcacf51a75c16d65985718d6a7d73c1eeeb903ddf", size = 416930, upload-time = "2025-10-02T14:35:32.517Z" },
    { url = "https://files.pythonhosted.org/packages/dc/6c/5cbde9de2cd967c322e651c65c543700b19e7ae3e0aae8ece3469bf9683d/xxhash-3.6.0-cp313-cp313t-musllinux_1_2_x86_64.whl", hash = "sha256:5f059d9faeacd49c0215d66f4056e1326c80503f51a1532ca336a385edadd033", size = 193787, upload-time = "2025-10-02T14:35:33.827Z" },
    { url = "https://files.pythonhosted.org/packages/19/fa/0172e350361d61febcea941b0cc541d6e6c8d65d153e85f850a7b256ff8a/xxhash-3.6.0-cp313-cp313t-win32.whl", hash = "sha256:1244460adc3a9be84731d72b8e80625788e5815b68da3da8b83f78115a40a7ec", size = 30916, upload-time = "2025-10-02T14:35:35.107Z" },
    { url = "https://files.pythonhosted.org/packages/ad/e6/e8cf858a2b19d6d45820f072eff1bea413910592ff17157cabc5f1227a16/xxhash-3.6.0-cp313-cp313t-win_amd64.whl", hash = "sha256:b1e420ef35c503869c4064f4a2f2b08ad6431ab7b229a05cce39d74268bca6b8", size = 31799, upload-time = "2025-10-02T14:35:36.165Z" },
    { url = "https://files.pythonhosted.org/packages/56/15/064b197e855bfb7b343210e82490ae672f8bc7cdf3ddb02e92f64304ee8a/xxhash-3.6.0-cp313-cp313t-win_arm64.whl", hash = "sha256:ec44b73a4220623235f67a996c862049f375df3b1052d9899f40a6382c32d746", size = 28044, upload-time = "2025-10-02T14:35:37.195Z" },
]

[[package]]
name = "yamllint"
version = "1.37.1"
source = { registry = "https://pypi.org/simple" }
dependencies = [
    { name = "pathspec" },
    { name = "pyyaml" },
]
sdist = { url = "https://files.pythonhosted.org/packages/46/f2/cd8b7584a48ee83f0bc94f8a32fea38734cefcdc6f7324c4d3bfc699457b/yamllint-1.37.1.tar.gz", hash = "sha256:81f7c0c5559becc8049470d86046b36e96113637bcbe4753ecef06977c00245d", size = 141613, upload-time = "2025-05-04T08:25:54.355Z" }
wheels = [
    { url = "https://files.pythonhosted.org/packages/dd/b9/be7a4cfdf47e03785f657f94daea8123e838d817be76c684298305bd789f/yamllint-1.37.1-py3-none-any.whl", hash = "sha256:364f0d79e81409f591e323725e6a9f4504c8699ddf2d7263d8d2b539cd66a583", size = 68813, upload-time = "2025-05-04T08:25:52.552Z" },
]

[[package]]
name = "zstandard"
version = "0.25.0"
source = { registry = "https://pypi.org/simple" }
sdist = { url = "https://files.pythonhosted.org/packages/fd/aa/3e0508d5a5dd96529cdc5a97011299056e14c6505b678fd58938792794b1/zstandard-0.25.0.tar.gz", hash = "sha256:7713e1179d162cf5c7906da876ec2ccb9c3a9dcbdffef0cc7f70c3667a205f0b", size = 711513, upload-time = "2025-09-14T22:15:54.002Z" }
wheels = [
    { url = "https://files.pythonhosted.org/packages/82/fc/f26eb6ef91ae723a03e16eddb198abcfce2bc5a42e224d44cc8b6765e57e/zstandard-0.25.0-cp312-cp312-macosx_10_13_x86_64.whl", hash = "sha256:7b3c3a3ab9daa3eed242d6ecceead93aebbb8f5f84318d82cee643e019c4b73b", size = 795738, upload-time = "2025-09-14T22:16:56.237Z" },
    { url = "https://files.pythonhosted.org/packages/aa/1c/d920d64b22f8dd028a8b90e2d756e431a5d86194caa78e3819c7bf53b4b3/zstandard-0.25.0-cp312-cp312-macosx_11_0_arm64.whl", hash = "sha256:913cbd31a400febff93b564a23e17c3ed2d56c064006f54efec210d586171c00", size = 640436, upload-time = "2025-09-14T22:16:57.774Z" },
    { url = "https://files.pythonhosted.org/packages/53/6c/288c3f0bd9fcfe9ca41e2c2fbfd17b2097f6af57b62a81161941f09afa76/zstandard-0.25.0-cp312-cp312-manylinux2010_i686.manylinux2014_i686.manylinux_2_12_i686.manylinux_2_17_i686.whl", hash = "sha256:011d388c76b11a0c165374ce660ce2c8efa8e5d87f34996aa80f9c0816698b64", size = 5343019, upload-time = "2025-09-14T22:16:59.302Z" },
    { url = "https://files.pythonhosted.org/packages/1e/15/efef5a2f204a64bdb5571e6161d49f7ef0fffdbca953a615efbec045f60f/zstandard-0.25.0-cp312-cp312-manylinux2014_aarch64.manylinux_2_17_aarch64.whl", hash = "sha256:6dffecc361d079bb48d7caef5d673c88c8988d3d33fb74ab95b7ee6da42652ea", size = 5063012, upload-time = "2025-09-14T22:17:01.156Z" },
    { url = "https://files.pythonhosted.org/packages/b7/37/a6ce629ffdb43959e92e87ebdaeebb5ac81c944b6a75c9c47e300f85abdf/zstandard-0.25.0-cp312-cp312-manylinux2014_ppc64le.manylinux_2_17_ppc64le.whl", hash = "sha256:7149623bba7fdf7e7f24312953bcf73cae103db8cae49f8154dd1eadc8a29ecb", size = 5394148, upload-time = "2025-09-14T22:17:03.091Z" },
    { url = "https://files.pythonhosted.org/packages/e3/79/2bf870b3abeb5c070fe2d670a5a8d1057a8270f125ef7676d29ea900f496/zstandard-0.25.0-cp312-cp312-manylinux2014_s390x.manylinux_2_17_s390x.whl", hash = "sha256:6a573a35693e03cf1d67799fd01b50ff578515a8aeadd4595d2a7fa9f3ec002a", size = 5451652, upload-time = "2025-09-14T22:17:04.979Z" },
    { url = "https://files.pythonhosted.org/packages/53/60/7be26e610767316c028a2cbedb9a3beabdbe33e2182c373f71a1c0b88f36/zstandard-0.25.0-cp312-cp312-manylinux2014_x86_64.manylinux_2_17_x86_64.whl", hash = "sha256:5a56ba0db2d244117ed744dfa8f6f5b366e14148e00de44723413b2f3938a902", size = 5546993, upload-time = "2025-09-14T22:17:06.781Z" },
    { url = "https://files.pythonhosted.org/packages/85/c7/3483ad9ff0662623f3648479b0380d2de5510abf00990468c286c6b04017/zstandard-0.25.0-cp312-cp312-musllinux_1_1_aarch64.whl", hash = "sha256:10ef2a79ab8e2974e2075fb984e5b9806c64134810fac21576f0668e7ea19f8f", size = 5046806, upload-time = "2025-09-14T22:17:08.415Z" },
    { url = "https://files.pythonhosted.org/packages/08/b3/206883dd25b8d1591a1caa44b54c2aad84badccf2f1de9e2d60a446f9a25/zstandard-0.25.0-cp312-cp312-musllinux_1_1_x86_64.whl", hash = "sha256:aaf21ba8fb76d102b696781bddaa0954b782536446083ae3fdaa6f16b25a1c4b", size = 5576659, upload-time = "2025-09-14T22:17:10.164Z" },
    { url = "https://files.pythonhosted.org/packages/9d/31/76c0779101453e6c117b0ff22565865c54f48f8bd807df2b00c2c404b8e0/zstandard-0.25.0-cp312-cp312-musllinux_1_2_aarch64.whl", hash = "sha256:1869da9571d5e94a85a5e8d57e4e8807b175c9e4a6294e3b66fa4efb074d90f6", size = 4953933, upload-time = "2025-09-14T22:17:11.857Z" },
    { url = "https://files.pythonhosted.org/packages/18/e1/97680c664a1bf9a247a280a053d98e251424af51f1b196c6d52f117c9720/zstandard-0.25.0-cp312-cp312-musllinux_1_2_i686.whl", hash = "sha256:809c5bcb2c67cd0ed81e9229d227d4ca28f82d0f778fc5fea624a9def3963f91", size = 5268008, upload-time = "2025-09-14T22:17:13.627Z" },
    { url = "https://files.pythonhosted.org/packages/1e/73/316e4010de585ac798e154e88fd81bb16afc5c5cb1a72eeb16dd37e8024a/zstandard-0.25.0-cp312-cp312-musllinux_1_2_ppc64le.whl", hash = "sha256:f27662e4f7dbf9f9c12391cb37b4c4c3cb90ffbd3b1fb9284dadbbb8935fa708", size = 5433517, upload-time = "2025-09-14T22:17:16.103Z" },
    { url = "https://files.pythonhosted.org/packages/5b/60/dd0f8cfa8129c5a0ce3ea6b7f70be5b33d2618013a161e1ff26c2b39787c/zstandard-0.25.0-cp312-cp312-musllinux_1_2_s390x.whl", hash = "sha256:99c0c846e6e61718715a3c9437ccc625de26593fea60189567f0118dc9db7512", size = 5814292, upload-time = "2025-09-14T22:17:17.827Z" },
    { url = "https://files.pythonhosted.org/packages/fc/5f/75aafd4b9d11b5407b641b8e41a57864097663699f23e9ad4dbb91dc6bfe/zstandard-0.25.0-cp312-cp312-musllinux_1_2_x86_64.whl", hash = "sha256:474d2596a2dbc241a556e965fb76002c1ce655445e4e3bf38e5477d413165ffa", size = 5360237, upload-time = "2025-09-14T22:17:19.954Z" },
    { url = "https://files.pythonhosted.org/packages/ff/8d/0309daffea4fcac7981021dbf21cdb2e3427a9e76bafbcdbdf5392ff99a4/zstandard-0.25.0-cp312-cp312-win32.whl", hash = "sha256:23ebc8f17a03133b4426bcc04aabd68f8236eb78c3760f12783385171b0fd8bd", size = 436922, upload-time = "2025-09-14T22:17:24.398Z" },
    { url = "https://files.pythonhosted.org/packages/79/3b/fa54d9015f945330510cb5d0b0501e8253c127cca7ebe8ba46a965df18c5/zstandard-0.25.0-cp312-cp312-win_amd64.whl", hash = "sha256:ffef5a74088f1e09947aecf91011136665152e0b4b359c42be3373897fb39b01", size = 506276, upload-time = "2025-09-14T22:17:21.429Z" },
    { url = "https://files.pythonhosted.org/packages/ea/6b/8b51697e5319b1f9ac71087b0af9a40d8a6288ff8025c36486e0c12abcc4/zstandard-0.25.0-cp312-cp312-win_arm64.whl", hash = "sha256:181eb40e0b6a29b3cd2849f825e0fa34397f649170673d385f3598ae17cca2e9", size = 462679, upload-time = "2025-09-14T22:17:23.147Z" },
    { url = "https://files.pythonhosted.org/packages/35/0b/8df9c4ad06af91d39e94fa96cc010a24ac4ef1378d3efab9223cc8593d40/zstandard-0.25.0-cp313-cp313-macosx_10_13_x86_64.whl", hash = "sha256:ec996f12524f88e151c339688c3897194821d7f03081ab35d31d1e12ec975e94", size = 795735, upload-time = "2025-09-14T22:17:26.042Z" },
    { url = "https://files.pythonhosted.org/packages/3f/06/9ae96a3e5dcfd119377ba33d4c42a7d89da1efabd5cb3e366b156c45ff4d/zstandard-0.25.0-cp313-cp313-macosx_11_0_arm64.whl", hash = "sha256:a1a4ae2dec3993a32247995bdfe367fc3266da832d82f8438c8570f989753de1", size = 640440, upload-time = "2025-09-14T22:17:27.366Z" },
    { url = "https://files.pythonhosted.org/packages/d9/14/933d27204c2bd404229c69f445862454dcc101cd69ef8c6068f15aaec12c/zstandard-0.25.0-cp313-cp313-manylinux2010_i686.manylinux2014_i686.manylinux_2_12_i686.manylinux_2_17_i686.whl", hash = "sha256:e96594a5537722fdfb79951672a2a63aec5ebfb823e7560586f7484819f2a08f", size = 5343070, upload-time = "2025-09-14T22:17:28.896Z" },
    { url = "https://files.pythonhosted.org/packages/6d/db/ddb11011826ed7db9d0e485d13df79b58586bfdec56e5c84a928a9a78c1c/zstandard-0.25.0-cp313-cp313-manylinux2014_aarch64.manylinux_2_17_aarch64.whl", hash = "sha256:bfc4e20784722098822e3eee42b8e576b379ed72cca4a7cb856ae733e62192ea", size = 5063001, upload-time = "2025-09-14T22:17:31.044Z" },
    { url = "https://files.pythonhosted.org/packages/db/00/87466ea3f99599d02a5238498b87bf84a6348290c19571051839ca943777/zstandard-0.25.0-cp313-cp313-manylinux2014_ppc64le.manylinux_2_17_ppc64le.whl", hash = "sha256:457ed498fc58cdc12fc48f7950e02740d4f7ae9493dd4ab2168a47c93c31298e", size = 5394120, upload-time = "2025-09-14T22:17:32.711Z" },
    { url = "https://files.pythonhosted.org/packages/2b/95/fc5531d9c618a679a20ff6c29e2b3ef1d1f4ad66c5e161ae6ff847d102a9/zstandard-0.25.0-cp313-cp313-manylinux2014_s390x.manylinux_2_17_s390x.whl", hash = "sha256:fd7a5004eb1980d3cefe26b2685bcb0b17989901a70a1040d1ac86f1d898c551", size = 5451230, upload-time = "2025-09-14T22:17:34.41Z" },
    { url = "https://files.pythonhosted.org/packages/63/4b/e3678b4e776db00f9f7b2fe58e547e8928ef32727d7a1ff01dea010f3f13/zstandard-0.25.0-cp313-cp313-manylinux2014_x86_64.manylinux_2_17_x86_64.whl", hash = "sha256:8e735494da3db08694d26480f1493ad2cf86e99bdd53e8e9771b2752a5c0246a", size = 5547173, upload-time = "2025-09-14T22:17:36.084Z" },
    { url = "https://files.pythonhosted.org/packages/4e/d5/ba05ed95c6b8ec30bd468dfeab20589f2cf709b5c940483e31d991f2ca58/zstandard-0.25.0-cp313-cp313-musllinux_1_1_aarch64.whl", hash = "sha256:3a39c94ad7866160a4a46d772e43311a743c316942037671beb264e395bdd611", size = 5046736, upload-time = "2025-09-14T22:17:37.891Z" },
    { url = "https://files.pythonhosted.org/packages/50/d5/870aa06b3a76c73eced65c044b92286a3c4e00554005ff51962deef28e28/zstandard-0.25.0-cp313-cp313-musllinux_1_1_x86_64.whl", hash = "sha256:172de1f06947577d3a3005416977cce6168f2261284c02080e7ad0185faeced3", size = 5576368, upload-time = "2025-09-14T22:17:40.206Z" },
    { url = "https://files.pythonhosted.org/packages/5d/35/398dc2ffc89d304d59bc12f0fdd931b4ce455bddf7038a0a67733a25f550/zstandard-0.25.0-cp313-cp313-musllinux_1_2_aarch64.whl", hash = "sha256:3c83b0188c852a47cd13ef3bf9209fb0a77fa5374958b8c53aaa699398c6bd7b", size = 4954022, upload-time = "2025-09-14T22:17:41.879Z" },
    { url = "https://files.pythonhosted.org/packages/9a/5c/36ba1e5507d56d2213202ec2b05e8541734af5f2ce378c5d1ceaf4d88dc4/zstandard-0.25.0-cp313-cp313-musllinux_1_2_i686.whl", hash = "sha256:1673b7199bbe763365b81a4f3252b8e80f44c9e323fc42940dc8843bfeaf9851", size = 5267889, upload-time = "2025-09-14T22:17:43.577Z" },
    { url = "https://files.pythonhosted.org/packages/70/e8/2ec6b6fb7358b2ec0113ae202647ca7c0e9d15b61c005ae5225ad0995df5/zstandard-0.25.0-cp313-cp313-musllinux_1_2_ppc64le.whl", hash = "sha256:0be7622c37c183406f3dbf0cba104118eb16a4ea7359eeb5752f0794882fc250", size = 5433952, upload-time = "2025-09-14T22:17:45.271Z" },
    { url = "https://files.pythonhosted.org/packages/7b/01/b5f4d4dbc59ef193e870495c6f1275f5b2928e01ff5a81fecb22a06e22fb/zstandard-0.25.0-cp313-cp313-musllinux_1_2_s390x.whl", hash = "sha256:5f5e4c2a23ca271c218ac025bd7d635597048b366d6f31f420aaeb715239fc98", size = 5814054, upload-time = "2025-09-14T22:17:47.08Z" },
    { url = "https://files.pythonhosted.org/packages/b2/e5/fbd822d5c6f427cf158316d012c5a12f233473c2f9c5fe5ab1ae5d21f3d8/zstandard-0.25.0-cp313-cp313-musllinux_1_2_x86_64.whl", hash = "sha256:4f187a0bb61b35119d1926aee039524d1f93aaf38a9916b8c4b78ac8514a0aaf", size = 5360113, upload-time = "2025-09-14T22:17:48.893Z" },
    { url = "https://files.pythonhosted.org/packages/8e/e0/69a553d2047f9a2c7347caa225bb3a63b6d7704ad74610cb7823baa08ed7/zstandard-0.25.0-cp313-cp313-win32.whl", hash = "sha256:7030defa83eef3e51ff26f0b7bfb229f0204b66fe18e04359ce3474ac33cbc09", size = 436936, upload-time = "2025-09-14T22:17:52.658Z" },
    { url = "https://files.pythonhosted.org/packages/d9/82/b9c06c870f3bd8767c201f1edbdf9e8dc34be5b0fbc5682c4f80fe948475/zstandard-0.25.0-cp313-cp313-win_amd64.whl", hash = "sha256:1f830a0dac88719af0ae43b8b2d6aef487d437036468ef3c2ea59c51f9d55fd5", size = 506232, upload-time = "2025-09-14T22:17:50.402Z" },
    { url = "https://files.pythonhosted.org/packages/d4/57/60c3c01243bb81d381c9916e2a6d9e149ab8627c0c7d7abb2d73384b3c0c/zstandard-0.25.0-cp313-cp313-win_arm64.whl", hash = "sha256:85304a43f4d513f5464ceb938aa02c1e78c2943b29f44a750b48b25ac999a049", size = 462671, upload-time = "2025-09-14T22:17:51.533Z" },
]<|MERGE_RESOLUTION|>--- conflicted
+++ resolved
@@ -163,13 +163,8 @@
 
 [[package]]
 name = "biolink-model"
-<<<<<<< HEAD
-version = "4.3.2.post46.dev0+86673ae87"
-source = { git = "https://github.com/biolink/biolink-model.git?rev=master#86673ae87c9426312856197b2f8240071185c5f6" }
-=======
 version = "4.3.2"
 source = { registry = "https://pypi.org/simple" }
->>>>>>> a7199f16
 dependencies = [
     { name = "beautifulsoup4" },
     { name = "click" },
@@ -233,13 +228,8 @@
 
 [[package]]
 name = "bmt"
-<<<<<<< HEAD
-version = "1.4.6.post2.dev0+3b99945"
-source = { git = "https://github.com/biolink/biolink-model-toolkit.git?rev=most-specific-category-method-patch#3b9994532a56e6a30d421de9971ba38897f8df81" }
-=======
 version = "1.4.6.post8.dev0+5b49684"
 source = { git = "https://github.com/biolink/biolink-model-toolkit.git?rev=most-specific-category-method-patch#5b49684981d1c5cd9d71b2e75de748b119358fb2" }
->>>>>>> a7199f16
 dependencies = [
     { name = "biolink-model" },
     { name = "deprecation" },
@@ -307,10 +297,6 @@
 [package.metadata]
 requires-dist = [
     { name = "beautifulsoup4", specifier = ">=4.14.2" },
-<<<<<<< HEAD
-    { name = "biolink-model", git = "https://github.com/biolink/biolink-model.git?rev=master" },
-=======
->>>>>>> a7199f16
     { name = "bmt", git = "https://github.com/biolink/biolink-model-toolkit.git?rev=most-specific-category-method-patch" },
     { name = "click", specifier = ">=8.0.0" },
     { name = "kghub-downloader", specifier = ">=0.4.2" },
@@ -618,16 +604,16 @@
 
 [[package]]
 name = "curies"
-version = "0.9.2"
+version = "0.7.10"
 source = { registry = "https://pypi.org/simple" }
 dependencies = [
     { name = "pydantic" },
     { name = "pytrie" },
-    { name = "typing-extensions" },
-]
-sdist = { url = "https://files.pythonhosted.org/packages/01/82/a714e81c38a4f2d80dfed7c97fe046a06c6907bd970718982cc83468790e/curies-0.9.2.tar.gz", hash = "sha256:938527aab5f6d2d952297848d73ef7d715f4a45d5c9904653e47d33ae60d385f", size = 63075, upload-time = "2024-12-08T20:00:15.162Z" }
-wheels = [
-    { url = "https://files.pythonhosted.org/packages/82/7b/abb3e38d794ebb18a3a407d744943475797c9e23c59458ac7a704eebd2d6/curies-0.9.2-py3-none-any.whl", hash = "sha256:102ab6c3e55394744019eeac3b4775c47178a6023cdbb58f58f920b5f571fcc3", size = 47730, upload-time = "2024-12-08T20:00:10.112Z" },
+    { name = "requests" },
+]
+sdist = { url = "https://files.pythonhosted.org/packages/45/30/b81496fb344e41e006f745022f50f13a06a2c3dbcc5185e0e2f5d8cd3ee5/curies-0.7.10.tar.gz", hash = "sha256:98a7ceb94710fab3a02727a7f85ba0719dd22be5fc8b5f2ad1d7d4cfc47d64ce", size = 239194, upload-time = "2024-07-09T07:14:06.804Z" }
+wheels = [
+    { url = "https://files.pythonhosted.org/packages/dc/8e/ee360a94aa8a2079e805044ea08cfffb61c7c30284ae784af97760e4a4ef/curies-0.7.10-py3-none-any.whl", hash = "sha256:ad80f420dd76b6f3e921a245370ff6ab7473c48c29c17254970c03cd2e58af5f", size = 46352, upload-time = "2024-07-09T07:14:04.95Z" },
 ]
 
 [[package]]
