version = 1
revision = 2
requires-python = ">=3.12, <3.14"
resolution-markers = [
    "python_full_version >= '3.13'",
    "python_full_version < '3.13'",
]

[[package]]
name = "alabaster"
version = "1.0.0"
source = { registry = "https://pypi.org/simple" }
sdist = { url = "https://files.pythonhosted.org/packages/a6/f8/d9c74d0daf3f742840fd818d69cfae176fa332022fd44e3469487d5a9420/alabaster-1.0.0.tar.gz", hash = "sha256:c00dca57bca26fa62a6d7d0a9fcce65f3e026e9bfe33e9c538fd3fbb2144fd9e", size = 24210, upload-time = "2024-07-26T18:15:03.762Z" }
wheels = [
    { url = "https://files.pythonhosted.org/packages/7e/b3/6b4067be973ae96ba0d615946e314c5ae35f9f993eca561b356540bb0c2b/alabaster-1.0.0-py3-none-any.whl", hash = "sha256:fc6786402dc3fcb2de3cabd5fe455a2db534b371124f1f21de8731783dec828b", size = 13929, upload-time = "2024-07-26T18:15:02.05Z" },
]

[[package]]
name = "annotated-types"
version = "0.7.0"
source = { registry = "https://pypi.org/simple" }
sdist = { url = "https://files.pythonhosted.org/packages/ee/67/531ea369ba64dcff5ec9c3402f9f51bf748cec26dde048a2f973a4eea7f5/annotated_types-0.7.0.tar.gz", hash = "sha256:aff07c09a53a08bc8cfccb9c85b05f1aa9a2a6f23728d790723543408344ce89", size = 16081, upload-time = "2024-05-20T21:33:25.928Z" }
wheels = [
    { url = "https://files.pythonhosted.org/packages/78/b6/6307fbef88d9b5ee7421e68d78a9f162e0da4900bc5f5793f6d3d0e34fb8/annotated_types-0.7.0-py3-none-any.whl", hash = "sha256:1f02e8b43a8fbbc3f3e0d4f0f4bfc8131bcb4eebe8849b8e5c773f3a1c582a53", size = 13643, upload-time = "2024-05-20T21:33:24.1Z" },
]

[[package]]
name = "antlr4-python3-runtime"
version = "4.9.3"
source = { registry = "https://pypi.org/simple" }
sdist = { url = "https://files.pythonhosted.org/packages/3e/38/7859ff46355f76f8d19459005ca000b6e7012f2f1ca597746cbcd1fbfe5e/antlr4-python3-runtime-4.9.3.tar.gz", hash = "sha256:f224469b4168294902bb1efa80a8bf7855f24c99aef99cbefc1bcd3cce77881b", size = 117034, upload-time = "2021-11-06T17:52:23.524Z" }

[[package]]
name = "anyio"
version = "4.12.0"
source = { registry = "https://pypi.org/simple" }
dependencies = [
    { name = "idna" },
    { name = "typing-extensions", marker = "python_full_version < '3.13'" },
]
sdist = { url = "https://files.pythonhosted.org/packages/16/ce/8a777047513153587e5434fd752e89334ac33e379aa3497db860eeb60377/anyio-4.12.0.tar.gz", hash = "sha256:73c693b567b0c55130c104d0b43a9baf3aa6a31fc6110116509f27bf75e21ec0", size = 228266, upload-time = "2025-11-28T23:37:38.911Z" }
wheels = [
    { url = "https://files.pythonhosted.org/packages/7f/9c/36c5c37947ebfb8c7f22e0eb6e4d188ee2d53aa3880f3f2744fb894f0cb1/anyio-4.12.0-py3-none-any.whl", hash = "sha256:dad2376a628f98eeca4881fc56cd06affd18f659b17a747d3ff0307ced94b1bb", size = 113362, upload-time = "2025-11-28T23:36:57.897Z" },
]

[[package]]
name = "appnope"
version = "0.1.4"
source = { registry = "https://pypi.org/simple" }
sdist = { url = "https://files.pythonhosted.org/packages/35/5d/752690df9ef5b76e169e68d6a129fa6d08a7100ca7f754c89495db3c6019/appnope-0.1.4.tar.gz", hash = "sha256:1de3860566df9caf38f01f86f65e0e13e379af54f9e4bee1e66b48f2efffd1ee", size = 4170, upload-time = "2024-02-06T09:43:11.258Z" }
wheels = [
    { url = "https://files.pythonhosted.org/packages/81/29/5ecc3a15d5a33e31b26c11426c45c501e439cb865d0bff96315d86443b78/appnope-0.1.4-py2.py3-none-any.whl", hash = "sha256:502575ee11cd7a28c0205f379b525beefebab9d161b7c964670864014ed7213c", size = 4321, upload-time = "2024-02-06T09:43:09.663Z" },
]

[[package]]
name = "argon2-cffi"
version = "25.1.0"
source = { registry = "https://pypi.org/simple" }
dependencies = [
    { name = "argon2-cffi-bindings" },
]
sdist = { url = "https://files.pythonhosted.org/packages/0e/89/ce5af8a7d472a67cc819d5d998aa8c82c5d860608c4db9f46f1162d7dab9/argon2_cffi-25.1.0.tar.gz", hash = "sha256:694ae5cc8a42f4c4e2bf2ca0e64e51e23a040c6a517a85074683d3959e1346c1", size = 45706, upload-time = "2025-06-03T06:55:32.073Z" }
wheels = [
    { url = "https://files.pythonhosted.org/packages/4f/d3/a8b22fa575b297cd6e3e3b0155c7e25db170edf1c74783d6a31a2490b8d9/argon2_cffi-25.1.0-py3-none-any.whl", hash = "sha256:fdc8b074db390fccb6eb4a3604ae7231f219aa669a2652e0f20e16ba513d5741", size = 14657, upload-time = "2025-06-03T06:55:30.804Z" },
]

[[package]]
name = "argon2-cffi-bindings"
version = "25.1.0"
source = { registry = "https://pypi.org/simple" }
dependencies = [
    { name = "cffi" },
]
sdist = { url = "https://files.pythonhosted.org/packages/5c/2d/db8af0df73c1cf454f71b2bbe5e356b8c1f8041c979f505b3d3186e520a9/argon2_cffi_bindings-25.1.0.tar.gz", hash = "sha256:b957f3e6ea4d55d820e40ff76f450952807013d361a65d7f28acc0acbf29229d", size = 1783441, upload-time = "2025-07-30T10:02:05.147Z" }
wheels = [
    { url = "https://files.pythonhosted.org/packages/1d/57/96b8b9f93166147826da5f90376e784a10582dd39a393c99bb62cfcf52f0/argon2_cffi_bindings-25.1.0-cp39-abi3-macosx_10_9_universal2.whl", hash = "sha256:aecba1723ae35330a008418a91ea6cfcedf6d31e5fbaa056a166462ff066d500", size = 54121, upload-time = "2025-07-30T10:01:50.815Z" },
    { url = "https://files.pythonhosted.org/packages/0a/08/a9bebdb2e0e602dde230bdde8021b29f71f7841bd54801bcfd514acb5dcf/argon2_cffi_bindings-25.1.0-cp39-abi3-macosx_10_9_x86_64.whl", hash = "sha256:2630b6240b495dfab90aebe159ff784d08ea999aa4b0d17efa734055a07d2f44", size = 29177, upload-time = "2025-07-30T10:01:51.681Z" },
    { url = "https://files.pythonhosted.org/packages/b6/02/d297943bcacf05e4f2a94ab6f462831dc20158614e5d067c35d4e63b9acb/argon2_cffi_bindings-25.1.0-cp39-abi3-macosx_11_0_arm64.whl", hash = "sha256:7aef0c91e2c0fbca6fc68e7555aa60ef7008a739cbe045541e438373bc54d2b0", size = 31090, upload-time = "2025-07-30T10:01:53.184Z" },
    { url = "https://files.pythonhosted.org/packages/c1/93/44365f3d75053e53893ec6d733e4a5e3147502663554b4d864587c7828a7/argon2_cffi_bindings-25.1.0-cp39-abi3-manylinux_2_26_aarch64.manylinux_2_28_aarch64.whl", hash = "sha256:1e021e87faa76ae0d413b619fe2b65ab9a037f24c60a1e6cc43457ae20de6dc6", size = 81246, upload-time = "2025-07-30T10:01:54.145Z" },
    { url = "https://files.pythonhosted.org/packages/09/52/94108adfdd6e2ddf58be64f959a0b9c7d4ef2fa71086c38356d22dc501ea/argon2_cffi_bindings-25.1.0-cp39-abi3-manylinux_2_26_x86_64.manylinux_2_28_x86_64.whl", hash = "sha256:d3e924cfc503018a714f94a49a149fdc0b644eaead5d1f089330399134fa028a", size = 87126, upload-time = "2025-07-30T10:01:55.074Z" },
    { url = "https://files.pythonhosted.org/packages/72/70/7a2993a12b0ffa2a9271259b79cc616e2389ed1a4d93842fac5a1f923ffd/argon2_cffi_bindings-25.1.0-cp39-abi3-musllinux_1_2_aarch64.whl", hash = "sha256:c87b72589133f0346a1cb8d5ecca4b933e3c9b64656c9d175270a000e73b288d", size = 80343, upload-time = "2025-07-30T10:01:56.007Z" },
    { url = "https://files.pythonhosted.org/packages/78/9a/4e5157d893ffc712b74dbd868c7f62365618266982b64accab26bab01edc/argon2_cffi_bindings-25.1.0-cp39-abi3-musllinux_1_2_x86_64.whl", hash = "sha256:1db89609c06afa1a214a69a462ea741cf735b29a57530478c06eb81dd403de99", size = 86777, upload-time = "2025-07-30T10:01:56.943Z" },
    { url = "https://files.pythonhosted.org/packages/74/cd/15777dfde1c29d96de7f18edf4cc94c385646852e7c7b0320aa91ccca583/argon2_cffi_bindings-25.1.0-cp39-abi3-win32.whl", hash = "sha256:473bcb5f82924b1becbb637b63303ec8d10e84c8d241119419897a26116515d2", size = 27180, upload-time = "2025-07-30T10:01:57.759Z" },
    { url = "https://files.pythonhosted.org/packages/e2/c6/a759ece8f1829d1f162261226fbfd2c6832b3ff7657384045286d2afa384/argon2_cffi_bindings-25.1.0-cp39-abi3-win_amd64.whl", hash = "sha256:a98cd7d17e9f7ce244c0803cad3c23a7d379c301ba618a5fa76a67d116618b98", size = 31715, upload-time = "2025-07-30T10:01:58.56Z" },
    { url = "https://files.pythonhosted.org/packages/42/b9/f8d6fa329ab25128b7e98fd83a3cb34d9db5b059a9847eddb840a0af45dd/argon2_cffi_bindings-25.1.0-cp39-abi3-win_arm64.whl", hash = "sha256:b0fdbcf513833809c882823f98dc2f931cf659d9a1429616ac3adebb49f5db94", size = 27149, upload-time = "2025-07-30T10:01:59.329Z" },
]

[[package]]
name = "arrow"
version = "1.4.0"
source = { registry = "https://pypi.org/simple" }
dependencies = [
    { name = "python-dateutil" },
    { name = "tzdata" },
]
sdist = { url = "https://files.pythonhosted.org/packages/b9/33/032cdc44182491aa708d06a68b62434140d8c50820a087fac7af37703357/arrow-1.4.0.tar.gz", hash = "sha256:ed0cc050e98001b8779e84d461b0098c4ac597e88704a655582b21d116e526d7", size = 152931, upload-time = "2025-10-18T17:46:46.761Z" }
wheels = [
    { url = "https://files.pythonhosted.org/packages/ed/c9/d7977eaacb9df673210491da99e6a247e93df98c715fc43fd136ce1d3d33/arrow-1.4.0-py3-none-any.whl", hash = "sha256:749f0769958ebdc79c173ff0b0670d59051a535fa26e8eba02953dc19eb43205", size = 68797, upload-time = "2025-10-18T17:46:45.663Z" },
]

[[package]]
name = "asttokens"
version = "3.0.1"
source = { registry = "https://pypi.org/simple" }
sdist = { url = "https://files.pythonhosted.org/packages/be/a5/8e3f9b6771b0b408517c82d97aed8f2036509bc247d46114925e32fe33f0/asttokens-3.0.1.tar.gz", hash = "sha256:71a4ee5de0bde6a31d64f6b13f2293ac190344478f081c3d1bccfcf5eacb0cb7", size = 62308, upload-time = "2025-11-15T16:43:48.578Z" }
wheels = [
    { url = "https://files.pythonhosted.org/packages/d2/39/e7eaf1799466a4aef85b6a4fe7bd175ad2b1c6345066aa33f1f58d4b18d0/asttokens-3.0.1-py3-none-any.whl", hash = "sha256:15a3ebc0f43c2d0a50eeafea25e19046c68398e487b9f1f5b517f7c0f40f976a", size = 27047, upload-time = "2025-11-15T16:43:16.109Z" },
]

[[package]]
name = "async-lru"
version = "2.0.5"
source = { registry = "https://pypi.org/simple" }
sdist = { url = "https://files.pythonhosted.org/packages/b2/4d/71ec4d3939dc755264f680f6c2b4906423a304c3d18e96853f0a595dfe97/async_lru-2.0.5.tar.gz", hash = "sha256:481d52ccdd27275f42c43a928b4a50c3bfb2d67af4e78b170e3e0bb39c66e5bb", size = 10380, upload-time = "2025-03-16T17:25:36.919Z" }
wheels = [
    { url = "https://files.pythonhosted.org/packages/03/49/d10027df9fce941cb8184e78a02857af36360d33e1721df81c5ed2179a1a/async_lru-2.0.5-py3-none-any.whl", hash = "sha256:ab95404d8d2605310d345932697371a5f40def0487c03d6d0ad9138de52c9943", size = 6069, upload-time = "2025-03-16T17:25:35.422Z" },
]

[[package]]
name = "attrs"
version = "25.4.0"
source = { registry = "https://pypi.org/simple" }
sdist = { url = "https://files.pythonhosted.org/packages/6b/5c/685e6633917e101e5dcb62b9dd76946cbb57c26e133bae9e0cd36033c0a9/attrs-25.4.0.tar.gz", hash = "sha256:16d5969b87f0859ef33a48b35d55ac1be6e42ae49d5e853b597db70c35c57e11", size = 934251, upload-time = "2025-10-06T13:54:44.725Z" }
wheels = [
    { url = "https://files.pythonhosted.org/packages/3a/2a/7cc015f5b9f5db42b7d48157e23356022889fc354a2813c15934b7cb5c0e/attrs-25.4.0-py3-none-any.whl", hash = "sha256:adcf7e2a1fb3b36ac48d97835bb6d8ade15b8dcce26aba8bf1d14847b57a3373", size = 67615, upload-time = "2025-10-06T13:54:43.17Z" },
]

[[package]]
name = "babel"
version = "2.17.0"
source = { registry = "https://pypi.org/simple" }
sdist = { url = "https://files.pythonhosted.org/packages/7d/6b/d52e42361e1aa00709585ecc30b3f9684b3ab62530771402248b1b1d6240/babel-2.17.0.tar.gz", hash = "sha256:0c54cffb19f690cdcc52a3b50bcbf71e07a808d1c80d549f2459b9d2cf0afb9d", size = 9951852, upload-time = "2025-02-01T15:17:41.026Z" }
wheels = [
    { url = "https://files.pythonhosted.org/packages/b7/b8/3fe70c75fe32afc4bb507f75563d39bc5642255d1d94f1f23604725780bf/babel-2.17.0-py3-none-any.whl", hash = "sha256:4d0b53093fdfb4b21c92b5213dba5a1b23885afa8383709427046b21c366e5f2", size = 10182537, upload-time = "2025-02-01T15:17:37.39Z" },
]

[[package]]
name = "backrefs"
version = "6.1"
source = { registry = "https://pypi.org/simple" }
sdist = { url = "https://files.pythonhosted.org/packages/86/e3/bb3a439d5cb255c4774724810ad8073830fac9c9dee123555820c1bcc806/backrefs-6.1.tar.gz", hash = "sha256:3bba1749aafe1db9b915f00e0dd166cba613b6f788ffd63060ac3485dc9be231", size = 7011962, upload-time = "2025-11-15T14:52:08.323Z" }
wheels = [
    { url = "https://files.pythonhosted.org/packages/3b/ee/c216d52f58ea75b5e1841022bbae24438b19834a29b163cb32aa3a2a7c6e/backrefs-6.1-py310-none-any.whl", hash = "sha256:2a2ccb96302337ce61ee4717ceacfbf26ba4efb1d55af86564b8bbaeda39cac1", size = 381059, upload-time = "2025-11-15T14:51:59.758Z" },
    { url = "https://files.pythonhosted.org/packages/e6/9a/8da246d988ded941da96c7ed945d63e94a445637eaad985a0ed88787cb89/backrefs-6.1-py311-none-any.whl", hash = "sha256:e82bba3875ee4430f4de4b6db19429a27275d95a5f3773c57e9e18abc23fd2b7", size = 392854, upload-time = "2025-11-15T14:52:01.194Z" },
    { url = "https://files.pythonhosted.org/packages/37/c9/fd117a6f9300c62bbc33bc337fd2b3c6bfe28b6e9701de336b52d7a797ad/backrefs-6.1-py312-none-any.whl", hash = "sha256:c64698c8d2269343d88947c0735cb4b78745bd3ba590e10313fbf3f78c34da5a", size = 398770, upload-time = "2025-11-15T14:52:02.584Z" },
    { url = "https://files.pythonhosted.org/packages/eb/95/7118e935b0b0bd3f94dfec2d852fd4e4f4f9757bdb49850519acd245cd3a/backrefs-6.1-py313-none-any.whl", hash = "sha256:4c9d3dc1e2e558965202c012304f33d4e0e477e1c103663fd2c3cc9bb18b0d05", size = 400726, upload-time = "2025-11-15T14:52:04.093Z" },
    { url = "https://files.pythonhosted.org/packages/02/e3/a4fa1946722c4c7b063cc25043a12d9ce9b4323777f89643be74cef2993c/backrefs-6.1-py39-none-any.whl", hash = "sha256:a9e99b8a4867852cad177a6430e31b0f6e495d65f8c6c134b68c14c3c95bf4b0", size = 381058, upload-time = "2025-11-15T14:52:06.698Z" },
]

[[package]]
name = "beautifulsoup4"
version = "4.14.3"
source = { registry = "https://pypi.org/simple" }
dependencies = [
    { name = "soupsieve" },
    { name = "typing-extensions" },
]
sdist = { url = "https://files.pythonhosted.org/packages/c3/b0/1c6a16426d389813b48d95e26898aff79abbde42ad353958ad95cc8c9b21/beautifulsoup4-4.14.3.tar.gz", hash = "sha256:6292b1c5186d356bba669ef9f7f051757099565ad9ada5dd630bd9de5fa7fb86", size = 627737, upload-time = "2025-11-30T15:08:26.084Z" }
wheels = [
    { url = "https://files.pythonhosted.org/packages/1a/39/47f9197bdd44df24d67ac8893641e16f386c984a0619ef2ee4c51fbbc019/beautifulsoup4-4.14.3-py3-none-any.whl", hash = "sha256:0918bfe44902e6ad8d57732ba310582e98da931428d231a5ecb9e7c703a735bb", size = 107721, upload-time = "2025-11-30T15:08:24.087Z" },
]

[[package]]
name = "biolink-model"
version = "4.3.6.post3.dev0+832d46d8b"
source = { git = "https://github.com/biolink/biolink-model.git?rev=master#832d46d8bbbb53838b1a5395b8c301dbb5f012cb" }
dependencies = [
    { name = "beautifulsoup4" },
    { name = "click" },
    { name = "curies" },
    { name = "linkml" },
    { name = "linkml-runtime" },
    { name = "path" },
    { name = "prefixmaps" },
    { name = "pytest" },
    { name = "pyyaml" },
    { name = "requests" },
    { name = "stringcase" },
    { name = "yamllint" },
]

[[package]]
name = "black"
version = "25.12.0"
source = { registry = "https://pypi.org/simple" }
dependencies = [
    { name = "click" },
    { name = "mypy-extensions" },
    { name = "packaging" },
    { name = "pathspec" },
    { name = "platformdirs" },
    { name = "pytokens" },
]
sdist = { url = "https://files.pythonhosted.org/packages/c4/d9/07b458a3f1c525ac392b5edc6b191ff140b596f9d77092429417a54e249d/black-25.12.0.tar.gz", hash = "sha256:8d3dd9cea14bff7ddc0eb243c811cdb1a011ebb4800a5f0335a01a68654796a7", size = 659264, upload-time = "2025-12-08T01:40:52.501Z" }
wheels = [
    { url = "https://files.pythonhosted.org/packages/d1/bd/26083f805115db17fda9877b3c7321d08c647df39d0df4c4ca8f8450593e/black-25.12.0-cp312-cp312-macosx_10_13_x86_64.whl", hash = "sha256:31f96b7c98c1ddaeb07dc0f56c652e25bdedaac76d5b68a059d998b57c55594a", size = 1924178, upload-time = "2025-12-08T01:49:51.048Z" },
    { url = "https://files.pythonhosted.org/packages/89/6b/ea00d6651561e2bdd9231c4177f4f2ae19cc13a0b0574f47602a7519b6ca/black-25.12.0-cp312-cp312-macosx_11_0_arm64.whl", hash = "sha256:05dd459a19e218078a1f98178c13f861fe6a9a5f88fc969ca4d9b49eb1809783", size = 1742643, upload-time = "2025-12-08T01:49:59.09Z" },
    { url = "https://files.pythonhosted.org/packages/6d/f3/360fa4182e36e9875fabcf3a9717db9d27a8d11870f21cff97725c54f35b/black-25.12.0-cp312-cp312-manylinux2014_x86_64.manylinux_2_17_x86_64.manylinux_2_28_x86_64.whl", hash = "sha256:c1f68c5eff61f226934be6b5b80296cf6939e5d2f0c2f7d543ea08b204bfaf59", size = 1800158, upload-time = "2025-12-08T01:44:27.301Z" },
    { url = "https://files.pythonhosted.org/packages/f8/08/2c64830cb6616278067e040acca21d4f79727b23077633953081c9445d61/black-25.12.0-cp312-cp312-win_amd64.whl", hash = "sha256:274f940c147ddab4442d316b27f9e332ca586d39c85ecf59ebdea82cc9ee8892", size = 1426197, upload-time = "2025-12-08T01:45:51.198Z" },
    { url = "https://files.pythonhosted.org/packages/d4/60/a93f55fd9b9816b7432cf6842f0e3000fdd5b7869492a04b9011a133ee37/black-25.12.0-cp312-cp312-win_arm64.whl", hash = "sha256:169506ba91ef21e2e0591563deda7f00030cb466e747c4b09cb0a9dae5db2f43", size = 1237266, upload-time = "2025-12-08T01:45:10.556Z" },
    { url = "https://files.pythonhosted.org/packages/c8/52/c551e36bc95495d2aa1a37d50566267aa47608c81a53f91daa809e03293f/black-25.12.0-cp313-cp313-macosx_10_13_x86_64.whl", hash = "sha256:a05ddeb656534c3e27a05a29196c962877c83fa5503db89e68857d1161ad08a5", size = 1923809, upload-time = "2025-12-08T01:46:55.126Z" },
    { url = "https://files.pythonhosted.org/packages/a0/f7/aac9b014140ee56d247e707af8db0aae2e9efc28d4a8aba92d0abd7ae9d1/black-25.12.0-cp313-cp313-macosx_11_0_arm64.whl", hash = "sha256:9ec77439ef3e34896995503865a85732c94396edcc739f302c5673a2315e1e7f", size = 1742384, upload-time = "2025-12-08T01:49:37.022Z" },
    { url = "https://files.pythonhosted.org/packages/74/98/38aaa018b2ab06a863974c12b14a6266badc192b20603a81b738c47e902e/black-25.12.0-cp313-cp313-manylinux2014_x86_64.manylinux_2_17_x86_64.manylinux_2_28_x86_64.whl", hash = "sha256:0e509c858adf63aa61d908061b52e580c40eae0dfa72415fa47ac01b12e29baf", size = 1798761, upload-time = "2025-12-08T01:46:05.386Z" },
    { url = "https://files.pythonhosted.org/packages/16/3a/a8ac542125f61574a3f015b521ca83b47321ed19bb63fe6d7560f348bfe1/black-25.12.0-cp313-cp313-win_amd64.whl", hash = "sha256:252678f07f5bac4ff0d0e9b261fbb029fa530cfa206d0a636a34ab445ef8ca9d", size = 1429180, upload-time = "2025-12-08T01:45:34.903Z" },
    { url = "https://files.pythonhosted.org/packages/e6/2d/bdc466a3db9145e946762d52cd55b1385509d9f9004fec1c97bdc8debbfb/black-25.12.0-cp313-cp313-win_arm64.whl", hash = "sha256:bc5b1c09fe3c931ddd20ee548511c64ebf964ada7e6f0763d443947fd1c603ce", size = 1239350, upload-time = "2025-12-08T01:46:09.458Z" },
    { url = "https://files.pythonhosted.org/packages/68/11/21331aed19145a952ad28fca2756a1433ee9308079bd03bd898e903a2e53/black-25.12.0-py3-none-any.whl", hash = "sha256:48ceb36c16dbc84062740049eef990bb2ce07598272e673c17d1a7720c71c828", size = 206191, upload-time = "2025-12-08T01:40:50.963Z" },
]

[[package]]
name = "bleach"
version = "6.3.0"
source = { registry = "https://pypi.org/simple" }
dependencies = [
    { name = "webencodings" },
]
sdist = { url = "https://files.pythonhosted.org/packages/07/18/3c8523962314be6bf4c8989c79ad9531c825210dd13a8669f6b84336e8bd/bleach-6.3.0.tar.gz", hash = "sha256:6f3b91b1c0a02bb9a78b5a454c92506aa0fdf197e1d5e114d2e00c6f64306d22", size = 203533, upload-time = "2025-10-27T17:57:39.211Z" }
wheels = [
    { url = "https://files.pythonhosted.org/packages/cd/3a/577b549de0cc09d95f11087ee63c739bba856cd3952697eec4c4bb91350a/bleach-6.3.0-py3-none-any.whl", hash = "sha256:fe10ec77c93ddf3d13a73b035abaac7a9f5e436513864ccdad516693213c65d6", size = 164437, upload-time = "2025-10-27T17:57:37.538Z" },
]

[package.optional-dependencies]
css = [
    { name = "tinycss2" },
]

[[package]]
name = "bmt"
version = "1.4.6.post15.dev0+6221e50"
source = { git = "https://github.com/biolink/biolink-model-toolkit.git?rev=master#6221e5068de1a5317fd640ad58b23b71e74a913e" }
dependencies = [
    { name = "biolink-model" },
    { name = "deprecation" },
    { name = "notebook" },
    { name = "poetry" },
    { name = "stringcase" },
]

[[package]]
name = "boto3"
version = "1.42.6"
source = { registry = "https://pypi.org/simple" }
dependencies = [
    { name = "botocore" },
    { name = "jmespath" },
    { name = "s3transfer" },
]

sdist = { url = "https://files.pythonhosted.org/packages/06/a8/e7a408127d61569df097d6c128775ffa3e609a023d4461686fd85fe5eef4/boto3-1.42.6.tar.gz", hash = "sha256:11dab889a24f378af6c93afd4aa06d7cace3866cbf02e78c7a77e9a7fb41967a", size = 112859, upload-time = "2025-12-09T23:00:33.685Z" }
wheels = [
    { url = "https://files.pythonhosted.org/packages/ee/dd/af36b27e9fc004cd8ae2290d6d76a8de34d098d17a3718ae875e5e856ab1/boto3-1.42.6-py3-none-any.whl", hash = "sha256:69ff5cf6431fe7870da009f23aceabb20d56b4c9852ba9a808eaf6cc30ae02a5", size = 140574, upload-time = "2025-12-09T23:00:31.355Z" },
]

[[package]]
name = "botocore"
version = "1.42.6"
source = { registry = "https://pypi.org/simple" }
dependencies = [
    { name = "jmespath" },
    { name = "python-dateutil" },
    { name = "urllib3" },
]
sdist = { url = "https://files.pythonhosted.org/packages/a6/28/e1ad336dd409e3cde0644cbba644056248e873b77129502f81581f5a222f/botocore-1.42.6.tar.gz", hash = "sha256:ab389c6874dfbdc4c18de9b4a02d300cb6c7f6f2d4622c73e5965aeef80e570d", size = 14851572, upload-time = "2025-12-09T23:00:21.993Z" }
wheels = [
    { url = "https://files.pythonhosted.org/packages/6c/1e/545d3ca599aea7a7aaad23735ae2d1c7280557e115086208d68af1621f93/botocore-1.42.6-py3-none-any.whl", hash = "sha256:c4aebdc391f3542270ebea8b8f0060fde514f6441de207dce862ed759887607e", size = 14527177, upload-time = "2025-12-09T23:00:17.197Z" },
]

[[package]]
name = "bridge"
source = { editable = "." }
dependencies = [
    { name = "beautifulsoup4" },
    { name = "biolink-model" },
    { name = "bmt" },
    { name = "click" },
    { name = "codespell" },
    { name = "deepdiff" },
    { name = "duckdb" },
    { name = "hatchling" },
    { name = "kghub-downloader" },
    { name = "koza" },
    { name = "mkdocs-minify-plugin" },
<<<<<<< HEAD
    { name = "psycopg2-binary" },
=======
    { name = "polars" },
>>>>>>> cc26869d
    { name = "robokop-orion" },
    { name = "uv-dynamic-versioning" },
    { name = "xmltodict" },
]

[package.dev-dependencies]
dev = [
    { name = "biolink-model" },
    { name = "black" },
    { name = "codespell" },
    { name = "jsonlines" },
    { name = "jupyter-contrib-nbextensions" },
    { name = "mkdocs" },
    { name = "mkdocs-material" },
    { name = "mkdocs-minify-plugin" },
    { name = "nbclassic" },
    { name = "openpyxl" },
    { name = "pandas" },
    { name = "pytest" },
    { name = "requests" },
    { name = "resource-ingest-guide-schema" },
    { name = "ruff" },
]

[package.metadata]
requires-dist = [
    { name = "beautifulsoup4", specifier = ">=4.14.2" },
    { name = "biolink-model", git = "https://github.com/biolink/biolink-model.git?rev=master" },
    { name = "bmt", git = "https://github.com/biolink/biolink-model-toolkit.git?rev=master" },
    { name = "click", specifier = ">=8.0.0" },
    { name = "codespell", specifier = ">=2.4.1" },
    { name = "deepdiff", specifier = ">=8.6.1" },
    { name = "duckdb", specifier = ">=1.0.0" },
    { name = "hatchling" },
    { name = "kghub-downloader", specifier = ">=0.4.2" },
    { name = "koza", specifier = ">=2.1.1" },
    { name = "mkdocs-minify-plugin", specifier = ">=0.8.0" },
<<<<<<< HEAD
    { name = "psycopg2-binary", specifier = ">=2.9.0" },
    { name = "robokop-orion", specifier = ">=0.1.12" },
=======
    { name = "polars", specifier = ">=1.35.2" },
    { name = "robokop-orion", specifier = "==0.1.12" },
>>>>>>> cc26869d
    { name = "uv-dynamic-versioning", specifier = ">=0.11.2" },
    { name = "xmltodict", specifier = ">=1.0.2" },
]

[package.metadata.requires-dev]
dev = [
    { name = "biolink-model", git = "https://github.com/biolink/biolink-model.git?rev=master" },
    { name = "black", specifier = ">=24.1.0" },
    { name = "codespell", specifier = ">=2.2.0" },
    { name = "jsonlines" },
    { name = "jupyter-contrib-nbextensions" },
    { name = "mkdocs", specifier = ">=1.6.0" },
    { name = "mkdocs-material", specifier = ">=9.5.0" },
    { name = "mkdocs-minify-plugin", specifier = ">=0.8.0" },
    { name = "nbclassic" },
    { name = "openpyxl" },
    { name = "pandas" },
    { name = "pytest", specifier = ">=8.4.1" },
    { name = "requests" },
    { name = "resource-ingest-guide-schema" },
    { name = "ruff", specifier = ">=0.12.8" },
]

[[package]]
name = "build"
version = "1.3.0"
source = { registry = "https://pypi.org/simple" }
dependencies = [
    { name = "colorama", marker = "os_name == 'nt'" },
    { name = "packaging" },
    { name = "pyproject-hooks" },
]
sdist = { url = "https://files.pythonhosted.org/packages/25/1c/23e33405a7c9eac261dff640926b8b5adaed6a6eb3e1767d441ed611d0c0/build-1.3.0.tar.gz", hash = "sha256:698edd0ea270bde950f53aed21f3a0135672206f3911e0176261a31e0e07b397", size = 48544, upload-time = "2025-08-01T21:27:09.268Z" }
wheels = [
    { url = "https://files.pythonhosted.org/packages/cb/8c/2b30c12155ad8de0cf641d76a8b396a16d2c36bc6d50b621a62b7c4567c1/build-1.3.0-py3-none-any.whl", hash = "sha256:7145f0b5061ba90a1500d60bd1b13ca0a8a4cebdd0cc16ed8adf1c0e739f43b4", size = 23382, upload-time = "2025-08-01T21:27:07.844Z" },
]

[[package]]
name = "cachecontrol"
version = "0.14.4"
source = { registry = "https://pypi.org/simple" }
dependencies = [
    { name = "msgpack" },
    { name = "requests" },
]
sdist = { url = "https://files.pythonhosted.org/packages/2d/f6/c972b32d80760fb79d6b9eeb0b3010a46b89c0b23cf6329417ff7886cd22/cachecontrol-0.14.4.tar.gz", hash = "sha256:e6220afafa4c22a47dd0badb319f84475d79108100d04e26e8542ef7d3ab05a1", size = 16150, upload-time = "2025-11-14T04:32:13.138Z" }
wheels = [
    { url = "https://files.pythonhosted.org/packages/ef/79/c45f2d53efe6ada1110cf6f9fca095e4ff47a0454444aefdde6ac4789179/cachecontrol-0.14.4-py3-none-any.whl", hash = "sha256:b7ac014ff72ee199b5f8af1de29d60239954f223e948196fa3d84adaffc71d2b", size = 22247, upload-time = "2025-11-14T04:32:11.733Z" },
]

[package.optional-dependencies]
filecache = [
    { name = "filelock" },
]

[[package]]
name = "cachetools"
version = "6.2.2"
source = { registry = "https://pypi.org/simple" }
sdist = { url = "https://files.pythonhosted.org/packages/fb/44/ca1675be2a83aeee1886ab745b28cda92093066590233cc501890eb8417a/cachetools-6.2.2.tar.gz", hash = "sha256:8e6d266b25e539df852251cfd6f990b4bc3a141db73b939058d809ebd2590fc6", size = 31571, upload-time = "2025-11-13T17:42:51.465Z" }
wheels = [
    { url = "https://files.pythonhosted.org/packages/e6/46/eb6eca305c77a4489affe1c5d8f4cae82f285d9addd8de4ec084a7184221/cachetools-6.2.2-py3-none-any.whl", hash = "sha256:6c09c98183bf58560c97b2abfcedcbaf6a896a490f534b031b661d3723b45ace", size = 11503, upload-time = "2025-11-13T17:42:50.232Z" },
]

[[package]]
name = "certifi"
version = "2025.11.12"
source = { registry = "https://pypi.org/simple" }
sdist = { url = "https://files.pythonhosted.org/packages/a2/8c/58f469717fa48465e4a50c014a0400602d3c437d7c0c468e17ada824da3a/certifi-2025.11.12.tar.gz", hash = "sha256:d8ab5478f2ecd78af242878415affce761ca6bc54a22a27e026d7c25357c3316", size = 160538, upload-time = "2025-11-12T02:54:51.517Z" }
wheels = [
    { url = "https://files.pythonhosted.org/packages/70/7d/9bc192684cea499815ff478dfcdc13835ddf401365057044fb721ec6bddb/certifi-2025.11.12-py3-none-any.whl", hash = "sha256:97de8790030bbd5c2d96b7ec782fc2f7820ef8dba6db909ccf95449f2d062d4b", size = 159438, upload-time = "2025-11-12T02:54:49.735Z" },
]

[[package]]
name = "cffi"
version = "2.0.0"
source = { registry = "https://pypi.org/simple" }
dependencies = [
    { name = "pycparser", marker = "implementation_name != 'PyPy'" },
]
sdist = { url = "https://files.pythonhosted.org/packages/eb/56/b1ba7935a17738ae8453301356628e8147c79dbb825bcbc73dc7401f9846/cffi-2.0.0.tar.gz", hash = "sha256:44d1b5909021139fe36001ae048dbdde8214afa20200eda0f64c068cac5d5529", size = 523588, upload-time = "2025-09-08T23:24:04.541Z" }
wheels = [
    { url = "https://files.pythonhosted.org/packages/ea/47/4f61023ea636104d4f16ab488e268b93008c3d0bb76893b1b31db1f96802/cffi-2.0.0-cp312-cp312-macosx_10_13_x86_64.whl", hash = "sha256:6d02d6655b0e54f54c4ef0b94eb6be0607b70853c45ce98bd278dc7de718be5d", size = 185271, upload-time = "2025-09-08T23:22:44.795Z" },
    { url = "https://files.pythonhosted.org/packages/df/a2/781b623f57358e360d62cdd7a8c681f074a71d445418a776eef0aadb4ab4/cffi-2.0.0-cp312-cp312-macosx_11_0_arm64.whl", hash = "sha256:8eca2a813c1cb7ad4fb74d368c2ffbbb4789d377ee5bb8df98373c2cc0dee76c", size = 181048, upload-time = "2025-09-08T23:22:45.938Z" },
    { url = "https://files.pythonhosted.org/packages/ff/df/a4f0fbd47331ceeba3d37c2e51e9dfc9722498becbeec2bd8bc856c9538a/cffi-2.0.0-cp312-cp312-manylinux1_i686.manylinux2014_i686.manylinux_2_17_i686.manylinux_2_5_i686.whl", hash = "sha256:21d1152871b019407d8ac3985f6775c079416c282e431a4da6afe7aefd2bccbe", size = 212529, upload-time = "2025-09-08T23:22:47.349Z" },
    { url = "https://files.pythonhosted.org/packages/d5/72/12b5f8d3865bf0f87cf1404d8c374e7487dcf097a1c91c436e72e6badd83/cffi-2.0.0-cp312-cp312-manylinux2014_aarch64.manylinux_2_17_aarch64.whl", hash = "sha256:b21e08af67b8a103c71a250401c78d5e0893beff75e28c53c98f4de42f774062", size = 220097, upload-time = "2025-09-08T23:22:48.677Z" },
    { url = "https://files.pythonhosted.org/packages/c2/95/7a135d52a50dfa7c882ab0ac17e8dc11cec9d55d2c18dda414c051c5e69e/cffi-2.0.0-cp312-cp312-manylinux2014_ppc64le.manylinux_2_17_ppc64le.whl", hash = "sha256:1e3a615586f05fc4065a8b22b8152f0c1b00cdbc60596d187c2a74f9e3036e4e", size = 207983, upload-time = "2025-09-08T23:22:50.06Z" },
    { url = "https://files.pythonhosted.org/packages/3a/c8/15cb9ada8895957ea171c62dc78ff3e99159ee7adb13c0123c001a2546c1/cffi-2.0.0-cp312-cp312-manylinux2014_s390x.manylinux_2_17_s390x.whl", hash = "sha256:81afed14892743bbe14dacb9e36d9e0e504cd204e0b165062c488942b9718037", size = 206519, upload-time = "2025-09-08T23:22:51.364Z" },
    { url = "https://files.pythonhosted.org/packages/78/2d/7fa73dfa841b5ac06c7b8855cfc18622132e365f5b81d02230333ff26e9e/cffi-2.0.0-cp312-cp312-manylinux2014_x86_64.manylinux_2_17_x86_64.whl", hash = "sha256:3e17ed538242334bf70832644a32a7aae3d83b57567f9fd60a26257e992b79ba", size = 219572, upload-time = "2025-09-08T23:22:52.902Z" },
    { url = "https://files.pythonhosted.org/packages/07/e0/267e57e387b4ca276b90f0434ff88b2c2241ad72b16d31836adddfd6031b/cffi-2.0.0-cp312-cp312-musllinux_1_2_aarch64.whl", hash = "sha256:3925dd22fa2b7699ed2617149842d2e6adde22b262fcbfada50e3d195e4b3a94", size = 222963, upload-time = "2025-09-08T23:22:54.518Z" },
    { url = "https://files.pythonhosted.org/packages/b6/75/1f2747525e06f53efbd878f4d03bac5b859cbc11c633d0fb81432d98a795/cffi-2.0.0-cp312-cp312-musllinux_1_2_x86_64.whl", hash = "sha256:2c8f814d84194c9ea681642fd164267891702542f028a15fc97d4674b6206187", size = 221361, upload-time = "2025-09-08T23:22:55.867Z" },
    { url = "https://files.pythonhosted.org/packages/7b/2b/2b6435f76bfeb6bbf055596976da087377ede68df465419d192acf00c437/cffi-2.0.0-cp312-cp312-win32.whl", hash = "sha256:da902562c3e9c550df360bfa53c035b2f241fed6d9aef119048073680ace4a18", size = 172932, upload-time = "2025-09-08T23:22:57.188Z" },
    { url = "https://files.pythonhosted.org/packages/f8/ed/13bd4418627013bec4ed6e54283b1959cf6db888048c7cf4b4c3b5b36002/cffi-2.0.0-cp312-cp312-win_amd64.whl", hash = "sha256:da68248800ad6320861f129cd9c1bf96ca849a2771a59e0344e88681905916f5", size = 183557, upload-time = "2025-09-08T23:22:58.351Z" },
    { url = "https://files.pythonhosted.org/packages/95/31/9f7f93ad2f8eff1dbc1c3656d7ca5bfd8fb52c9d786b4dcf19b2d02217fa/cffi-2.0.0-cp312-cp312-win_arm64.whl", hash = "sha256:4671d9dd5ec934cb9a73e7ee9676f9362aba54f7f34910956b84d727b0d73fb6", size = 177762, upload-time = "2025-09-08T23:22:59.668Z" },
    { url = "https://files.pythonhosted.org/packages/4b/8d/a0a47a0c9e413a658623d014e91e74a50cdd2c423f7ccfd44086ef767f90/cffi-2.0.0-cp313-cp313-macosx_10_13_x86_64.whl", hash = "sha256:00bdf7acc5f795150faa6957054fbbca2439db2f775ce831222b66f192f03beb", size = 185230, upload-time = "2025-09-08T23:23:00.879Z" },
    { url = "https://files.pythonhosted.org/packages/4a/d2/a6c0296814556c68ee32009d9c2ad4f85f2707cdecfd7727951ec228005d/cffi-2.0.0-cp313-cp313-macosx_11_0_arm64.whl", hash = "sha256:45d5e886156860dc35862657e1494b9bae8dfa63bf56796f2fb56e1679fc0bca", size = 181043, upload-time = "2025-09-08T23:23:02.231Z" },
    { url = "https://files.pythonhosted.org/packages/b0/1e/d22cc63332bd59b06481ceaac49d6c507598642e2230f201649058a7e704/cffi-2.0.0-cp313-cp313-manylinux1_i686.manylinux2014_i686.manylinux_2_17_i686.manylinux_2_5_i686.whl", hash = "sha256:07b271772c100085dd28b74fa0cd81c8fb1a3ba18b21e03d7c27f3436a10606b", size = 212446, upload-time = "2025-09-08T23:23:03.472Z" },
    { url = "https://files.pythonhosted.org/packages/a9/f5/a2c23eb03b61a0b8747f211eb716446c826ad66818ddc7810cc2cc19b3f2/cffi-2.0.0-cp313-cp313-manylinux2014_aarch64.manylinux_2_17_aarch64.whl", hash = "sha256:d48a880098c96020b02d5a1f7d9251308510ce8858940e6fa99ece33f610838b", size = 220101, upload-time = "2025-09-08T23:23:04.792Z" },
    { url = "https://files.pythonhosted.org/packages/f2/7f/e6647792fc5850d634695bc0e6ab4111ae88e89981d35ac269956605feba/cffi-2.0.0-cp313-cp313-manylinux2014_ppc64le.manylinux_2_17_ppc64le.whl", hash = "sha256:f93fd8e5c8c0a4aa1f424d6173f14a892044054871c771f8566e4008eaa359d2", size = 207948, upload-time = "2025-09-08T23:23:06.127Z" },
    { url = "https://files.pythonhosted.org/packages/cb/1e/a5a1bd6f1fb30f22573f76533de12a00bf274abcdc55c8edab639078abb6/cffi-2.0.0-cp313-cp313-manylinux2014_s390x.manylinux_2_17_s390x.whl", hash = "sha256:dd4f05f54a52fb558f1ba9f528228066954fee3ebe629fc1660d874d040ae5a3", size = 206422, upload-time = "2025-09-08T23:23:07.753Z" },
    { url = "https://files.pythonhosted.org/packages/98/df/0a1755e750013a2081e863e7cd37e0cdd02664372c754e5560099eb7aa44/cffi-2.0.0-cp313-cp313-manylinux2014_x86_64.manylinux_2_17_x86_64.whl", hash = "sha256:c8d3b5532fc71b7a77c09192b4a5a200ea992702734a2e9279a37f2478236f26", size = 219499, upload-time = "2025-09-08T23:23:09.648Z" },
    { url = "https://files.pythonhosted.org/packages/50/e1/a969e687fcf9ea58e6e2a928ad5e2dd88cc12f6f0ab477e9971f2309b57c/cffi-2.0.0-cp313-cp313-musllinux_1_2_aarch64.whl", hash = "sha256:d9b29c1f0ae438d5ee9acb31cadee00a58c46cc9c0b2f9038c6b0b3470877a8c", size = 222928, upload-time = "2025-09-08T23:23:10.928Z" },
    { url = "https://files.pythonhosted.org/packages/36/54/0362578dd2c9e557a28ac77698ed67323ed5b9775ca9d3fe73fe191bb5d8/cffi-2.0.0-cp313-cp313-musllinux_1_2_x86_64.whl", hash = "sha256:6d50360be4546678fc1b79ffe7a66265e28667840010348dd69a314145807a1b", size = 221302, upload-time = "2025-09-08T23:23:12.42Z" },
    { url = "https://files.pythonhosted.org/packages/eb/6d/bf9bda840d5f1dfdbf0feca87fbdb64a918a69bca42cfa0ba7b137c48cb8/cffi-2.0.0-cp313-cp313-win32.whl", hash = "sha256:74a03b9698e198d47562765773b4a8309919089150a0bb17d829ad7b44b60d27", size = 172909, upload-time = "2025-09-08T23:23:14.32Z" },
    { url = "https://files.pythonhosted.org/packages/37/18/6519e1ee6f5a1e579e04b9ddb6f1676c17368a7aba48299c3759bbc3c8b3/cffi-2.0.0-cp313-cp313-win_amd64.whl", hash = "sha256:19f705ada2530c1167abacb171925dd886168931e0a7b78f5bffcae5c6b5be75", size = 183402, upload-time = "2025-09-08T23:23:15.535Z" },
    { url = "https://files.pythonhosted.org/packages/cb/0e/02ceeec9a7d6ee63bb596121c2c8e9b3a9e150936f4fbef6ca1943e6137c/cffi-2.0.0-cp313-cp313-win_arm64.whl", hash = "sha256:256f80b80ca3853f90c21b23ee78cd008713787b1b1e93eae9f3d6a7134abd91", size = 177780, upload-time = "2025-09-08T23:23:16.761Z" },
]

[[package]]
name = "cfgraph"
version = "0.2.1"
source = { registry = "https://pypi.org/simple" }
dependencies = [
    { name = "rdflib" },
]
sdist = { url = "https://files.pythonhosted.org/packages/cb/51/3e7e021920cfe2f7d18b672642e13f7dc4f53545d530b52ee6533b6681ca/CFGraph-0.2.1.tar.gz", hash = "sha256:b57fe7044a10b8ff65aa3a8a8ddc7d4cd77bf511b42e57289cd52cbc29f8fe74", size = 2630, upload-time = "2018-11-20T15:27:28.69Z" }

[[package]]
name = "chardet"
version = "5.2.0"
source = { registry = "https://pypi.org/simple" }
sdist = { url = "https://files.pythonhosted.org/packages/f3/0d/f7b6ab21ec75897ed80c17d79b15951a719226b9fababf1e40ea74d69079/chardet-5.2.0.tar.gz", hash = "sha256:1b3b6ff479a8c414bc3fa2c0852995695c4a026dcd6d0633b2dd092ca39c1cf7", size = 2069618, upload-time = "2023-08-01T19:23:02.662Z" }
wheels = [
    { url = "https://files.pythonhosted.org/packages/38/6f/f5fbc992a329ee4e0f288c1fe0e2ad9485ed064cac731ed2fe47dcc38cbf/chardet-5.2.0-py3-none-any.whl", hash = "sha256:e1cf59446890a00105fe7b7912492ea04b6e6f06d4b742b2c788469e34c82970", size = 199385, upload-time = "2023-08-01T19:23:00.661Z" },
]

[[package]]
name = "charset-normalizer"
version = "3.4.4"
source = { registry = "https://pypi.org/simple" }
sdist = { url = "https://files.pythonhosted.org/packages/13/69/33ddede1939fdd074bce5434295f38fae7136463422fe4fd3e0e89b98062/charset_normalizer-3.4.4.tar.gz", hash = "sha256:94537985111c35f28720e43603b8e7b43a6ecfb2ce1d3058bbe955b73404e21a", size = 129418, upload-time = "2025-10-14T04:42:32.879Z" }
wheels = [
    { url = "https://files.pythonhosted.org/packages/f3/85/1637cd4af66fa687396e757dec650f28025f2a2f5a5531a3208dc0ec43f2/charset_normalizer-3.4.4-cp312-cp312-macosx_10_13_universal2.whl", hash = "sha256:0a98e6759f854bd25a58a73fa88833fba3b7c491169f86ce1180c948ab3fd394", size = 208425, upload-time = "2025-10-14T04:40:53.353Z" },
    { url = "https://files.pythonhosted.org/packages/9d/6a/04130023fef2a0d9c62d0bae2649b69f7b7d8d24ea5536feef50551029df/charset_normalizer-3.4.4-cp312-cp312-manylinux2014_aarch64.manylinux_2_17_aarch64.manylinux_2_28_aarch64.whl", hash = "sha256:b5b290ccc2a263e8d185130284f8501e3e36c5e02750fc6b6bdeb2e9e96f1e25", size = 148162, upload-time = "2025-10-14T04:40:54.558Z" },
    { url = "https://files.pythonhosted.org/packages/78/29/62328d79aa60da22c9e0b9a66539feae06ca0f5a4171ac4f7dc285b83688/charset_normalizer-3.4.4-cp312-cp312-manylinux2014_armv7l.manylinux_2_17_armv7l.manylinux_2_31_armv7l.whl", hash = "sha256:74bb723680f9f7a6234dcf67aea57e708ec1fbdf5699fb91dfd6f511b0a320ef", size = 144558, upload-time = "2025-10-14T04:40:55.677Z" },
    { url = "https://files.pythonhosted.org/packages/86/bb/b32194a4bf15b88403537c2e120b817c61cd4ecffa9b6876e941c3ee38fe/charset_normalizer-3.4.4-cp312-cp312-manylinux2014_ppc64le.manylinux_2_17_ppc64le.manylinux_2_28_ppc64le.whl", hash = "sha256:f1e34719c6ed0b92f418c7c780480b26b5d9c50349e9a9af7d76bf757530350d", size = 161497, upload-time = "2025-10-14T04:40:57.217Z" },
    { url = "https://files.pythonhosted.org/packages/19/89/a54c82b253d5b9b111dc74aca196ba5ccfcca8242d0fb64146d4d3183ff1/charset_normalizer-3.4.4-cp312-cp312-manylinux2014_s390x.manylinux_2_17_s390x.manylinux_2_28_s390x.whl", hash = "sha256:2437418e20515acec67d86e12bf70056a33abdacb5cb1655042f6538d6b085a8", size = 159240, upload-time = "2025-10-14T04:40:58.358Z" },
    { url = "https://files.pythonhosted.org/packages/c0/10/d20b513afe03acc89ec33948320a5544d31f21b05368436d580dec4e234d/charset_normalizer-3.4.4-cp312-cp312-manylinux2014_x86_64.manylinux_2_17_x86_64.manylinux_2_28_x86_64.whl", hash = "sha256:11d694519d7f29d6cd09f6ac70028dba10f92f6cdd059096db198c283794ac86", size = 153471, upload-time = "2025-10-14T04:40:59.468Z" },
    { url = "https://files.pythonhosted.org/packages/61/fa/fbf177b55bdd727010f9c0a3c49eefa1d10f960e5f09d1d887bf93c2e698/charset_normalizer-3.4.4-cp312-cp312-manylinux_2_31_riscv64.manylinux_2_39_riscv64.whl", hash = "sha256:ac1c4a689edcc530fc9d9aa11f5774b9e2f33f9a0c6a57864e90908f5208d30a", size = 150864, upload-time = "2025-10-14T04:41:00.623Z" },
    { url = "https://files.pythonhosted.org/packages/05/12/9fbc6a4d39c0198adeebbde20b619790e9236557ca59fc40e0e3cebe6f40/charset_normalizer-3.4.4-cp312-cp312-musllinux_1_2_aarch64.whl", hash = "sha256:21d142cc6c0ec30d2efee5068ca36c128a30b0f2c53c1c07bd78cb6bc1d3be5f", size = 150647, upload-time = "2025-10-14T04:41:01.754Z" },
    { url = "https://files.pythonhosted.org/packages/ad/1f/6a9a593d52e3e8c5d2b167daf8c6b968808efb57ef4c210acb907c365bc4/charset_normalizer-3.4.4-cp312-cp312-musllinux_1_2_armv7l.whl", hash = "sha256:5dbe56a36425d26d6cfb40ce79c314a2e4dd6211d51d6d2191c00bed34f354cc", size = 145110, upload-time = "2025-10-14T04:41:03.231Z" },
    { url = "https://files.pythonhosted.org/packages/30/42/9a52c609e72471b0fc54386dc63c3781a387bb4fe61c20231a4ebcd58bdd/charset_normalizer-3.4.4-cp312-cp312-musllinux_1_2_ppc64le.whl", hash = "sha256:5bfbb1b9acf3334612667b61bd3002196fe2a1eb4dd74d247e0f2a4d50ec9bbf", size = 162839, upload-time = "2025-10-14T04:41:04.715Z" },
    { url = "https://files.pythonhosted.org/packages/c4/5b/c0682bbf9f11597073052628ddd38344a3d673fda35a36773f7d19344b23/charset_normalizer-3.4.4-cp312-cp312-musllinux_1_2_riscv64.whl", hash = "sha256:d055ec1e26e441f6187acf818b73564e6e6282709e9bcb5b63f5b23068356a15", size = 150667, upload-time = "2025-10-14T04:41:05.827Z" },
    { url = "https://files.pythonhosted.org/packages/e4/24/a41afeab6f990cf2daf6cb8c67419b63b48cf518e4f56022230840c9bfb2/charset_normalizer-3.4.4-cp312-cp312-musllinux_1_2_s390x.whl", hash = "sha256:af2d8c67d8e573d6de5bc30cdb27e9b95e49115cd9baad5ddbd1a6207aaa82a9", size = 160535, upload-time = "2025-10-14T04:41:06.938Z" },
    { url = "https://files.pythonhosted.org/packages/2a/e5/6a4ce77ed243c4a50a1fecca6aaaab419628c818a49434be428fe24c9957/charset_normalizer-3.4.4-cp312-cp312-musllinux_1_2_x86_64.whl", hash = "sha256:780236ac706e66881f3b7f2f32dfe90507a09e67d1d454c762cf642e6e1586e0", size = 154816, upload-time = "2025-10-14T04:41:08.101Z" },
    { url = "https://files.pythonhosted.org/packages/a8/ef/89297262b8092b312d29cdb2517cb1237e51db8ecef2e9af5edbe7b683b1/charset_normalizer-3.4.4-cp312-cp312-win32.whl", hash = "sha256:5833d2c39d8896e4e19b689ffc198f08ea58116bee26dea51e362ecc7cd3ed26", size = 99694, upload-time = "2025-10-14T04:41:09.23Z" },
    { url = "https://files.pythonhosted.org/packages/3d/2d/1e5ed9dd3b3803994c155cd9aacb60c82c331bad84daf75bcb9c91b3295e/charset_normalizer-3.4.4-cp312-cp312-win_amd64.whl", hash = "sha256:a79cfe37875f822425b89a82333404539ae63dbdddf97f84dcbc3d339aae9525", size = 107131, upload-time = "2025-10-14T04:41:10.467Z" },
    { url = "https://files.pythonhosted.org/packages/d0/d9/0ed4c7098a861482a7b6a95603edce4c0d9db2311af23da1fb2b75ec26fc/charset_normalizer-3.4.4-cp312-cp312-win_arm64.whl", hash = "sha256:376bec83a63b8021bb5c8ea75e21c4ccb86e7e45ca4eb81146091b56599b80c3", size = 100390, upload-time = "2025-10-14T04:41:11.915Z" },
    { url = "https://files.pythonhosted.org/packages/97/45/4b3a1239bbacd321068ea6e7ac28875b03ab8bc0aa0966452db17cd36714/charset_normalizer-3.4.4-cp313-cp313-macosx_10_13_universal2.whl", hash = "sha256:e1f185f86a6f3403aa2420e815904c67b2f9ebc443f045edd0de921108345794", size = 208091, upload-time = "2025-10-14T04:41:13.346Z" },
    { url = "https://files.pythonhosted.org/packages/7d/62/73a6d7450829655a35bb88a88fca7d736f9882a27eacdca2c6d505b57e2e/charset_normalizer-3.4.4-cp313-cp313-manylinux2014_aarch64.manylinux_2_17_aarch64.manylinux_2_28_aarch64.whl", hash = "sha256:6b39f987ae8ccdf0d2642338faf2abb1862340facc796048b604ef14919e55ed", size = 147936, upload-time = "2025-10-14T04:41:14.461Z" },
    { url = "https://files.pythonhosted.org/packages/89/c5/adb8c8b3d6625bef6d88b251bbb0d95f8205831b987631ab0c8bb5d937c2/charset_normalizer-3.4.4-cp313-cp313-manylinux2014_armv7l.manylinux_2_17_armv7l.manylinux_2_31_armv7l.whl", hash = "sha256:3162d5d8ce1bb98dd51af660f2121c55d0fa541b46dff7bb9b9f86ea1d87de72", size = 144180, upload-time = "2025-10-14T04:41:15.588Z" },
    { url = "https://files.pythonhosted.org/packages/91/ed/9706e4070682d1cc219050b6048bfd293ccf67b3d4f5a4f39207453d4b99/charset_normalizer-3.4.4-cp313-cp313-manylinux2014_ppc64le.manylinux_2_17_ppc64le.manylinux_2_28_ppc64le.whl", hash = "sha256:81d5eb2a312700f4ecaa977a8235b634ce853200e828fbadf3a9c50bab278328", size = 161346, upload-time = "2025-10-14T04:41:16.738Z" },
    { url = "https://files.pythonhosted.org/packages/d5/0d/031f0d95e4972901a2f6f09ef055751805ff541511dc1252ba3ca1f80cf5/charset_normalizer-3.4.4-cp313-cp313-manylinux2014_s390x.manylinux_2_17_s390x.manylinux_2_28_s390x.whl", hash = "sha256:5bd2293095d766545ec1a8f612559f6b40abc0eb18bb2f5d1171872d34036ede", size = 158874, upload-time = "2025-10-14T04:41:17.923Z" },
    { url = "https://files.pythonhosted.org/packages/f5/83/6ab5883f57c9c801ce5e5677242328aa45592be8a00644310a008d04f922/charset_normalizer-3.4.4-cp313-cp313-manylinux2014_x86_64.manylinux_2_17_x86_64.manylinux_2_28_x86_64.whl", hash = "sha256:a8a8b89589086a25749f471e6a900d3f662d1d3b6e2e59dcecf787b1cc3a1894", size = 153076, upload-time = "2025-10-14T04:41:19.106Z" },
    { url = "https://files.pythonhosted.org/packages/75/1e/5ff781ddf5260e387d6419959ee89ef13878229732732ee73cdae01800f2/charset_normalizer-3.4.4-cp313-cp313-manylinux_2_31_riscv64.manylinux_2_39_riscv64.whl", hash = "sha256:bc7637e2f80d8530ee4a78e878bce464f70087ce73cf7c1caf142416923b98f1", size = 150601, upload-time = "2025-10-14T04:41:20.245Z" },
    { url = "https://files.pythonhosted.org/packages/d7/57/71be810965493d3510a6ca79b90c19e48696fb1ff964da319334b12677f0/charset_normalizer-3.4.4-cp313-cp313-musllinux_1_2_aarch64.whl", hash = "sha256:f8bf04158c6b607d747e93949aa60618b61312fe647a6369f88ce2ff16043490", size = 150376, upload-time = "2025-10-14T04:41:21.398Z" },
    { url = "https://files.pythonhosted.org/packages/e5/d5/c3d057a78c181d007014feb7e9f2e65905a6c4ef182c0ddf0de2924edd65/charset_normalizer-3.4.4-cp313-cp313-musllinux_1_2_armv7l.whl", hash = "sha256:554af85e960429cf30784dd47447d5125aaa3b99a6f0683589dbd27e2f45da44", size = 144825, upload-time = "2025-10-14T04:41:22.583Z" },
    { url = "https://files.pythonhosted.org/packages/e6/8c/d0406294828d4976f275ffbe66f00266c4b3136b7506941d87c00cab5272/charset_normalizer-3.4.4-cp313-cp313-musllinux_1_2_ppc64le.whl", hash = "sha256:74018750915ee7ad843a774364e13a3db91682f26142baddf775342c3f5b1133", size = 162583, upload-time = "2025-10-14T04:41:23.754Z" },
    { url = "https://files.pythonhosted.org/packages/d7/24/e2aa1f18c8f15c4c0e932d9287b8609dd30ad56dbe41d926bd846e22fb8d/charset_normalizer-3.4.4-cp313-cp313-musllinux_1_2_riscv64.whl", hash = "sha256:c0463276121fdee9c49b98908b3a89c39be45d86d1dbaa22957e38f6321d4ce3", size = 150366, upload-time = "2025-10-14T04:41:25.27Z" },
    { url = "https://files.pythonhosted.org/packages/e4/5b/1e6160c7739aad1e2df054300cc618b06bf784a7a164b0f238360721ab86/charset_normalizer-3.4.4-cp313-cp313-musllinux_1_2_s390x.whl", hash = "sha256:362d61fd13843997c1c446760ef36f240cf81d3ebf74ac62652aebaf7838561e", size = 160300, upload-time = "2025-10-14T04:41:26.725Z" },
    { url = "https://files.pythonhosted.org/packages/7a/10/f882167cd207fbdd743e55534d5d9620e095089d176d55cb22d5322f2afd/charset_normalizer-3.4.4-cp313-cp313-musllinux_1_2_x86_64.whl", hash = "sha256:9a26f18905b8dd5d685d6d07b0cdf98a79f3c7a918906af7cc143ea2e164c8bc", size = 154465, upload-time = "2025-10-14T04:41:28.322Z" },
    { url = "https://files.pythonhosted.org/packages/89/66/c7a9e1b7429be72123441bfdbaf2bc13faab3f90b933f664db506dea5915/charset_normalizer-3.4.4-cp313-cp313-win32.whl", hash = "sha256:9b35f4c90079ff2e2edc5b26c0c77925e5d2d255c42c74fdb70fb49b172726ac", size = 99404, upload-time = "2025-10-14T04:41:29.95Z" },
    { url = "https://files.pythonhosted.org/packages/c4/26/b9924fa27db384bdcd97ab83b4f0a8058d96ad9626ead570674d5e737d90/charset_normalizer-3.4.4-cp313-cp313-win_amd64.whl", hash = "sha256:b435cba5f4f750aa6c0a0d92c541fb79f69a387c91e61f1795227e4ed9cece14", size = 107092, upload-time = "2025-10-14T04:41:31.188Z" },
    { url = "https://files.pythonhosted.org/packages/af/8f/3ed4bfa0c0c72a7ca17f0380cd9e4dd842b09f664e780c13cff1dcf2ef1b/charset_normalizer-3.4.4-cp313-cp313-win_arm64.whl", hash = "sha256:542d2cee80be6f80247095cc36c418f7bddd14f4a6de45af91dfad36d817bba2", size = 100408, upload-time = "2025-10-14T04:41:32.624Z" },
    { url = "https://files.pythonhosted.org/packages/0a/4c/925909008ed5a988ccbb72dcc897407e5d6d3bd72410d69e051fc0c14647/charset_normalizer-3.4.4-py3-none-any.whl", hash = "sha256:7a32c560861a02ff789ad905a2fe94e3f840803362c84fecf1851cb4cf3dc37f", size = 53402, upload-time = "2025-10-14T04:42:31.76Z" },
]

[[package]]
name = "cleo"
version = "2.1.0"
source = { registry = "https://pypi.org/simple" }
dependencies = [
    { name = "crashtest" },
    { name = "rapidfuzz" },
]
sdist = { url = "https://files.pythonhosted.org/packages/3c/30/f7960ed7041b158301c46774f87620352d50a9028d111b4211187af13783/cleo-2.1.0.tar.gz", hash = "sha256:0b2c880b5d13660a7ea651001fb4acb527696c01f15c9ee650f377aa543fd523", size = 79957, upload-time = "2023-10-30T18:54:12.057Z" }
wheels = [
    { url = "https://files.pythonhosted.org/packages/2d/f5/6bbead8b880620e5a99e0e4bb9e22e67cca16ff48d54105302a3e7821096/cleo-2.1.0-py3-none-any.whl", hash = "sha256:4a31bd4dd45695a64ee3c4758f583f134267c2bc518d8ae9a29cf237d009b07e", size = 78711, upload-time = "2023-10-30T18:54:08.557Z" },
]

[[package]]
name = "click"
version = "8.1.8"
source = { registry = "https://pypi.org/simple" }
dependencies = [
    { name = "colorama", marker = "sys_platform == 'win32'" },
]
sdist = { url = "https://files.pythonhosted.org/packages/b9/2e/0090cbf739cee7d23781ad4b89a9894a41538e4fcf4c31dcdd705b78eb8b/click-8.1.8.tar.gz", hash = "sha256:ed53c9d8990d83c2a27deae68e4ee337473f6330c040a31d4225c9574d16096a", size = 226593, upload-time = "2024-12-21T18:38:44.339Z" }
wheels = [
    { url = "https://files.pythonhosted.org/packages/7e/d4/7ebdbd03970677812aac39c869717059dbb71a4cfc033ca6e5221787892c/click-8.1.8-py3-none-any.whl", hash = "sha256:63c132bbbed01578a06712a2d1f497bb62d9c1c0d329b7903a866228027263b2", size = 98188, upload-time = "2024-12-21T18:38:41.666Z" },
]

[[package]]
name = "codespell"
version = "2.4.1"
source = { registry = "https://pypi.org/simple" }
sdist = { url = "https://files.pythonhosted.org/packages/15/e0/709453393c0ea77d007d907dd436b3ee262e28b30995ea1aa36c6ffbccaf/codespell-2.4.1.tar.gz", hash = "sha256:299fcdcb09d23e81e35a671bbe746d5ad7e8385972e65dbb833a2eaac33c01e5", size = 344740, upload-time = "2025-01-28T18:52:39.411Z" }
wheels = [
    { url = "https://files.pythonhosted.org/packages/20/01/b394922252051e97aab231d416c86da3d8a6d781eeadcdca1082867de64e/codespell-2.4.1-py3-none-any.whl", hash = "sha256:3dadafa67df7e4a3dbf51e0d7315061b80d265f9552ebd699b3dd6834b47e425", size = 344501, upload-time = "2025-01-28T18:52:37.057Z" },
]

[[package]]
name = "colorama"
version = "0.4.6"
source = { registry = "https://pypi.org/simple" }
sdist = { url = "https://files.pythonhosted.org/packages/d8/53/6f443c9a4a8358a93a6792e2acffb9d9d5cb0a5cfd8802644b7b1c9a02e4/colorama-0.4.6.tar.gz", hash = "sha256:08695f5cb7ed6e0531a20572697297273c47b8cae5a63ffc6d6ed5c201be6e44", size = 27697, upload-time = "2022-10-25T02:36:22.414Z" }
wheels = [
    { url = "https://files.pythonhosted.org/packages/d1/d6/3965ed04c63042e047cb6a3e6ed1a63a35087b6a609aa3a15ed8ac56c221/colorama-0.4.6-py2.py3-none-any.whl", hash = "sha256:4f1d9991f5acc0ca119f9d443620b77f9d6b33703e51011c16baf57afb285fc6", size = 25335, upload-time = "2022-10-25T02:36:20.889Z" },
]

[[package]]
name = "comm"
version = "0.2.3"
source = { registry = "https://pypi.org/simple" }
sdist = { url = "https://files.pythonhosted.org/packages/4c/13/7d740c5849255756bc17888787313b61fd38a0a8304fc4f073dfc46122aa/comm-0.2.3.tar.gz", hash = "sha256:2dc8048c10962d55d7ad693be1e7045d891b7ce8d999c97963a5e3e99c055971", size = 6319, upload-time = "2025-07-25T14:02:04.452Z" }
wheels = [
    { url = "https://files.pythonhosted.org/packages/60/97/891a0971e1e4a8c5d2b20bbe0e524dc04548d2307fee33cdeba148fd4fc7/comm-0.2.3-py3-none-any.whl", hash = "sha256:c615d91d75f7f04f095b30d1c1711babd43bdc6419c1be9886a85f2f4e489417", size = 7294, upload-time = "2025-07-25T14:02:02.896Z" },
]

[[package]]
name = "compress-json"
version = "1.1.1"
source = { registry = "https://pypi.org/simple" }
sdist = { url = "https://files.pythonhosted.org/packages/79/e5/3974ae0348691434795902f587e33b2e0cb10fdd66a649ca32edabcc4fcb/compress_json-1.1.1.tar.gz", hash = "sha256:2d9aea3fabfe3b9a77d2a8afa005c47a6b3b3fb59d6eb833ec3337f99fba3164", size = 6629, upload-time = "2024-10-26T19:23:57.553Z" }

[[package]]
name = "coverage"
version = "7.13.0"
source = { registry = "https://pypi.org/simple" }
sdist = { url = "https://files.pythonhosted.org/packages/b6/45/2c665ca77ec32ad67e25c77daf1cee28ee4558f3bc571cdbaf88a00b9f23/coverage-7.13.0.tar.gz", hash = "sha256:a394aa27f2d7ff9bc04cf703817773a59ad6dfbd577032e690f961d2460ee936", size = 820905, upload-time = "2025-12-08T13:14:38.055Z" }
wheels = [
    { url = "https://files.pythonhosted.org/packages/9b/f1/2619559f17f31ba00fc40908efd1fbf1d0a5536eb75dc8341e7d660a08de/coverage-7.13.0-cp312-cp312-macosx_10_13_x86_64.whl", hash = "sha256:0b3d67d31383c4c68e19a88e28fc4c2e29517580f1b0ebec4a069d502ce1e0bf", size = 218274, upload-time = "2025-12-08T13:12:52.095Z" },
    { url = "https://files.pythonhosted.org/packages/2b/11/30d71ae5d6e949ff93b2a79a2c1b4822e00423116c5c6edfaeef37301396/coverage-7.13.0-cp312-cp312-macosx_11_0_arm64.whl", hash = "sha256:581f086833d24a22c89ae0fe2142cfaa1c92c930adf637ddf122d55083fb5a0f", size = 218638, upload-time = "2025-12-08T13:12:53.418Z" },
    { url = "https://files.pythonhosted.org/packages/79/c2/fce80fc6ded8d77e53207489d6065d0fed75db8951457f9213776615e0f5/coverage-7.13.0-cp312-cp312-manylinux1_i686.manylinux_2_28_i686.manylinux_2_5_i686.whl", hash = "sha256:0a3a30f0e257df382f5f9534d4ce3d4cf06eafaf5192beb1a7bd066cb10e78fb", size = 250129, upload-time = "2025-12-08T13:12:54.744Z" },
    { url = "https://files.pythonhosted.org/packages/5b/b6/51b5d1eb6fcbb9a1d5d6984e26cbe09018475c2922d554fd724dd0f056ee/coverage-7.13.0-cp312-cp312-manylinux1_x86_64.manylinux_2_28_x86_64.manylinux_2_5_x86_64.whl", hash = "sha256:583221913fbc8f53b88c42e8dbb8fca1d0f2e597cb190ce45916662b8b9d9621", size = 252885, upload-time = "2025-12-08T13:12:56.401Z" },
    { url = "https://files.pythonhosted.org/packages/0d/f8/972a5affea41de798691ab15d023d3530f9f56a72e12e243f35031846ff7/coverage-7.13.0-cp312-cp312-manylinux2014_aarch64.manylinux_2_17_aarch64.manylinux_2_28_aarch64.whl", hash = "sha256:5f5d9bd30756fff3e7216491a0d6d520c448d5124d3d8e8f56446d6412499e74", size = 253974, upload-time = "2025-12-08T13:12:57.718Z" },
    { url = "https://files.pythonhosted.org/packages/8a/56/116513aee860b2c7968aa3506b0f59b22a959261d1dbf3aea7b4450a7520/coverage-7.13.0-cp312-cp312-manylinux_2_31_riscv64.manylinux_2_39_riscv64.whl", hash = "sha256:a23e5a1f8b982d56fa64f8e442e037f6ce29322f1f9e6c2344cd9e9f4407ee57", size = 250538, upload-time = "2025-12-08T13:12:59.254Z" },
    { url = "https://files.pythonhosted.org/packages/d6/75/074476d64248fbadf16dfafbf93fdcede389ec821f74ca858d7c87d2a98c/coverage-7.13.0-cp312-cp312-musllinux_1_2_aarch64.whl", hash = "sha256:9b01c22bc74a7fb44066aaf765224c0d933ddf1f5047d6cdfe4795504a4493f8", size = 251912, upload-time = "2025-12-08T13:13:00.604Z" },
    { url = "https://files.pythonhosted.org/packages/f2/d2/aa4f8acd1f7c06024705c12609d8698c51b27e4d635d717cd1934c9668e2/coverage-7.13.0-cp312-cp312-musllinux_1_2_i686.whl", hash = "sha256:898cce66d0836973f48dda4e3514d863d70142bdf6dfab932b9b6a90ea5b222d", size = 250054, upload-time = "2025-12-08T13:13:01.892Z" },
    { url = "https://files.pythonhosted.org/packages/19/98/8df9e1af6a493b03694a1e8070e024e7d2cdc77adedc225a35e616d505de/coverage-7.13.0-cp312-cp312-musllinux_1_2_riscv64.whl", hash = "sha256:3ab483ea0e251b5790c2aac03acde31bff0c736bf8a86829b89382b407cd1c3b", size = 249619, upload-time = "2025-12-08T13:13:03.236Z" },
    { url = "https://files.pythonhosted.org/packages/d8/71/f8679231f3353018ca66ef647fa6fe7b77e6bff7845be54ab84f86233363/coverage-7.13.0-cp312-cp312-musllinux_1_2_x86_64.whl", hash = "sha256:1d84e91521c5e4cb6602fe11ece3e1de03b2760e14ae4fcf1a4b56fa3c801fcd", size = 251496, upload-time = "2025-12-08T13:13:04.511Z" },
    { url = "https://files.pythonhosted.org/packages/04/86/9cb406388034eaf3c606c22094edbbb82eea1fa9d20c0e9efadff20d0733/coverage-7.13.0-cp312-cp312-win32.whl", hash = "sha256:193c3887285eec1dbdb3f2bd7fbc351d570ca9c02ca756c3afbc71b3c98af6ef", size = 220808, upload-time = "2025-12-08T13:13:06.422Z" },
    { url = "https://files.pythonhosted.org/packages/1c/59/af483673df6455795daf5f447c2f81a3d2fcfc893a22b8ace983791f6f34/coverage-7.13.0-cp312-cp312-win_amd64.whl", hash = "sha256:4f3e223b2b2db5e0db0c2b97286aba0036ca000f06aca9b12112eaa9af3d92ae", size = 221616, upload-time = "2025-12-08T13:13:07.95Z" },
    { url = "https://files.pythonhosted.org/packages/64/b0/959d582572b30a6830398c60dd419c1965ca4b5fb38ac6b7093a0d50ca8d/coverage-7.13.0-cp312-cp312-win_arm64.whl", hash = "sha256:086cede306d96202e15a4b77ace8472e39d9f4e5f9fd92dd4fecdfb2313b2080", size = 220261, upload-time = "2025-12-08T13:13:09.581Z" },
    { url = "https://files.pythonhosted.org/packages/7c/cc/bce226595eb3bf7d13ccffe154c3c487a22222d87ff018525ab4dd2e9542/coverage-7.13.0-cp313-cp313-macosx_10_13_x86_64.whl", hash = "sha256:28ee1c96109974af104028a8ef57cec21447d42d0e937c0275329272e370ebcf", size = 218297, upload-time = "2025-12-08T13:13:10.977Z" },
    { url = "https://files.pythonhosted.org/packages/3b/9f/73c4d34600aae03447dff3d7ad1d0ac649856bfb87d1ca7d681cfc913f9e/coverage-7.13.0-cp313-cp313-macosx_11_0_arm64.whl", hash = "sha256:d1e97353dcc5587b85986cda4ff3ec98081d7e84dd95e8b2a6d59820f0545f8a", size = 218673, upload-time = "2025-12-08T13:13:12.562Z" },
    { url = "https://files.pythonhosted.org/packages/63/ab/8fa097db361a1e8586535ae5073559e6229596b3489ec3ef2f5b38df8cb2/coverage-7.13.0-cp313-cp313-manylinux1_i686.manylinux_2_28_i686.manylinux_2_5_i686.whl", hash = "sha256:99acd4dfdfeb58e1937629eb1ab6ab0899b131f183ee5f23e0b5da5cba2fec74", size = 249652, upload-time = "2025-12-08T13:13:13.909Z" },
    { url = "https://files.pythonhosted.org/packages/90/3a/9bfd4de2ff191feb37ef9465855ca56a6f2f30a3bca172e474130731ac3d/coverage-7.13.0-cp313-cp313-manylinux1_x86_64.manylinux_2_28_x86_64.manylinux_2_5_x86_64.whl", hash = "sha256:ff45e0cd8451e293b63ced93161e189780baf444119391b3e7d25315060368a6", size = 252251, upload-time = "2025-12-08T13:13:15.553Z" },
    { url = "https://files.pythonhosted.org/packages/df/61/b5d8105f016e1b5874af0d7c67542da780ccd4a5f2244a433d3e20ceb1ad/coverage-7.13.0-cp313-cp313-manylinux2014_aarch64.manylinux_2_17_aarch64.manylinux_2_28_aarch64.whl", hash = "sha256:f4f72a85316d8e13234cafe0a9f81b40418ad7a082792fa4165bd7d45d96066b", size = 253492, upload-time = "2025-12-08T13:13:16.849Z" },
    { url = "https://files.pythonhosted.org/packages/f3/b8/0fad449981803cc47a4694768b99823fb23632150743f9c83af329bb6090/coverage-7.13.0-cp313-cp313-manylinux_2_31_riscv64.manylinux_2_39_riscv64.whl", hash = "sha256:11c21557d0e0a5a38632cbbaca5f008723b26a89d70db6315523df6df77d6232", size = 249850, upload-time = "2025-12-08T13:13:18.142Z" },
    { url = "https://files.pythonhosted.org/packages/9a/e9/8d68337c3125014d918cf4327d5257553a710a2995a6a6de2ac77e5aa429/coverage-7.13.0-cp313-cp313-musllinux_1_2_aarch64.whl", hash = "sha256:76541dc8d53715fb4f7a3a06b34b0dc6846e3c69bc6204c55653a85dd6220971", size = 251633, upload-time = "2025-12-08T13:13:19.56Z" },
    { url = "https://files.pythonhosted.org/packages/55/14/d4112ab26b3a1bc4b3c1295d8452dcf399ed25be4cf649002fb3e64b2d93/coverage-7.13.0-cp313-cp313-musllinux_1_2_i686.whl", hash = "sha256:6e9e451dee940a86789134b6b0ffbe31c454ade3b849bb8a9d2cca2541a8e91d", size = 249586, upload-time = "2025-12-08T13:13:20.883Z" },
    { url = "https://files.pythonhosted.org/packages/2c/a9/22b0000186db663b0d82f86c2f1028099ae9ac202491685051e2a11a5218/coverage-7.13.0-cp313-cp313-musllinux_1_2_riscv64.whl", hash = "sha256:5c67dace46f361125e6b9cace8fe0b729ed8479f47e70c89b838d319375c8137", size = 249412, upload-time = "2025-12-08T13:13:22.22Z" },
    { url = "https://files.pythonhosted.org/packages/a1/2e/42d8e0d9e7527fba439acdc6ed24a2b97613b1dc85849b1dd935c2cffef0/coverage-7.13.0-cp313-cp313-musllinux_1_2_x86_64.whl", hash = "sha256:f59883c643cb19630500f57016f76cfdcd6845ca8c5b5ea1f6e17f74c8e5f511", size = 251191, upload-time = "2025-12-08T13:13:23.899Z" },
    { url = "https://files.pythonhosted.org/packages/a4/af/8c7af92b1377fd8860536aadd58745119252aaaa71a5213e5a8e8007a9f5/coverage-7.13.0-cp313-cp313-win32.whl", hash = "sha256:58632b187be6f0be500f553be41e277712baa278147ecb7559983c6d9faf7ae1", size = 220829, upload-time = "2025-12-08T13:13:25.182Z" },
    { url = "https://files.pythonhosted.org/packages/58/f9/725e8bf16f343d33cbe076c75dc8370262e194ff10072c0608b8e5cf33a3/coverage-7.13.0-cp313-cp313-win_amd64.whl", hash = "sha256:73419b89f812f498aca53f757dd834919b48ce4799f9d5cad33ca0ae442bdb1a", size = 221640, upload-time = "2025-12-08T13:13:26.836Z" },
    { url = "https://files.pythonhosted.org/packages/8a/ff/e98311000aa6933cc79274e2b6b94a2fe0fe3434fca778eba82003675496/coverage-7.13.0-cp313-cp313-win_arm64.whl", hash = "sha256:eb76670874fdd6091eedcc856128ee48c41a9bbbb9c3f1c7c3cf169290e3ffd6", size = 220269, upload-time = "2025-12-08T13:13:28.116Z" },
    { url = "https://files.pythonhosted.org/packages/cf/cf/bbaa2e1275b300343ea865f7d424cc0a2e2a1df6925a070b2b2d5d765330/coverage-7.13.0-cp313-cp313t-macosx_10_13_x86_64.whl", hash = "sha256:6e63ccc6e0ad8986386461c3c4b737540f20426e7ec932f42e030320896c311a", size = 218990, upload-time = "2025-12-08T13:13:29.463Z" },
    { url = "https://files.pythonhosted.org/packages/21/1d/82f0b3323b3d149d7672e7744c116e9c170f4957e0c42572f0366dbb4477/coverage-7.13.0-cp313-cp313t-macosx_11_0_arm64.whl", hash = "sha256:494f5459ffa1bd45e18558cd98710c36c0b8fbfa82a5eabcbe671d80ecffbfe8", size = 219340, upload-time = "2025-12-08T13:13:31.524Z" },
    { url = "https://files.pythonhosted.org/packages/fb/e3/fe3fd4702a3832a255f4d43013eacb0ef5fc155a5960ea9269d8696db28b/coverage-7.13.0-cp313-cp313t-manylinux1_i686.manylinux_2_28_i686.manylinux_2_5_i686.whl", hash = "sha256:06cac81bf10f74034e055e903f5f946e3e26fc51c09fc9f584e4a1605d977053", size = 260638, upload-time = "2025-12-08T13:13:32.965Z" },
    { url = "https://files.pythonhosted.org/packages/ad/01/63186cb000307f2b4da463f72af9b85d380236965574c78e7e27680a2593/coverage-7.13.0-cp313-cp313t-manylinux1_x86_64.manylinux_2_28_x86_64.manylinux_2_5_x86_64.whl", hash = "sha256:f2ffc92b46ed6e6760f1d47a71e56b5664781bc68986dbd1836b2b70c0ce2071", size = 262705, upload-time = "2025-12-08T13:13:34.378Z" },
    { url = "https://files.pythonhosted.org/packages/7c/a1/c0dacef0cc865f2455d59eed3548573ce47ed603205ffd0735d1d78b5906/coverage-7.13.0-cp313-cp313t-manylinux2014_aarch64.manylinux_2_17_aarch64.manylinux_2_28_aarch64.whl", hash = "sha256:0602f701057c6823e5db1b74530ce85f17c3c5be5c85fc042ac939cbd909426e", size = 265125, upload-time = "2025-12-08T13:13:35.73Z" },
    { url = "https://files.pythonhosted.org/packages/ef/92/82b99223628b61300bd382c205795533bed021505eab6dd86e11fb5d7925/coverage-7.13.0-cp313-cp313t-manylinux_2_31_riscv64.manylinux_2_39_riscv64.whl", hash = "sha256:25dc33618d45456ccb1d37bce44bc78cf269909aa14c4db2e03d63146a8a1493", size = 259844, upload-time = "2025-12-08T13:13:37.69Z" },
    { url = "https://files.pythonhosted.org/packages/cf/2c/89b0291ae4e6cd59ef042708e1c438e2290f8c31959a20055d8768349ee2/coverage-7.13.0-cp313-cp313t-musllinux_1_2_aarch64.whl", hash = "sha256:71936a8b3b977ddd0b694c28c6a34f4fff2e9dd201969a4ff5d5fc7742d614b0", size = 262700, upload-time = "2025-12-08T13:13:39.525Z" },
    { url = "https://files.pythonhosted.org/packages/bf/f9/a5f992efae1996245e796bae34ceb942b05db275e4b34222a9a40b9fbd3b/coverage-7.13.0-cp313-cp313t-musllinux_1_2_i686.whl", hash = "sha256:936bc20503ce24770c71938d1369461f0c5320830800933bc3956e2a4ded930e", size = 260321, upload-time = "2025-12-08T13:13:41.172Z" },
    { url = "https://files.pythonhosted.org/packages/4c/89/a29f5d98c64fedbe32e2ac3c227fbf78edc01cc7572eee17d61024d89889/coverage-7.13.0-cp313-cp313t-musllinux_1_2_riscv64.whl", hash = "sha256:af0a583efaacc52ae2521f8d7910aff65cdb093091d76291ac5820d5e947fc1c", size = 259222, upload-time = "2025-12-08T13:13:43.282Z" },
    { url = "https://files.pythonhosted.org/packages/b3/c3/940fe447aae302a6701ee51e53af7e08b86ff6eed7631e5740c157ee22b9/coverage-7.13.0-cp313-cp313t-musllinux_1_2_x86_64.whl", hash = "sha256:f1c23e24a7000da892a312fb17e33c5f94f8b001de44b7cf8ba2e36fbd15859e", size = 261411, upload-time = "2025-12-08T13:13:44.72Z" },
    { url = "https://files.pythonhosted.org/packages/eb/31/12a4aec689cb942a89129587860ed4d0fd522d5fda81237147fde554b8ae/coverage-7.13.0-cp313-cp313t-win32.whl", hash = "sha256:5f8a0297355e652001015e93be345ee54393e45dc3050af4a0475c5a2b767d46", size = 221505, upload-time = "2025-12-08T13:13:46.332Z" },
    { url = "https://files.pythonhosted.org/packages/65/8c/3b5fe3259d863572d2b0827642c50c3855d26b3aefe80bdc9eba1f0af3b0/coverage-7.13.0-cp313-cp313t-win_amd64.whl", hash = "sha256:6abb3a4c52f05e08460bd9acf04fec027f8718ecaa0d09c40ffbc3fbd70ecc39", size = 222569, upload-time = "2025-12-08T13:13:47.79Z" },
    { url = "https://files.pythonhosted.org/packages/b0/39/f71fa8316a96ac72fc3908839df651e8eccee650001a17f2c78cdb355624/coverage-7.13.0-cp313-cp313t-win_arm64.whl", hash = "sha256:3ad968d1e3aa6ce5be295ab5fe3ae1bf5bb4769d0f98a80a0252d543a2ef2e9e", size = 220841, upload-time = "2025-12-08T13:13:49.243Z" },
    { url = "https://files.pythonhosted.org/packages/8d/4c/1968f32fb9a2604645827e11ff84a31e59d532e01995f904723b4f5328b3/coverage-7.13.0-py3-none-any.whl", hash = "sha256:850d2998f380b1e266459ca5b47bc9e7daf9af1d070f66317972f382d46f1904", size = 210068, upload-time = "2025-12-08T13:14:36.236Z" },
]

[[package]]
name = "crashtest"
version = "0.4.1"
source = { registry = "https://pypi.org/simple" }
sdist = { url = "https://files.pythonhosted.org/packages/6e/5d/d79f51058e75948d6c9e7a3d679080a47be61c84d3cc8f71ee31255eb22b/crashtest-0.4.1.tar.gz", hash = "sha256:80d7b1f316ebfbd429f648076d6275c877ba30ba48979de4191714a75266f0ce", size = 4708, upload-time = "2022-11-02T21:15:13.722Z" }
wheels = [
    { url = "https://files.pythonhosted.org/packages/b0/5c/3ba7d12e7a79566f97b8f954400926d7b6eb33bcdccc1315a857f200f1f1/crashtest-0.4.1-py3-none-any.whl", hash = "sha256:8d23eac5fa660409f57472e3851dab7ac18aba459a8d19cbbba86d3d5aecd2a5", size = 7558, upload-time = "2022-11-02T21:15:12.437Z" },
]

[[package]]
name = "cryptography"
version = "46.0.3"
source = { registry = "https://pypi.org/simple" }
dependencies = [
    { name = "cffi", marker = "platform_python_implementation != 'PyPy'" },
]
sdist = { url = "https://files.pythonhosted.org/packages/9f/33/c00162f49c0e2fe8064a62cb92b93e50c74a72bc370ab92f86112b33ff62/cryptography-46.0.3.tar.gz", hash = "sha256:a8b17438104fed022ce745b362294d9ce35b4c2e45c1d958ad4a4b019285f4a1", size = 749258, upload-time = "2025-10-15T23:18:31.74Z" }
wheels = [
    { url = "https://files.pythonhosted.org/packages/1c/67/38769ca6b65f07461eb200e85fc1639b438bdc667be02cf7f2cd6a64601c/cryptography-46.0.3-cp311-abi3-manylinux2014_aarch64.manylinux_2_17_aarch64.whl", hash = "sha256:09859af8466b69bc3c27bdf4f5d84a665e0f7ab5088412e9e2ec49758eca5cbc", size = 4296667, upload-time = "2025-10-15T23:16:54.369Z" },
    { url = "https://files.pythonhosted.org/packages/5c/49/498c86566a1d80e978b42f0d702795f69887005548c041636df6ae1ca64c/cryptography-46.0.3-cp311-abi3-manylinux2014_x86_64.manylinux_2_17_x86_64.whl", hash = "sha256:01ca9ff2885f3acc98c29f1860552e37f6d7c7d013d7334ff2a9de43a449315d", size = 4450807, upload-time = "2025-10-15T23:16:56.414Z" },
    { url = "https://files.pythonhosted.org/packages/4b/0a/863a3604112174c8624a2ac3c038662d9e59970c7f926acdcfaed8d61142/cryptography-46.0.3-cp311-abi3-manylinux_2_28_aarch64.whl", hash = "sha256:6eae65d4c3d33da080cff9c4ab1f711b15c1d9760809dad6ea763f3812d254cb", size = 4299615, upload-time = "2025-10-15T23:16:58.442Z" },
    { url = "https://files.pythonhosted.org/packages/64/02/b73a533f6b64a69f3cd3872acb6ebc12aef924d8d103133bb3ea750dc703/cryptography-46.0.3-cp311-abi3-manylinux_2_28_armv7l.manylinux_2_31_armv7l.whl", hash = "sha256:e5bf0ed4490068a2e72ac03d786693adeb909981cc596425d09032d372bcc849", size = 4016800, upload-time = "2025-10-15T23:17:00.378Z" },
    { url = "https://files.pythonhosted.org/packages/25/d5/16e41afbfa450cde85a3b7ec599bebefaef16b5c6ba4ec49a3532336ed72/cryptography-46.0.3-cp311-abi3-manylinux_2_28_ppc64le.whl", hash = "sha256:5ecfccd2329e37e9b7112a888e76d9feca2347f12f37918facbb893d7bb88ee8", size = 4984707, upload-time = "2025-10-15T23:17:01.98Z" },
    { url = "https://files.pythonhosted.org/packages/c9/56/e7e69b427c3878352c2fb9b450bd0e19ed552753491d39d7d0a2f5226d41/cryptography-46.0.3-cp311-abi3-manylinux_2_28_x86_64.whl", hash = "sha256:a2c0cd47381a3229c403062f764160d57d4d175e022c1df84e168c6251a22eec", size = 4482541, upload-time = "2025-10-15T23:17:04.078Z" },
    { url = "https://files.pythonhosted.org/packages/78/f6/50736d40d97e8483172f1bb6e698895b92a223dba513b0ca6f06b2365339/cryptography-46.0.3-cp311-abi3-manylinux_2_34_aarch64.whl", hash = "sha256:549e234ff32571b1f4076ac269fcce7a808d3bf98b76c8dd560e42dbc66d7d91", size = 4299464, upload-time = "2025-10-15T23:17:05.483Z" },
    { url = "https://files.pythonhosted.org/packages/00/de/d8e26b1a855f19d9994a19c702fa2e93b0456beccbcfe437eda00e0701f2/cryptography-46.0.3-cp311-abi3-manylinux_2_34_ppc64le.whl", hash = "sha256:c0a7bb1a68a5d3471880e264621346c48665b3bf1c3759d682fc0864c540bd9e", size = 4950838, upload-time = "2025-10-15T23:17:07.425Z" },
    { url = "https://files.pythonhosted.org/packages/8f/29/798fc4ec461a1c9e9f735f2fc58741b0daae30688f41b2497dcbc9ed1355/cryptography-46.0.3-cp311-abi3-manylinux_2_34_x86_64.whl", hash = "sha256:10b01676fc208c3e6feeb25a8b83d81767e8059e1fe86e1dc62d10a3018fa926", size = 4481596, upload-time = "2025-10-15T23:17:09.343Z" },
    { url = "https://files.pythonhosted.org/packages/15/8d/03cd48b20a573adfff7652b76271078e3045b9f49387920e7f1f631d125e/cryptography-46.0.3-cp311-abi3-musllinux_1_2_aarch64.whl", hash = "sha256:0abf1ffd6e57c67e92af68330d05760b7b7efb243aab8377e583284dbab72c71", size = 4426782, upload-time = "2025-10-15T23:17:11.22Z" },
    { url = "https://files.pythonhosted.org/packages/fa/b1/ebacbfe53317d55cf33165bda24c86523497a6881f339f9aae5c2e13e57b/cryptography-46.0.3-cp311-abi3-musllinux_1_2_x86_64.whl", hash = "sha256:a04bee9ab6a4da801eb9b51f1b708a1b5b5c9eb48c03f74198464c66f0d344ac", size = 4698381, upload-time = "2025-10-15T23:17:12.829Z" },
    { url = "https://files.pythonhosted.org/packages/27/32/b68d27471372737054cbd34c84981f9edbc24fe67ca225d389799614e27f/cryptography-46.0.3-cp38-abi3-manylinux2014_aarch64.manylinux_2_17_aarch64.whl", hash = "sha256:4b7387121ac7d15e550f5cb4a43aef2559ed759c35df7336c402bb8275ac9683", size = 4294089, upload-time = "2025-10-15T23:17:48.269Z" },
    { url = "https://files.pythonhosted.org/packages/26/42/fa8389d4478368743e24e61eea78846a0006caffaf72ea24a15159215a14/cryptography-46.0.3-cp38-abi3-manylinux2014_x86_64.manylinux_2_17_x86_64.whl", hash = "sha256:15ab9b093e8f09daab0f2159bb7e47532596075139dd74365da52ecc9cb46c5d", size = 4440029, upload-time = "2025-10-15T23:17:49.837Z" },
    { url = "https://files.pythonhosted.org/packages/5f/eb/f483db0ec5ac040824f269e93dd2bd8a21ecd1027e77ad7bdf6914f2fd80/cryptography-46.0.3-cp38-abi3-manylinux_2_28_aarch64.whl", hash = "sha256:46acf53b40ea38f9c6c229599a4a13f0d46a6c3fa9ef19fc1a124d62e338dfa0", size = 4297222, upload-time = "2025-10-15T23:17:51.357Z" },
    { url = "https://files.pythonhosted.org/packages/fd/cf/da9502c4e1912cb1da3807ea3618a6829bee8207456fbbeebc361ec38ba3/cryptography-46.0.3-cp38-abi3-manylinux_2_28_armv7l.manylinux_2_31_armv7l.whl", hash = "sha256:10ca84c4668d066a9878890047f03546f3ae0a6b8b39b697457b7757aaf18dbc", size = 4012280, upload-time = "2025-10-15T23:17:52.964Z" },
    { url = "https://files.pythonhosted.org/packages/6b/8f/9adb86b93330e0df8b3dcf03eae67c33ba89958fc2e03862ef1ac2b42465/cryptography-46.0.3-cp38-abi3-manylinux_2_28_ppc64le.whl", hash = "sha256:36e627112085bb3b81b19fed209c05ce2a52ee8b15d161b7c643a7d5a88491f3", size = 4978958, upload-time = "2025-10-15T23:17:54.965Z" },
    { url = "https://files.pythonhosted.org/packages/d1/a0/5fa77988289c34bdb9f913f5606ecc9ada1adb5ae870bd0d1054a7021cc4/cryptography-46.0.3-cp38-abi3-manylinux_2_28_x86_64.whl", hash = "sha256:1000713389b75c449a6e979ffc7dcc8ac90b437048766cef052d4d30b8220971", size = 4473714, upload-time = "2025-10-15T23:17:56.754Z" },
    { url = "https://files.pythonhosted.org/packages/14/e5/fc82d72a58d41c393697aa18c9abe5ae1214ff6f2a5c18ac470f92777895/cryptography-46.0.3-cp38-abi3-manylinux_2_34_aarch64.whl", hash = "sha256:b02cf04496f6576afffef5ddd04a0cb7d49cf6be16a9059d793a30b035f6b6ac", size = 4296970, upload-time = "2025-10-15T23:17:58.588Z" },
    { url = "https://files.pythonhosted.org/packages/78/06/5663ed35438d0b09056973994f1aec467492b33bd31da36e468b01ec1097/cryptography-46.0.3-cp38-abi3-manylinux_2_34_ppc64le.whl", hash = "sha256:71e842ec9bc7abf543b47cf86b9a743baa95f4677d22baa4c7d5c69e49e9bc04", size = 4940236, upload-time = "2025-10-15T23:18:00.897Z" },
    { url = "https://files.pythonhosted.org/packages/fc/59/873633f3f2dcd8a053b8dd1d38f783043b5fce589c0f6988bf55ef57e43e/cryptography-46.0.3-cp38-abi3-manylinux_2_34_x86_64.whl", hash = "sha256:402b58fc32614f00980b66d6e56a5b4118e6cb362ae8f3fda141ba4689bd4506", size = 4472642, upload-time = "2025-10-15T23:18:02.749Z" },
    { url = "https://files.pythonhosted.org/packages/3d/39/8e71f3930e40f6877737d6f69248cf74d4e34b886a3967d32f919cc50d3b/cryptography-46.0.3-cp38-abi3-musllinux_1_2_aarch64.whl", hash = "sha256:ef639cb3372f69ec44915fafcd6698b6cc78fbe0c2ea41be867f6ed612811963", size = 4423126, upload-time = "2025-10-15T23:18:04.85Z" },
    { url = "https://files.pythonhosted.org/packages/cd/c7/f65027c2810e14c3e7268353b1681932b87e5a48e65505d8cc17c99e36ae/cryptography-46.0.3-cp38-abi3-musllinux_1_2_x86_64.whl", hash = "sha256:3b51b8ca4f1c6453d8829e1eb7299499ca7f313900dd4d89a24b8b87c0a780d4", size = 4686573, upload-time = "2025-10-15T23:18:06.908Z" },
]

[[package]]
name = "csscompressor"
version = "0.9.5"
source = { registry = "https://pypi.org/simple" }
sdist = { url = "https://files.pythonhosted.org/packages/f1/2a/8c3ac3d8bc94e6de8d7ae270bb5bc437b210bb9d6d9e46630c98f4abd20c/csscompressor-0.9.5.tar.gz", hash = "sha256:afa22badbcf3120a4f392e4d22f9fff485c044a1feda4a950ecc5eba9dd31a05", size = 237808, upload-time = "2017-11-26T21:13:08.238Z" }

[[package]]
name = "curies"
version = "0.9.2"
source = { registry = "https://pypi.org/simple" }
dependencies = [
    { name = "pydantic" },
    { name = "pytrie" },
    { name = "typing-extensions" },
]
sdist = { url = "https://files.pythonhosted.org/packages/01/82/a714e81c38a4f2d80dfed7c97fe046a06c6907bd970718982cc83468790e/curies-0.9.2.tar.gz", hash = "sha256:938527aab5f6d2d952297848d73ef7d715f4a45d5c9904653e47d33ae60d385f", size = 63075, upload-time = "2024-12-08T20:00:15.162Z" }
wheels = [
    { url = "https://files.pythonhosted.org/packages/82/7b/abb3e38d794ebb18a3a407d744943475797c9e23c59458ac7a704eebd2d6/curies-0.9.2-py3-none-any.whl", hash = "sha256:102ab6c3e55394744019eeac3b4775c47178a6023cdbb58f58f920b5f571fcc3", size = 47730, upload-time = "2024-12-08T20:00:10.112Z" },
]

[[package]]
name = "debugpy"
version = "1.8.17"
source = { registry = "https://pypi.org/simple" }
sdist = { url = "https://files.pythonhosted.org/packages/15/ad/71e708ff4ca377c4230530d6a7aa7992592648c122a2cd2b321cf8b35a76/debugpy-1.8.17.tar.gz", hash = "sha256:fd723b47a8c08892b1a16b2c6239a8b96637c62a59b94bb5dab4bac592a58a8e", size = 1644129, upload-time = "2025-09-17T16:33:20.633Z" }
wheels = [
    { url = "https://files.pythonhosted.org/packages/08/2b/9d8e65beb2751876c82e1aceb32f328c43ec872711fa80257c7674f45650/debugpy-1.8.17-cp312-cp312-macosx_15_0_universal2.whl", hash = "sha256:f14467edef672195c6f6b8e27ce5005313cb5d03c9239059bc7182b60c176e2d", size = 2549522, upload-time = "2025-09-17T16:33:38.466Z" },
    { url = "https://files.pythonhosted.org/packages/b4/78/eb0d77f02971c05fca0eb7465b18058ba84bd957062f5eec82f941ac792a/debugpy-1.8.17-cp312-cp312-manylinux_2_34_x86_64.whl", hash = "sha256:24693179ef9dfa20dca8605905a42b392be56d410c333af82f1c5dff807a64cc", size = 4309417, upload-time = "2025-09-17T16:33:41.299Z" },
    { url = "https://files.pythonhosted.org/packages/37/42/c40f1d8cc1fed1e75ea54298a382395b8b937d923fcf41ab0797a554f555/debugpy-1.8.17-cp312-cp312-win32.whl", hash = "sha256:6a4e9dacf2cbb60d2514ff7b04b4534b0139facbf2abdffe0639ddb6088e59cf", size = 5277130, upload-time = "2025-09-17T16:33:43.554Z" },
    { url = "https://files.pythonhosted.org/packages/72/22/84263b205baad32b81b36eac076de0cdbe09fe2d0637f5b32243dc7c925b/debugpy-1.8.17-cp312-cp312-win_amd64.whl", hash = "sha256:e8f8f61c518952fb15f74a302e068b48d9c4691768ade433e4adeea961993464", size = 5319053, upload-time = "2025-09-17T16:33:53.033Z" },
    { url = "https://files.pythonhosted.org/packages/50/76/597e5cb97d026274ba297af8d89138dfd9e695767ba0e0895edb20963f40/debugpy-1.8.17-cp313-cp313-macosx_15_0_universal2.whl", hash = "sha256:857c1dd5d70042502aef1c6d1c2801211f3ea7e56f75e9c335f434afb403e464", size = 2538386, upload-time = "2025-09-17T16:33:54.594Z" },
    { url = "https://files.pythonhosted.org/packages/5f/60/ce5c34fcdfec493701f9d1532dba95b21b2f6394147234dce21160bd923f/debugpy-1.8.17-cp313-cp313-manylinux_2_34_x86_64.whl", hash = "sha256:3bea3b0b12f3946e098cce9b43c3c46e317b567f79570c3f43f0b96d00788088", size = 4292100, upload-time = "2025-09-17T16:33:56.353Z" },
    { url = "https://files.pythonhosted.org/packages/e8/95/7873cf2146577ef71d2a20bf553f12df865922a6f87b9e8ee1df04f01785/debugpy-1.8.17-cp313-cp313-win32.whl", hash = "sha256:e34ee844c2f17b18556b5bbe59e1e2ff4e86a00282d2a46edab73fd7f18f4a83", size = 5277002, upload-time = "2025-09-17T16:33:58.231Z" },
    { url = "https://files.pythonhosted.org/packages/46/11/18c79a1cee5ff539a94ec4aa290c1c069a5580fd5cfd2fb2e282f8e905da/debugpy-1.8.17-cp313-cp313-win_amd64.whl", hash = "sha256:6c5cd6f009ad4fca8e33e5238210dc1e5f42db07d4b6ab21ac7ffa904a196420", size = 5319047, upload-time = "2025-09-17T16:34:00.586Z" },
    { url = "https://files.pythonhosted.org/packages/b0/d0/89247ec250369fc76db477720a26b2fce7ba079ff1380e4ab4529d2fe233/debugpy-1.8.17-py2.py3-none-any.whl", hash = "sha256:60c7dca6571efe660ccb7a9508d73ca14b8796c4ed484c2002abba714226cfef", size = 5283210, upload-time = "2025-09-17T16:34:25.835Z" },
]

[[package]]
name = "decorator"
version = "5.2.1"
source = { registry = "https://pypi.org/simple" }
sdist = { url = "https://files.pythonhosted.org/packages/43/fa/6d96a0978d19e17b68d634497769987b16c8f4cd0a7a05048bec693caa6b/decorator-5.2.1.tar.gz", hash = "sha256:65f266143752f734b0a7cc83c46f4618af75b8c5911b00ccb61d0ac9b6da0360", size = 56711, upload-time = "2025-02-24T04:41:34.073Z" }
wheels = [
    { url = "https://files.pythonhosted.org/packages/4e/8c/f3147f5c4b73e7550fe5f9352eaa956ae838d5c51eb58e7a25b9f3e2643b/decorator-5.2.1-py3-none-any.whl", hash = "sha256:d316bb415a2d9e2d2b3abcc4084c6502fc09240e292cd76a76afc106a1c8e04a", size = 9190, upload-time = "2025-02-24T04:41:32.565Z" },
]

[[package]]
name = "deepdiff"
version = "8.6.1"
source = { registry = "https://pypi.org/simple" }
dependencies = [
    { name = "orderly-set" },
]
sdist = { url = "https://files.pythonhosted.org/packages/19/76/36c9aab3d5c19a94091f7c6c6e784efca50d87b124bf026c36e94719f33c/deepdiff-8.6.1.tar.gz", hash = "sha256:ec56d7a769ca80891b5200ec7bd41eec300ced91ebcc7797b41eb2b3f3ff643a", size = 634054, upload-time = "2025-09-03T19:40:41.461Z" }
wheels = [
    { url = "https://files.pythonhosted.org/packages/f7/e6/efe534ef0952b531b630780e19cabd416e2032697019d5295defc6ef9bd9/deepdiff-8.6.1-py3-none-any.whl", hash = "sha256:ee8708a7f7d37fb273a541fa24ad010ed484192cd0c4ffc0fa0ed5e2d4b9e78b", size = 91378, upload-time = "2025-09-03T19:40:39.679Z" },
]

[[package]]
name = "defusedxml"
version = "0.7.1"
source = { registry = "https://pypi.org/simple" }
sdist = { url = "https://files.pythonhosted.org/packages/0f/d5/c66da9b79e5bdb124974bfe172b4daf3c984ebd9c2a06e2b8a4dc7331c72/defusedxml-0.7.1.tar.gz", hash = "sha256:1bb3032db185915b62d7c6209c5a8792be6a32ab2fedacc84e01b52c51aa3e69", size = 75520, upload-time = "2021-03-08T10:59:26.269Z" }
wheels = [
    { url = "https://files.pythonhosted.org/packages/07/6c/aa3f2f849e01cb6a001cd8554a88d4c77c5c1a31c95bdf1cf9301e6d9ef4/defusedxml-0.7.1-py2.py3-none-any.whl", hash = "sha256:a352e7e428770286cc899e2542b6cdaedb2b4953ff269a210103ec58f6198a61", size = 25604, upload-time = "2021-03-08T10:59:24.45Z" },
]

[[package]]
name = "deprecated"
version = "1.3.1"
source = { registry = "https://pypi.org/simple" }
dependencies = [
    { name = "wrapt" },
]
sdist = { url = "https://files.pythonhosted.org/packages/49/85/12f0a49a7c4ffb70572b6c2ef13c90c88fd190debda93b23f026b25f9634/deprecated-1.3.1.tar.gz", hash = "sha256:b1b50e0ff0c1fddaa5708a2c6b0a6588bb09b892825ab2b214ac9ea9d92a5223", size = 2932523, upload-time = "2025-10-30T08:19:02.757Z" }
wheels = [
    { url = "https://files.pythonhosted.org/packages/84/d0/205d54408c08b13550c733c4b85429e7ead111c7f0014309637425520a9a/deprecated-1.3.1-py2.py3-none-any.whl", hash = "sha256:597bfef186b6f60181535a29fbe44865ce137a5079f295b479886c82729d5f3f", size = 11298, upload-time = "2025-10-30T08:19:00.758Z" },
]

[[package]]
name = "deprecation"
version = "2.1.0"
source = { registry = "https://pypi.org/simple" }
dependencies = [
    { name = "packaging" },
]
sdist = { url = "https://files.pythonhosted.org/packages/5a/d3/8ae2869247df154b64c1884d7346d412fed0c49df84db635aab2d1c40e62/deprecation-2.1.0.tar.gz", hash = "sha256:72b3bde64e5d778694b0cf68178aed03d15e15477116add3fb773e581f9518ff", size = 173788, upload-time = "2020-04-20T14:23:38.738Z" }
wheels = [
    { url = "https://files.pythonhosted.org/packages/02/c3/253a89ee03fc9b9682f1541728eb66db7db22148cd94f89ab22528cd1e1b/deprecation-2.1.0-py2.py3-none-any.whl", hash = "sha256:a10811591210e1fb0e768a8c25517cabeabcba6f0bf96564f8ff45189f90b14a", size = 11178, upload-time = "2020-04-20T14:23:36.581Z" },
]

[[package]]
name = "distlib"
version = "0.4.0"
source = { registry = "https://pypi.org/simple" }
sdist = { url = "https://files.pythonhosted.org/packages/96/8e/709914eb2b5749865801041647dc7f4e6d00b549cfe88b65ca192995f07c/distlib-0.4.0.tar.gz", hash = "sha256:feec40075be03a04501a973d81f633735b4b69f98b05450592310c0f401a4e0d", size = 614605, upload-time = "2025-07-17T16:52:00.465Z" }
wheels = [
    { url = "https://files.pythonhosted.org/packages/33/6b/e0547afaf41bf2c42e52430072fa5658766e3d65bd4b03a563d1b6336f57/distlib-0.4.0-py2.py3-none-any.whl", hash = "sha256:9659f7d87e46584a30b5780e43ac7a2143098441670ff0a49d5f9034c54a6c16", size = 469047, upload-time = "2025-07-17T16:51:58.613Z" },
]

[[package]]
name = "docutils"
version = "0.22.3"
source = { registry = "https://pypi.org/simple" }
sdist = { url = "https://files.pythonhosted.org/packages/d9/02/111134bfeb6e6c7ac4c74594e39a59f6c0195dc4846afbeac3cba60f1927/docutils-0.22.3.tar.gz", hash = "sha256:21486ae730e4ca9f622677b1412b879af1791efcfba517e4c6f60be543fc8cdd", size = 2290153, upload-time = "2025-11-06T02:35:55.655Z" }
wheels = [
    { url = "https://files.pythonhosted.org/packages/11/a8/c6a4b901d17399c77cd81fb001ce8961e9f5e04d3daf27e8925cb012e163/docutils-0.22.3-py3-none-any.whl", hash = "sha256:bd772e4aca73aff037958d44f2be5229ded4c09927fcf8690c577b66234d6ceb", size = 633032, upload-time = "2025-11-06T02:35:52.391Z" },
]

[[package]]
name = "duckdb"
version = "1.4.3"
source = { registry = "https://pypi.org/simple" }
sdist = { url = "https://files.pythonhosted.org/packages/7f/da/17c3eb5458af69d54dedc8d18e4a32ceaa8ce4d4c699d45d6d8287e790c3/duckdb-1.4.3.tar.gz", hash = "sha256:fea43e03604c713e25a25211ada87d30cd2a044d8f27afab5deba26ac49e5268", size = 18478418, upload-time = "2025-12-09T10:59:22.945Z" }
wheels = [
    { url = "https://files.pythonhosted.org/packages/5a/d7/fdc2139b94297fc5659110a38adde293d025e320673ae5e472b95d323c50/duckdb-1.4.3-cp312-cp312-macosx_10_13_universal2.whl", hash = "sha256:6302452e57aef29aae3977063810ed7b2927967b97912947b9cca45c1c21955f", size = 29033112, upload-time = "2025-12-09T10:58:16.52Z" },
    { url = "https://files.pythonhosted.org/packages/eb/d9/ca93df1ce19aef8f799e3aaacf754a4dde7e9169c0b333557752d21d076a/duckdb-1.4.3-cp312-cp312-macosx_10_13_x86_64.whl", hash = "sha256:deab351ac43b6282a3270e3d40e3d57b3b50f472d9fd8c30975d88a31be41231", size = 15414646, upload-time = "2025-12-09T10:58:19.36Z" },
    { url = "https://files.pythonhosted.org/packages/16/90/9f2748e740f5fc05b739e7c5c25aab6ab4363e5da4c3c70419c7121dc806/duckdb-1.4.3-cp312-cp312-macosx_11_0_arm64.whl", hash = "sha256:5634e40e1e2d972e4f75bced1fbdd9e9e90faa26445c1052b27de97ee546944a", size = 13740477, upload-time = "2025-12-09T10:58:21.778Z" },
    { url = "https://files.pythonhosted.org/packages/5f/ec/279723615b4fb454efd823b7efe97cf2504569e2e74d15defbbd6b027901/duckdb-1.4.3-cp312-cp312-manylinux_2_26_aarch64.manylinux_2_28_aarch64.whl", hash = "sha256:274d4a31aba63115f23e7e7b401e3e3a937f3626dc9dea820a9c7d3073f450d2", size = 18483715, upload-time = "2025-12-09T10:58:24.346Z" },
    { url = "https://files.pythonhosted.org/packages/10/63/af20cd20fd7fd6565ea5a1578c16157b6a6e07923e459a6f9b0dc9ada308/duckdb-1.4.3-cp312-cp312-manylinux_2_26_x86_64.manylinux_2_28_x86_64.whl", hash = "sha256:4f868a7e6d9b37274a1aa34849ea92aa964e9bd59a5237d6c17e8540533a1e4f", size = 20495188, upload-time = "2025-12-09T10:58:26.806Z" },
    { url = "https://files.pythonhosted.org/packages/8c/ab/0acb4b64afb2cc6c1d458a391c64e36be40137460f176c04686c965ce0e0/duckdb-1.4.3-cp312-cp312-win_amd64.whl", hash = "sha256:ef7ef15347ce97201b1b5182a5697682679b04c3374d5a01ac10ba31cf791b95", size = 12335622, upload-time = "2025-12-09T10:58:29.707Z" },
    { url = "https://files.pythonhosted.org/packages/50/d5/2a795745f6597a5e65770141da6efdc4fd754e5ee6d652f74bcb7f9c7759/duckdb-1.4.3-cp312-cp312-win_arm64.whl", hash = "sha256:1b9b445970fd18274d5ac07a0b24c032e228f967332fb5ebab3d7db27738c0e4", size = 13075834, upload-time = "2025-12-09T10:58:32.036Z" },
    { url = "https://files.pythonhosted.org/packages/fd/76/288cca43a10ddd082788e1a71f1dc68d9130b5d078c3ffd0edf2f3a8719f/duckdb-1.4.3-cp313-cp313-macosx_10_13_universal2.whl", hash = "sha256:16952ac05bd7e7b39946695452bf450db1ebbe387e1e7178e10f593f2ea7b9a8", size = 29033392, upload-time = "2025-12-09T10:58:34.631Z" },
    { url = "https://files.pythonhosted.org/packages/64/07/cbad3d3da24af4d1add9bccb5fb390fac726ffa0c0cebd29bf5591cef334/duckdb-1.4.3-cp313-cp313-macosx_10_13_x86_64.whl", hash = "sha256:de984cd24a6cbefdd6d4a349f7b9a46e583ca3e58ce10d8def0b20a6e5fcbe78", size = 15414567, upload-time = "2025-12-09T10:58:37.051Z" },
    { url = "https://files.pythonhosted.org/packages/c4/19/57af0cc66ba2ffb8900f567c9aec188c6ab2a7b3f2260e9c6c3c5f9b57b1/duckdb-1.4.3-cp313-cp313-macosx_11_0_arm64.whl", hash = "sha256:1e5457dda91b67258aae30fb1a0df84183a9f6cd27abac1d5536c0d876c6dfa1", size = 13740960, upload-time = "2025-12-09T10:58:39.658Z" },
    { url = "https://files.pythonhosted.org/packages/73/dd/23152458cf5fd51e813fadda60b9b5f011517634aa4bb9301f5f3aa951d8/duckdb-1.4.3-cp313-cp313-manylinux_2_26_aarch64.manylinux_2_28_aarch64.whl", hash = "sha256:006aca6a6d6736c441b02ff5c7600b099bb8b7f4de094b8b062137efddce42df", size = 18484312, upload-time = "2025-12-09T10:58:42.054Z" },
    { url = "https://files.pythonhosted.org/packages/1a/7b/adf3f611f11997fc429d4b00a730604b65d952417f36a10c4be6e38e064d/duckdb-1.4.3-cp313-cp313-manylinux_2_26_x86_64.manylinux_2_28_x86_64.whl", hash = "sha256:a2813f4635f4d6681cc3304020374c46aca82758c6740d7edbc237fe3aae2744", size = 20495571, upload-time = "2025-12-09T10:58:44.646Z" },
    { url = "https://files.pythonhosted.org/packages/40/d5/6b7ddda7713a788ab2d622c7267ec317718f2bdc746ce1fca49b7ff0e50f/duckdb-1.4.3-cp313-cp313-win_amd64.whl", hash = "sha256:6db124f53a3edcb32b0a896ad3519e37477f7e67bf4811cb41ab60c1ef74e4c8", size = 12335680, upload-time = "2025-12-09T10:58:46.883Z" },
    { url = "https://files.pythonhosted.org/packages/e8/28/0670135cf54525081fded9bac1254f78984e3b96a6059cd15aca262e3430/duckdb-1.4.3-cp313-cp313-win_arm64.whl", hash = "sha256:a8b0a8764e1b5dd043d168c8f749314f7a1252b5a260fa415adaa26fa3b958fd", size = 13075161, upload-time = "2025-12-09T10:58:49.47Z" },
]

[[package]]
name = "dulwich"
version = "0.24.10"
source = { registry = "https://pypi.org/simple" }
dependencies = [
    { name = "urllib3" },
]
sdist = { url = "https://files.pythonhosted.org/packages/3e/7c/cb4a5fb0d3d0f6585894759730ae9052e8dd9d2e5172bff544d369b24243/dulwich-0.24.10.tar.gz", hash = "sha256:30e028979b6fa7220c913da9c786026611c10746c06496149742602b36a11f6b", size = 999843, upload-time = "2025-11-10T17:16:50.359Z" }
wheels = [
    { url = "https://files.pythonhosted.org/packages/d0/35/272a60f9e8d490672985d3d8ad708b7d7b81be9bae43f0590cdc9ade1f8a/dulwich-0.24.10-cp312-cp312-macosx_11_0_arm64.whl", hash = "sha256:5c724e5fc67c45f3c813f2630795ac388e3e6310534212f799a7a6bf230648c8", size = 1236239, upload-time = "2025-11-10T17:16:19.043Z" },
    { url = "https://files.pythonhosted.org/packages/3f/fb/a46d524ccdaeba705b1738b258002ed31d3795be15305fa708a05bbf613a/dulwich-0.24.10-cp312-cp312-manylinux_2_28_aarch64.whl", hash = "sha256:6a25ca1605a94090514af408f9df64427281aefbb726f542e97d86d3a7c8ec18", size = 1316569, upload-time = "2025-11-10T17:16:20.8Z" },
    { url = "https://files.pythonhosted.org/packages/a0/00/41ef1ea1bb30559c8c5ddeddda5fd61bee19372bb991c6ba417f8b08df1a/dulwich-0.24.10-cp312-cp312-manylinux_2_28_x86_64.whl", hash = "sha256:d9793fc1e42149a650a017dc8ce38485368a41729b9937e1dfcfedd0591ebe9d", size = 1344322, upload-time = "2025-11-10T17:16:22.146Z" },
    { url = "https://files.pythonhosted.org/packages/b5/b4/97183eaed35b087c3522c1296c5f79913221a2781b2b572d55b2f02fc11d/dulwich-0.24.10-cp312-cp312-win32.whl", hash = "sha256:1601bfea3906b52c924fae5b6ba32a0b087fb8fae927607e6b5381e6f7559611", size = 901862, upload-time = "2025-11-10T17:16:23.805Z" },
    { url = "https://files.pythonhosted.org/packages/9d/52/3a191569e38e046fdd594acc3ca5900e1965311b9d848f45ffa5bef5b462/dulwich-0.24.10-cp312-cp312-win_amd64.whl", hash = "sha256:f7bfa9f0bfae57685754b163eef6641609047460939d28052e3beeb63efa6795", size = 919082, upload-time = "2025-11-10T17:16:25.528Z" },
    { url = "https://files.pythonhosted.org/packages/3c/ee/9213bb19a584b4f41cf20874043d6888e2b6087e0cc605975cd6c38e9807/dulwich-0.24.10-cp313-cp313-android_21_arm64_v8a.whl", hash = "sha256:843de5f678436a27b33aea0f2b87fd0453afdd0135f885a3ca44bc3147846dd2", size = 1341609, upload-time = "2025-11-10T17:16:27.677Z" },
    { url = "https://files.pythonhosted.org/packages/0a/71/5ab2bc4ec370a15a88a82341400a58da118129980b2c589484df1097c3a1/dulwich-0.24.10-cp313-cp313-android_21_x86_64.whl", hash = "sha256:4914abb6408a719b7a1f7d9a182d1efd92c326e178b440faf582df50f9f032db", size = 1341603, upload-time = "2025-11-10T17:16:29.25Z" },
    { url = "https://files.pythonhosted.org/packages/21/b4/c0af139f10a95851a104b19af845e2dd235cf3eea2c7513d47d38f1165a4/dulwich-0.24.10-cp313-cp313-macosx_11_0_arm64.whl", hash = "sha256:ce6e05ec50f258ccd14d83114eb32cc5bb241ae4a8c7199d014fd7568de285b1", size = 1236505, upload-time = "2025-11-10T17:16:30.98Z" },
    { url = "https://files.pythonhosted.org/packages/8e/c5/8bab5086fe202da11bea12b521d93f97f308c99d9f4ac0790b0144f56691/dulwich-0.24.10-cp313-cp313-manylinux_2_28_aarch64.whl", hash = "sha256:3581ae0af33f28e6c0834d2f41ca67ca81cd92a589e6a5f985e6c64373232958", size = 1315568, upload-time = "2025-11-10T17:16:32.399Z" },
    { url = "https://files.pythonhosted.org/packages/68/9d/573c9f510caedcbc9feef3ecf96d8828105f4c8f8202939507a1492991e9/dulwich-0.24.10-cp313-cp313-manylinux_2_28_x86_64.whl", hash = "sha256:019af16c850ae85254289f9633a29dea02f45351c4182ea20b0c1394c074a13b", size = 1343869, upload-time = "2025-11-10T17:16:33.605Z" },
    { url = "https://files.pythonhosted.org/packages/10/2b/27695ef0bbfb68e6e1f094ae6f38e8634680881a5d35344dd3d4755aaa3c/dulwich-0.24.10-cp313-cp313-win32.whl", hash = "sha256:4b5c225477a529e1d4a2b5e51272a418177e34803938391ce41b7573b2e5b0d0", size = 902557, upload-time = "2025-11-10T17:16:35.366Z" },
    { url = "https://files.pythonhosted.org/packages/fa/7a/85c03bdbdfeb760fb08cc028d54cca14e2f6c4fcc3d4b77e58571efa09d8/dulwich-0.24.10-cp313-cp313-win_amd64.whl", hash = "sha256:752c32d517dc608dbb8414061eaaec8ac8a05591b29531f81a83336b018b26c6", size = 919415, upload-time = "2025-11-10T17:16:36.719Z" },
    { url = "https://files.pythonhosted.org/packages/74/4d/ca83b98ae966b156fd589a502f757789657a6f6f23926587abd3a3e3dc6f/dulwich-0.24.10-py3-none-any.whl", hash = "sha256:15b32f8c3116a1c0a042dde8da96f65a607e263e860ee42b3d4a98ce2c2f4a06", size = 566684, upload-time = "2025-11-10T17:16:49.12Z" },
]

[[package]]
name = "dunamai"
version = "1.25.0"
source = { registry = "https://pypi.org/simple" }
dependencies = [
    { name = "packaging" },
]
sdist = { url = "https://files.pythonhosted.org/packages/f1/2f/194d9a34c4d831c6563d2d990720850f0baef9ab60cb4ad8ae0eff6acd34/dunamai-1.25.0.tar.gz", hash = "sha256:a7f8360ea286d3dbaf0b6a1473f9253280ac93d619836ad4514facb70c0719d1", size = 46155, upload-time = "2025-07-04T19:25:56.082Z" }
wheels = [
    { url = "https://files.pythonhosted.org/packages/36/41/04e2a649058b0713b00d6c9bd22da35618bb157289e05d068e51fddf8d7e/dunamai-1.25.0-py3-none-any.whl", hash = "sha256:7f9dc687dd3256e613b6cc978d9daabfd2bb5deb8adc541fc135ee423ffa98ab", size = 27022, upload-time = "2025-07-04T19:25:54.863Z" },
]

[[package]]
name = "elastic-transport"
version = "8.17.1"
source = { registry = "https://pypi.org/simple" }
dependencies = [
    { name = "certifi" },
    { name = "urllib3" },
]
sdist = { url = "https://files.pythonhosted.org/packages/6a/54/d498a766ac8fa475f931da85a154666cc81a70f8eb4a780bc8e4e934e9ac/elastic_transport-8.17.1.tar.gz", hash = "sha256:5edef32ac864dca8e2f0a613ef63491ee8d6b8cfb52881fa7313ba9290cac6d2", size = 73425, upload-time = "2025-03-13T07:28:30.776Z" }
wheels = [
    { url = "https://files.pythonhosted.org/packages/cf/cd/b71d5bc74cde7fc6fd9b2ff9389890f45d9762cbbbf81dc5e51fd7588c4a/elastic_transport-8.17.1-py3-none-any.whl", hash = "sha256:192718f498f1d10c5e9aa8b9cf32aed405e469a7f0e9d6a8923431dbb2c59fb8", size = 64969, upload-time = "2025-03-13T07:28:29.031Z" },
]

[[package]]
name = "elasticsearch"
version = "8.19.2"
source = { registry = "https://pypi.org/simple" }
dependencies = [
    { name = "elastic-transport" },
    { name = "python-dateutil" },
    { name = "typing-extensions" },
]
sdist = { url = "https://files.pythonhosted.org/packages/42/7b/70b9d16069eda6f91d45fadd9e12faed8e4442f242ca8a81de84bc626f1b/elasticsearch-8.19.2.tar.gz", hash = "sha256:622efa6a3e662db45285f16ab57bf198ea73ac9e137e7ed8b1d1d1e47638959d", size = 797401, upload-time = "2025-10-28T16:36:44.953Z" }
wheels = [
    { url = "https://files.pythonhosted.org/packages/56/01/6f77d042b83260ef9ed73ea9647dfa0ef8414eba0a3fc57a509a088ad39b/elasticsearch-8.19.2-py3-none-any.whl", hash = "sha256:c16ba20c4c76cf6952e836dae7f4e724e00ba7bf31b94b79472b873683accdd4", size = 949706, upload-time = "2025-10-28T16:36:41.003Z" },
]

[[package]]
name = "et-xmlfile"
version = "2.0.0"
source = { registry = "https://pypi.org/simple" }
sdist = { url = "https://files.pythonhosted.org/packages/d3/38/af70d7ab1ae9d4da450eeec1fa3918940a5fafb9055e934af8d6eb0c2313/et_xmlfile-2.0.0.tar.gz", hash = "sha256:dab3f4764309081ce75662649be815c4c9081e88f0837825f90fd28317d4da54", size = 17234, upload-time = "2024-10-25T17:25:40.039Z" }
wheels = [
    { url = "https://files.pythonhosted.org/packages/c1/8b/5fe2cc11fee489817272089c4203e679c63b570a5aaeb18d852ae3cbba6a/et_xmlfile-2.0.0-py3-none-any.whl", hash = "sha256:7a91720bc756843502c3b7504c77b8fe44217c85c537d85037f0f536151b2caa", size = 18059, upload-time = "2024-10-25T17:25:39.051Z" },
]

[[package]]
name = "executing"
version = "2.2.1"
source = { registry = "https://pypi.org/simple" }
sdist = { url = "https://files.pythonhosted.org/packages/cc/28/c14e053b6762b1044f34a13aab6859bbf40456d37d23aa286ac24cfd9a5d/executing-2.2.1.tar.gz", hash = "sha256:3632cc370565f6648cc328b32435bd120a1e4ebb20c77e3fdde9a13cd1e533c4", size = 1129488, upload-time = "2025-09-01T09:48:10.866Z" }
wheels = [
    { url = "https://files.pythonhosted.org/packages/c1/ea/53f2148663b321f21b5a606bd5f191517cf40b7072c0497d3c92c4a13b1e/executing-2.2.1-py2.py3-none-any.whl", hash = "sha256:760643d3452b4d777d295bb167ccc74c64a81df23fb5e08eff250c425a4b2017", size = 28317, upload-time = "2025-09-01T09:48:08.5Z" },
]

[[package]]
name = "fastjsonschema"
version = "2.21.2"
source = { registry = "https://pypi.org/simple" }
sdist = { url = "https://files.pythonhosted.org/packages/20/b5/23b216d9d985a956623b6bd12d4086b60f0059b27799f23016af04a74ea1/fastjsonschema-2.21.2.tar.gz", hash = "sha256:b1eb43748041c880796cd077f1a07c3d94e93ae84bba5ed36800a33554ae05de", size = 374130, upload-time = "2025-08-14T18:49:36.666Z" }
wheels = [
    { url = "https://files.pythonhosted.org/packages/cb/a8/20d0723294217e47de6d9e2e40fd4a9d2f7c4b6ef974babd482a59743694/fastjsonschema-2.21.2-py3-none-any.whl", hash = "sha256:1c797122d0a86c5cace2e54bf4e819c36223b552017172f32c5c024a6b77e463", size = 24024, upload-time = "2025-08-14T18:49:34.776Z" },
]

[[package]]
name = "filelock"
version = "3.20.0"
source = { registry = "https://pypi.org/simple" }
sdist = { url = "https://files.pythonhosted.org/packages/58/46/0028a82567109b5ef6e4d2a1f04a583fb513e6cf9527fcdd09afd817deeb/filelock-3.20.0.tar.gz", hash = "sha256:711e943b4ec6be42e1d4e6690b48dc175c822967466bb31c0c293f34334c13f4", size = 18922, upload-time = "2025-10-08T18:03:50.056Z" }
wheels = [
    { url = "https://files.pythonhosted.org/packages/76/91/7216b27286936c16f5b4d0c530087e4a54eead683e6b0b73dd0c64844af6/filelock-3.20.0-py3-none-any.whl", hash = "sha256:339b4732ffda5cd79b13f4e2711a31b0365ce445d95d243bb996273d072546a2", size = 16054, upload-time = "2025-10-08T18:03:48.35Z" },
]

[[package]]
name = "findpython"
version = "0.7.1"
source = { registry = "https://pypi.org/simple" }
dependencies = [
    { name = "packaging" },
    { name = "platformdirs" },
]
sdist = { url = "https://files.pythonhosted.org/packages/d1/83/2fec4c27a2806bd6de061fc3823dea72a9b41305c5baaf9ca720ce2afdc9/findpython-0.7.1.tar.gz", hash = "sha256:9f29e6a3dabdb75f2b39c949772c0ed26eab15308006669f3478cdab0d867c78", size = 18867, upload-time = "2025-11-13T08:34:44.446Z" }
wheels = [
    { url = "https://files.pythonhosted.org/packages/48/f3/62a3181e88b3c69579f38aa6ddd9cfa6aea85d0c2f4004883ad803845c59/findpython-0.7.1-py3-none-any.whl", hash = "sha256:1b78b1ff6e886cbddeffe80f8ecdbf2b8b061169bbd18b673070e26b644c51ac", size = 21982, upload-time = "2025-11-13T08:34:43.443Z" },
]

[[package]]
name = "fqdn"
version = "1.5.1"
source = { registry = "https://pypi.org/simple" }
sdist = { url = "https://files.pythonhosted.org/packages/30/3e/a80a8c077fd798951169626cde3e239adeba7dab75deb3555716415bd9b0/fqdn-1.5.1.tar.gz", hash = "sha256:105ed3677e767fb5ca086a0c1f4bb66ebc3c100be518f0e0d755d9eae164d89f", size = 6015, upload-time = "2021-03-11T07:16:29.08Z" }
wheels = [
    { url = "https://files.pythonhosted.org/packages/cf/58/8acf1b3e91c58313ce5cb67df61001fc9dcd21be4fadb76c1a2d540e09ed/fqdn-1.5.1-py3-none-any.whl", hash = "sha256:3a179af3761e4df6eb2e026ff9e1a3033d3587bf980a0b1b2e1e5d08d7358014", size = 9121, upload-time = "2021-03-11T07:16:28.351Z" },
]

[[package]]
name = "gdown"
version = "5.2.0"
source = { registry = "https://pypi.org/simple" }
dependencies = [
    { name = "beautifulsoup4" },
    { name = "filelock" },
    { name = "requests", extra = ["socks"] },
    { name = "tqdm" },
]
sdist = { url = "https://files.pythonhosted.org/packages/09/6a/37e6b70c5bda3161e40265861e63b64a86bfc6ca6a8f1c35328a675c84fd/gdown-5.2.0.tar.gz", hash = "sha256:2145165062d85520a3cd98b356c9ed522c5e7984d408535409fd46f94defc787", size = 284647, upload-time = "2024-05-12T06:45:12.725Z" }
wheels = [
    { url = "https://files.pythonhosted.org/packages/54/70/e07c381e6488a77094f04c85c9caf1c8008cdc30778f7019bc52e5285ef0/gdown-5.2.0-py3-none-any.whl", hash = "sha256:33083832d82b1101bdd0e9df3edd0fbc0e1c5f14c9d8c38d2a35bf1683b526d6", size = 18235, upload-time = "2024-05-12T06:45:10.017Z" },
]

[[package]]
name = "ghp-import"
version = "2.1.0"
source = { registry = "https://pypi.org/simple" }
dependencies = [
    { name = "python-dateutil" },
]
sdist = { url = "https://files.pythonhosted.org/packages/d9/29/d40217cbe2f6b1359e00c6c307bb3fc876ba74068cbab3dde77f03ca0dc4/ghp-import-2.1.0.tar.gz", hash = "sha256:9c535c4c61193c2df8871222567d7fd7e5014d835f97dc7b7439069e2413d343", size = 10943, upload-time = "2022-05-02T15:47:16.11Z" }
wheels = [
    { url = "https://files.pythonhosted.org/packages/f7/ec/67fbef5d497f86283db54c22eec6f6140243aae73265799baaaa19cd17fb/ghp_import-2.1.0-py3-none-any.whl", hash = "sha256:8337dd7b50877f163d4c0289bc1f1c7f127550241988d568c1db512c4324a619", size = 11034, upload-time = "2022-05-02T15:47:14.552Z" },
]

[[package]]
name = "google-api-core"
version = "2.28.1"
source = { registry = "https://pypi.org/simple" }
dependencies = [
    { name = "google-auth" },
    { name = "googleapis-common-protos" },
    { name = "proto-plus" },
    { name = "protobuf" },
    { name = "requests" },
]
sdist = { url = "https://files.pythonhosted.org/packages/61/da/83d7043169ac2c8c7469f0e375610d78ae2160134bf1b80634c482fa079c/google_api_core-2.28.1.tar.gz", hash = "sha256:2b405df02d68e68ce0fbc138559e6036559e685159d148ae5861013dc201baf8", size = 176759, upload-time = "2025-10-28T21:34:51.529Z" }
wheels = [
    { url = "https://files.pythonhosted.org/packages/ed/d4/90197b416cb61cefd316964fd9e7bd8324bcbafabf40eef14a9f20b81974/google_api_core-2.28.1-py3-none-any.whl", hash = "sha256:4021b0f8ceb77a6fb4de6fde4502cecab45062e66ff4f2895169e0b35bc9466c", size = 173706, upload-time = "2025-10-28T21:34:50.151Z" },
]

[[package]]
name = "google-auth"
version = "2.43.0"
source = { registry = "https://pypi.org/simple" }
dependencies = [
    { name = "cachetools" },
    { name = "pyasn1-modules" },
    { name = "rsa" },
]
sdist = { url = "https://files.pythonhosted.org/packages/ff/ef/66d14cf0e01b08d2d51ffc3c20410c4e134a1548fc246a6081eae585a4fe/google_auth-2.43.0.tar.gz", hash = "sha256:88228eee5fc21b62a1b5fe773ca15e67778cb07dc8363adcb4a8827b52d81483", size = 296359, upload-time = "2025-11-06T00:13:36.587Z" }
wheels = [
    { url = "https://files.pythonhosted.org/packages/6f/d1/385110a9ae86d91cc14c5282c61fe9f4dc41c0b9f7d423c6ad77038c4448/google_auth-2.43.0-py2.py3-none-any.whl", hash = "sha256:af628ba6fa493f75c7e9dbe9373d148ca9f4399b5ea29976519e0a3848eddd16", size = 223114, upload-time = "2025-11-06T00:13:35.209Z" },
]

[[package]]
name = "google-cloud-core"
version = "2.5.0"
source = { registry = "https://pypi.org/simple" }
dependencies = [
    { name = "google-api-core" },
    { name = "google-auth" },
]
sdist = { url = "https://files.pythonhosted.org/packages/a6/03/ef0bc99d0e0faf4fdbe67ac445e18cdaa74824fd93cd069e7bb6548cb52d/google_cloud_core-2.5.0.tar.gz", hash = "sha256:7c1b7ef5c92311717bd05301aa1a91ffbc565673d3b0b4163a52d8413a186963", size = 36027, upload-time = "2025-10-29T23:17:39.513Z" }
wheels = [
    { url = "https://files.pythonhosted.org/packages/89/20/bfa472e327c8edee00f04beecc80baeddd2ab33ee0e86fd7654da49d45e9/google_cloud_core-2.5.0-py3-none-any.whl", hash = "sha256:67d977b41ae6c7211ee830c7912e41003ea8194bff15ae7d72fd6f51e57acabc", size = 29469, upload-time = "2025-10-29T23:17:38.548Z" },
]

[[package]]
name = "google-cloud-storage"
version = "2.19.0"
source = { registry = "https://pypi.org/simple" }
dependencies = [
    { name = "google-api-core" },
    { name = "google-auth" },
    { name = "google-cloud-core" },
    { name = "google-crc32c" },
    { name = "google-resumable-media" },
    { name = "requests" },
]
sdist = { url = "https://files.pythonhosted.org/packages/36/76/4d965702e96bb67976e755bed9828fa50306dca003dbee08b67f41dd265e/google_cloud_storage-2.19.0.tar.gz", hash = "sha256:cd05e9e7191ba6cb68934d8eb76054d9be4562aa89dbc4236feee4d7d51342b2", size = 5535488, upload-time = "2024-12-05T01:35:06.49Z" }
wheels = [
    { url = "https://files.pythonhosted.org/packages/d5/94/6db383d8ee1adf45dc6c73477152b82731fa4c4a46d9c1932cc8757e0fd4/google_cloud_storage-2.19.0-py2.py3-none-any.whl", hash = "sha256:aeb971b5c29cf8ab98445082cbfe7b161a1f48ed275822f59ed3f1524ea54fba", size = 131787, upload-time = "2024-12-05T01:35:04.736Z" },
]

[[package]]
name = "google-crc32c"
version = "1.7.1"
source = { registry = "https://pypi.org/simple" }
sdist = { url = "https://files.pythonhosted.org/packages/19/ae/87802e6d9f9d69adfaedfcfd599266bf386a54d0be058b532d04c794f76d/google_crc32c-1.7.1.tar.gz", hash = "sha256:2bff2305f98846f3e825dbeec9ee406f89da7962accdb29356e4eadc251bd472", size = 14495, upload-time = "2025-03-26T14:29:13.32Z" }
wheels = [
    { url = "https://files.pythonhosted.org/packages/dd/b7/787e2453cf8639c94b3d06c9d61f512234a82e1d12d13d18584bd3049904/google_crc32c-1.7.1-cp312-cp312-macosx_12_0_arm64.whl", hash = "sha256:2d73a68a653c57281401871dd4aeebbb6af3191dcac751a76ce430df4d403194", size = 30470, upload-time = "2025-03-26T14:34:31.655Z" },
    { url = "https://files.pythonhosted.org/packages/ed/b4/6042c2b0cbac3ec3a69bb4c49b28d2f517b7a0f4a0232603c42c58e22b44/google_crc32c-1.7.1-cp312-cp312-macosx_12_0_x86_64.whl", hash = "sha256:22beacf83baaf59f9d3ab2bbb4db0fb018da8e5aebdce07ef9f09fce8220285e", size = 30315, upload-time = "2025-03-26T15:01:54.634Z" },
    { url = "https://files.pythonhosted.org/packages/29/ad/01e7a61a5d059bc57b702d9ff6a18b2585ad97f720bd0a0dbe215df1ab0e/google_crc32c-1.7.1-cp312-cp312-manylinux_2_17_aarch64.manylinux2014_aarch64.whl", hash = "sha256:19eafa0e4af11b0a4eb3974483d55d2d77ad1911e6cf6f832e1574f6781fd337", size = 33180, upload-time = "2025-03-26T14:41:32.168Z" },
    { url = "https://files.pythonhosted.org/packages/3b/a5/7279055cf004561894ed3a7bfdf5bf90a53f28fadd01af7cd166e88ddf16/google_crc32c-1.7.1-cp312-cp312-manylinux_2_17_x86_64.manylinux2014_x86_64.whl", hash = "sha256:b6d86616faaea68101195c6bdc40c494e4d76f41e07a37ffdef270879c15fb65", size = 32794, upload-time = "2025-03-26T14:41:33.264Z" },
    { url = "https://files.pythonhosted.org/packages/0f/d6/77060dbd140c624e42ae3ece3df53b9d811000729a5c821b9fd671ceaac6/google_crc32c-1.7.1-cp312-cp312-win_amd64.whl", hash = "sha256:b7491bdc0c7564fcf48c0179d2048ab2f7c7ba36b84ccd3a3e1c3f7a72d3bba6", size = 33477, upload-time = "2025-03-26T14:29:10.94Z" },
    { url = "https://files.pythonhosted.org/packages/8b/72/b8d785e9184ba6297a8620c8a37cf6e39b81a8ca01bb0796d7cbb28b3386/google_crc32c-1.7.1-cp313-cp313-macosx_12_0_arm64.whl", hash = "sha256:df8b38bdaf1629d62d51be8bdd04888f37c451564c2042d36e5812da9eff3c35", size = 30467, upload-time = "2025-03-26T14:36:06.909Z" },
    { url = "https://files.pythonhosted.org/packages/34/25/5f18076968212067c4e8ea95bf3b69669f9fc698476e5f5eb97d5b37999f/google_crc32c-1.7.1-cp313-cp313-macosx_12_0_x86_64.whl", hash = "sha256:e42e20a83a29aa2709a0cf271c7f8aefaa23b7ab52e53b322585297bb94d4638", size = 30309, upload-time = "2025-03-26T15:06:15.318Z" },
    { url = "https://files.pythonhosted.org/packages/92/83/9228fe65bf70e93e419f38bdf6c5ca5083fc6d32886ee79b450ceefd1dbd/google_crc32c-1.7.1-cp313-cp313-manylinux_2_17_aarch64.manylinux2014_aarch64.whl", hash = "sha256:905a385140bf492ac300026717af339790921f411c0dfd9aa5a9e69a08ed32eb", size = 33133, upload-time = "2025-03-26T14:41:34.388Z" },
    { url = "https://files.pythonhosted.org/packages/c3/ca/1ea2fd13ff9f8955b85e7956872fdb7050c4ace8a2306a6d177edb9cf7fe/google_crc32c-1.7.1-cp313-cp313-manylinux_2_17_x86_64.manylinux2014_x86_64.whl", hash = "sha256:6b211ddaf20f7ebeec5c333448582c224a7c90a9d98826fbab82c0ddc11348e6", size = 32773, upload-time = "2025-03-26T14:41:35.19Z" },
    { url = "https://files.pythonhosted.org/packages/89/32/a22a281806e3ef21b72db16f948cad22ec68e4bdd384139291e00ff82fe2/google_crc32c-1.7.1-cp313-cp313-win_amd64.whl", hash = "sha256:0f99eaa09a9a7e642a61e06742856eec8b19fc0037832e03f941fe7cf0c8e4db", size = 33475, upload-time = "2025-03-26T14:29:11.771Z" },
    { url = "https://files.pythonhosted.org/packages/b8/c5/002975aff514e57fc084ba155697a049b3f9b52225ec3bc0f542871dd524/google_crc32c-1.7.1-cp313-cp313t-manylinux_2_17_aarch64.manylinux2014_aarch64.whl", hash = "sha256:32d1da0d74ec5634a05f53ef7df18fc646666a25efaaca9fc7dcfd4caf1d98c3", size = 33243, upload-time = "2025-03-26T14:41:35.975Z" },
    { url = "https://files.pythonhosted.org/packages/61/cb/c585282a03a0cea70fcaa1bf55d5d702d0f2351094d663ec3be1c6c67c52/google_crc32c-1.7.1-cp313-cp313t-manylinux_2_17_x86_64.manylinux2014_x86_64.whl", hash = "sha256:e10554d4abc5238823112c2ad7e4560f96c7bf3820b202660373d769d9e6e4c9", size = 32870, upload-time = "2025-03-26T14:41:37.08Z" },
]

[[package]]
name = "google-resumable-media"
version = "2.8.0"
source = { registry = "https://pypi.org/simple" }
dependencies = [
    { name = "google-crc32c" },
]
sdist = { url = "https://files.pythonhosted.org/packages/64/d7/520b62a35b23038ff005e334dba3ffc75fcf583bee26723f1fd8fd4b6919/google_resumable_media-2.8.0.tar.gz", hash = "sha256:f1157ed8b46994d60a1bc432544db62352043113684d4e030ee02e77ebe9a1ae", size = 2163265, upload-time = "2025-11-17T15:38:06.659Z" }
wheels = [
    { url = "https://files.pythonhosted.org/packages/1f/0b/93afde9cfe012260e9fe1522f35c9b72d6ee222f316586b1f23ecf44d518/google_resumable_media-2.8.0-py3-none-any.whl", hash = "sha256:dd14a116af303845a8d932ddae161a26e86cc229645bc98b39f026f9b1717582", size = 81340, upload-time = "2025-11-17T15:38:05.594Z" },
]

[[package]]
name = "googleapis-common-protos"
version = "1.72.0"
source = { registry = "https://pypi.org/simple" }
dependencies = [
    { name = "protobuf" },
]
sdist = { url = "https://files.pythonhosted.org/packages/e5/7b/adfd75544c415c487b33061fe7ae526165241c1ea133f9a9125a56b39fd8/googleapis_common_protos-1.72.0.tar.gz", hash = "sha256:e55a601c1b32b52d7a3e65f43563e2aa61bcd737998ee672ac9b951cd49319f5", size = 147433, upload-time = "2025-11-06T18:29:24.087Z" }
wheels = [
    { url = "https://files.pythonhosted.org/packages/c4/ab/09169d5a4612a5f92490806649ac8d41e3ec9129c636754575b3553f4ea4/googleapis_common_protos-1.72.0-py3-none-any.whl", hash = "sha256:4299c5a82d5ae1a9702ada957347726b167f9f8d1fc352477702a1e851ff4038", size = 297515, upload-time = "2025-11-06T18:29:13.14Z" },
]

[[package]]
name = "graphviz"
version = "0.21"
source = { registry = "https://pypi.org/simple" }
sdist = { url = "https://files.pythonhosted.org/packages/f8/b3/3ac91e9be6b761a4b30d66ff165e54439dcd48b83f4e20d644867215f6ca/graphviz-0.21.tar.gz", hash = "sha256:20743e7183be82aaaa8ad6c93f8893c923bd6658a04c32ee115edb3c8a835f78", size = 200434, upload-time = "2025-06-15T09:35:05.824Z" }
wheels = [
    { url = "https://files.pythonhosted.org/packages/91/4c/e0ce1ef95d4000ebc1c11801f9b944fa5910ecc15b5e351865763d8657f8/graphviz-0.21-py3-none-any.whl", hash = "sha256:54f33de9f4f911d7e84e4191749cac8cc5653f815b06738c54db9a15ab8b1e42", size = 47300, upload-time = "2025-06-15T09:35:04.433Z" },
]

[[package]]
name = "greenlet"
version = "3.3.0"
source = { registry = "https://pypi.org/simple" }
sdist = { url = "https://files.pythonhosted.org/packages/c7/e5/40dbda2736893e3e53d25838e0f19a2b417dfc122b9989c91918db30b5d3/greenlet-3.3.0.tar.gz", hash = "sha256:a82bb225a4e9e4d653dd2fb7b8b2d36e4fb25bc0165422a11e48b88e9e6f78fb", size = 190651, upload-time = "2025-12-04T14:49:44.05Z" }
wheels = [
    { url = "https://files.pythonhosted.org/packages/f8/0a/a3871375c7b9727edaeeea994bfff7c63ff7804c9829c19309ba2e058807/greenlet-3.3.0-cp312-cp312-macosx_11_0_universal2.whl", hash = "sha256:b01548f6e0b9e9784a2c99c5651e5dc89ffcbe870bc5fb2e5ef864e9cc6b5dcb", size = 276379, upload-time = "2025-12-04T14:23:30.498Z" },
    { url = "https://files.pythonhosted.org/packages/43/ab/7ebfe34dce8b87be0d11dae91acbf76f7b8246bf9d6b319c741f99fa59c6/greenlet-3.3.0-cp312-cp312-manylinux_2_24_aarch64.manylinux_2_28_aarch64.whl", hash = "sha256:349345b770dc88f81506c6861d22a6ccd422207829d2c854ae2af8025af303e3", size = 597294, upload-time = "2025-12-04T14:50:06.847Z" },
    { url = "https://files.pythonhosted.org/packages/a4/39/f1c8da50024feecd0793dbd5e08f526809b8ab5609224a2da40aad3a7641/greenlet-3.3.0-cp312-cp312-manylinux_2_24_ppc64le.manylinux_2_28_ppc64le.whl", hash = "sha256:e8e18ed6995e9e2c0b4ed264d2cf89260ab3ac7e13555b8032b25a74c6d18655", size = 607742, upload-time = "2025-12-04T14:57:42.349Z" },
    { url = "https://files.pythonhosted.org/packages/77/cb/43692bcd5f7a0da6ec0ec6d58ee7cddb606d055ce94a62ac9b1aa481e969/greenlet-3.3.0-cp312-cp312-manylinux_2_24_s390x.manylinux_2_28_s390x.whl", hash = "sha256:c024b1e5696626890038e34f76140ed1daf858e37496d33f2af57f06189e70d7", size = 622297, upload-time = "2025-12-04T15:07:13.552Z" },
    { url = "https://files.pythonhosted.org/packages/75/b0/6bde0b1011a60782108c01de5913c588cf51a839174538d266de15e4bf4d/greenlet-3.3.0-cp312-cp312-manylinux_2_24_x86_64.manylinux_2_28_x86_64.whl", hash = "sha256:047ab3df20ede6a57c35c14bf5200fcf04039d50f908270d3f9a7a82064f543b", size = 609885, upload-time = "2025-12-04T14:26:02.368Z" },
    { url = "https://files.pythonhosted.org/packages/49/0e/49b46ac39f931f59f987b7cd9f34bfec8ef81d2a1e6e00682f55be5de9f4/greenlet-3.3.0-cp312-cp312-musllinux_1_2_aarch64.whl", hash = "sha256:2d9ad37fc657b1102ec880e637cccf20191581f75c64087a549e66c57e1ceb53", size = 1567424, upload-time = "2025-12-04T15:04:23.757Z" },
    { url = "https://files.pythonhosted.org/packages/05/f5/49a9ac2dff7f10091935def9165c90236d8f175afb27cbed38fb1d61ab6b/greenlet-3.3.0-cp312-cp312-musllinux_1_2_x86_64.whl", hash = "sha256:83cd0e36932e0e7f36a64b732a6f60c2fc2df28c351bae79fbaf4f8092fe7614", size = 1636017, upload-time = "2025-12-04T14:27:29.688Z" },
    { url = "https://files.pythonhosted.org/packages/6c/79/3912a94cf27ec503e51ba493692d6db1e3cd8ac7ac52b0b47c8e33d7f4f9/greenlet-3.3.0-cp312-cp312-win_amd64.whl", hash = "sha256:a7a34b13d43a6b78abf828a6d0e87d3385680eaf830cd60d20d52f249faabf39", size = 301964, upload-time = "2025-12-04T14:36:58.316Z" },
    { url = "https://files.pythonhosted.org/packages/02/2f/28592176381b9ab2cafa12829ba7b472d177f3acc35d8fbcf3673d966fff/greenlet-3.3.0-cp313-cp313-macosx_11_0_universal2.whl", hash = "sha256:a1e41a81c7e2825822f4e068c48cb2196002362619e2d70b148f20a831c00739", size = 275140, upload-time = "2025-12-04T14:23:01.282Z" },
    { url = "https://files.pythonhosted.org/packages/2c/80/fbe937bf81e9fca98c981fe499e59a3f45df2a04da0baa5c2be0dca0d329/greenlet-3.3.0-cp313-cp313-manylinux_2_24_aarch64.manylinux_2_28_aarch64.whl", hash = "sha256:9f515a47d02da4d30caaa85b69474cec77b7929b2e936ff7fb853d42f4bf8808", size = 599219, upload-time = "2025-12-04T14:50:08.309Z" },
    { url = "https://files.pythonhosted.org/packages/c2/ff/7c985128f0514271b8268476af89aee6866df5eec04ac17dcfbc676213df/greenlet-3.3.0-cp313-cp313-manylinux_2_24_ppc64le.manylinux_2_28_ppc64le.whl", hash = "sha256:7d2d9fd66bfadf230b385fdc90426fcd6eb64db54b40c495b72ac0feb5766c54", size = 610211, upload-time = "2025-12-04T14:57:43.968Z" },
    { url = "https://files.pythonhosted.org/packages/79/07/c47a82d881319ec18a4510bb30463ed6891f2ad2c1901ed5ec23d3de351f/greenlet-3.3.0-cp313-cp313-manylinux_2_24_s390x.manylinux_2_28_s390x.whl", hash = "sha256:30a6e28487a790417d036088b3bcb3f3ac7d8babaa7d0139edbaddebf3af9492", size = 624311, upload-time = "2025-12-04T15:07:14.697Z" },
    { url = "https://files.pythonhosted.org/packages/fd/8e/424b8c6e78bd9837d14ff7df01a9829fc883ba2ab4ea787d4f848435f23f/greenlet-3.3.0-cp313-cp313-manylinux_2_24_x86_64.manylinux_2_28_x86_64.whl", hash = "sha256:087ea5e004437321508a8d6f20efc4cfec5e3c30118e1417ea96ed1d93950527", size = 612833, upload-time = "2025-12-04T14:26:03.669Z" },
    { url = "https://files.pythonhosted.org/packages/b5/ba/56699ff9b7c76ca12f1cdc27a886d0f81f2189c3455ff9f65246780f713d/greenlet-3.3.0-cp313-cp313-musllinux_1_2_aarch64.whl", hash = "sha256:ab97cf74045343f6c60a39913fa59710e4bd26a536ce7ab2397adf8b27e67c39", size = 1567256, upload-time = "2025-12-04T15:04:25.276Z" },
    { url = "https://files.pythonhosted.org/packages/1e/37/f31136132967982d698c71a281a8901daf1a8fbab935dce7c0cf15f942cc/greenlet-3.3.0-cp313-cp313-musllinux_1_2_x86_64.whl", hash = "sha256:5375d2e23184629112ca1ea89a53389dddbffcf417dad40125713d88eb5f96e8", size = 1636483, upload-time = "2025-12-04T14:27:30.804Z" },
    { url = "https://files.pythonhosted.org/packages/7e/71/ba21c3fb8c5dce83b8c01f458a42e99ffdb1963aeec08fff5a18588d8fd7/greenlet-3.3.0-cp313-cp313-win_amd64.whl", hash = "sha256:9ee1942ea19550094033c35d25d20726e4f1c40d59545815e1128ac58d416d38", size = 301833, upload-time = "2025-12-04T14:32:23.929Z" },
]

[[package]]
name = "h11"
version = "0.16.0"
source = { registry = "https://pypi.org/simple" }
sdist = { url = "https://files.pythonhosted.org/packages/01/ee/02a2c011bdab74c6fb3c75474d40b3052059d95df7e73351460c8588d963/h11-0.16.0.tar.gz", hash = "sha256:4e35b956cf45792e4caa5885e69fba00bdbc6ffafbfa020300e549b208ee5ff1", size = 101250, upload-time = "2025-04-24T03:35:25.427Z" }
wheels = [
    { url = "https://files.pythonhosted.org/packages/04/4b/29cac41a4d98d144bf5f6d33995617b185d14b22401f75ca86f384e87ff1/h11-0.16.0-py3-none-any.whl", hash = "sha256:63cf8bbe7522de3bf65932fda1d9c2772064ffb3dae62d55932da54b31cb6c86", size = 37515, upload-time = "2025-04-24T03:35:24.344Z" },
]

[[package]]
name = "hatchling"
version = "1.28.0"
source = { registry = "https://pypi.org/simple" }
dependencies = [
    { name = "packaging" },
    { name = "pathspec" },
    { name = "pluggy" },
    { name = "trove-classifiers" },
]
sdist = { url = "https://files.pythonhosted.org/packages/0b/8e/e480359492affde4119a131da729dd26da742c2c9b604dff74836e47eef9/hatchling-1.28.0.tar.gz", hash = "sha256:4d50b02aece6892b8cd0b3ce6c82cb218594d3ec5836dbde75bf41a21ab004c8", size = 55365, upload-time = "2025-11-27T00:31:13.766Z" }
wheels = [
    { url = "https://files.pythonhosted.org/packages/0d/a5/48cb7efb8b4718b1a4c0c331e3364a3a33f614ff0d6afd2b93ee883d3c47/hatchling-1.28.0-py3-none-any.whl", hash = "sha256:dc48722b68b3f4bbfa3ff618ca07cdea6750e7d03481289ffa8be1521d18a961", size = 76075, upload-time = "2025-11-27T00:31:12.544Z" },
]

[[package]]
name = "hbreader"
version = "0.9.1"
source = { registry = "https://pypi.org/simple" }
sdist = { url = "https://files.pythonhosted.org/packages/54/66/3a649ce125e03d1d43727a8b833cd211f0b9fe54a7e5be326f50d6f1d951/hbreader-0.9.1.tar.gz", hash = "sha256:d2c132f8ba6276d794c66224c3297cec25c8079d0a4cf019c061611e0a3b94fa", size = 19016, upload-time = "2021-02-25T19:22:32.799Z" }
wheels = [
    { url = "https://files.pythonhosted.org/packages/7b/24/61844afbf38acf419e01ca2639f7bd079584523d34471acbc4152ee991c5/hbreader-0.9.1-py3-none-any.whl", hash = "sha256:9a6e76c9d1afc1b977374a5dc430a1ebb0ea0488205546d4678d6e31cc5f6801", size = 7595, upload-time = "2021-02-25T19:22:31.944Z" },
]

[[package]]
name = "htmlmin2"
version = "0.1.13"
source = { registry = "https://pypi.org/simple" }
wheels = [
    { url = "https://files.pythonhosted.org/packages/be/31/a76f4bfa885f93b8167cb4c85cf32b54d1f64384d0b897d45bc6d19b7b45/htmlmin2-0.1.13-py3-none-any.whl", hash = "sha256:75609f2a42e64f7ce57dbff28a39890363bde9e7e5885db633317efbdf8c79a2", size = 34486, upload-time = "2023-03-14T21:28:30.388Z" },
]

[[package]]
name = "httpcore"
version = "1.0.9"
source = { registry = "https://pypi.org/simple" }
dependencies = [
    { name = "certifi" },
    { name = "h11" },
]
sdist = { url = "https://files.pythonhosted.org/packages/06/94/82699a10bca87a5556c9c59b5963f2d039dbd239f25bc2a63907a05a14cb/httpcore-1.0.9.tar.gz", hash = "sha256:6e34463af53fd2ab5d807f399a9b45ea31c3dfa2276f15a2c3f00afff6e176e8", size = 85484, upload-time = "2025-04-24T22:06:22.219Z" }
wheels = [
    { url = "https://files.pythonhosted.org/packages/7e/f5/f66802a942d491edb555dd61e3a9961140fd64c90bce1eafd741609d334d/httpcore-1.0.9-py3-none-any.whl", hash = "sha256:2d400746a40668fc9dec9810239072b40b4484b640a8c38fd654a024c7a1bf55", size = 78784, upload-time = "2025-04-24T22:06:20.566Z" },
]

[[package]]
name = "httpx"
version = "0.28.1"
source = { registry = "https://pypi.org/simple" }
dependencies = [
    { name = "anyio" },
    { name = "certifi" },
    { name = "httpcore" },
    { name = "idna" },
]
sdist = { url = "https://files.pythonhosted.org/packages/b1/df/48c586a5fe32a0f01324ee087459e112ebb7224f646c0b5023f5e79e9956/httpx-0.28.1.tar.gz", hash = "sha256:75e98c5f16b0f35b567856f597f06ff2270a374470a5c2392242528e3e3e42fc", size = 141406, upload-time = "2024-12-06T15:37:23.222Z" }
wheels = [
    { url = "https://files.pythonhosted.org/packages/2a/39/e50c7c3a983047577ee07d2a9e53faf5a69493943ec3f6a384bdc792deb2/httpx-0.28.1-py3-none-any.whl", hash = "sha256:d909fcccc110f8c7faf814ca82a9a4d816bc5a6dbfea25d6591d6985b8ba59ad", size = 73517, upload-time = "2024-12-06T15:37:21.509Z" },
]

[[package]]
name = "idna"
version = "3.11"
source = { registry = "https://pypi.org/simple" }
sdist = { url = "https://files.pythonhosted.org/packages/6f/6d/0703ccc57f3a7233505399edb88de3cbd678da106337b9fcde432b65ed60/idna-3.11.tar.gz", hash = "sha256:795dafcc9c04ed0c1fb032c2aa73654d8e8c5023a7df64a53f39190ada629902", size = 194582, upload-time = "2025-10-12T14:55:20.501Z" }
wheels = [
    { url = "https://files.pythonhosted.org/packages/0e/61/66938bbb5fc52dbdf84594873d5b51fb1f7c7794e9c0f5bd885f30bc507b/idna-3.11-py3-none-any.whl", hash = "sha256:771a87f49d9defaf64091e6e6fe9c18d4833f140bd19464795bc32d966ca37ea", size = 71008, upload-time = "2025-10-12T14:55:18.883Z" },
]

[[package]]
name = "imagesize"
version = "1.4.1"
source = { registry = "https://pypi.org/simple" }
sdist = { url = "https://files.pythonhosted.org/packages/a7/84/62473fb57d61e31fef6e36d64a179c8781605429fd927b5dd608c997be31/imagesize-1.4.1.tar.gz", hash = "sha256:69150444affb9cb0d5cc5a92b3676f0b2fb7cd9ae39e947a5e11a36b4497cd4a", size = 1280026, upload-time = "2022-07-01T12:21:05.687Z" }
wheels = [
    { url = "https://files.pythonhosted.org/packages/ff/62/85c4c919272577931d407be5ba5d71c20f0b616d31a0befe0ae45bb79abd/imagesize-1.4.1-py2.py3-none-any.whl", hash = "sha256:0d8d18d08f840c19d0ee7ca1fd82490fdc3729b7ac93f49870406ddde8ef8d8b", size = 8769, upload-time = "2022-07-01T12:21:02.467Z" },
]

[[package]]
name = "importlib-resources"
version = "6.5.2"
source = { registry = "https://pypi.org/simple" }
sdist = { url = "https://files.pythonhosted.org/packages/cf/8c/f834fbf984f691b4f7ff60f50b514cc3de5cc08abfc3295564dd89c5e2e7/importlib_resources-6.5.2.tar.gz", hash = "sha256:185f87adef5bcc288449d98fb4fba07cea78bc036455dd44c5fc4a2fe78fed2c", size = 44693, upload-time = "2025-01-03T18:51:56.698Z" }
wheels = [
    { url = "https://files.pythonhosted.org/packages/a4/ed/1f1afb2e9e7f38a545d628f864d562a5ae64fe6f7a10e28ffb9b185b4e89/importlib_resources-6.5.2-py3-none-any.whl", hash = "sha256:789cfdc3ed28c78b67a06acb8126751ced69a3d5f79c095a98298cd8a760ccec", size = 37461, upload-time = "2025-01-03T18:51:54.306Z" },
]

[[package]]
name = "iniconfig"
version = "2.3.0"
source = { registry = "https://pypi.org/simple" }
sdist = { url = "https://files.pythonhosted.org/packages/72/34/14ca021ce8e5dfedc35312d08ba8bf51fdd999c576889fc2c24cb97f4f10/iniconfig-2.3.0.tar.gz", hash = "sha256:c76315c77db068650d49c5b56314774a7804df16fee4402c1f19d6d15d8c4730", size = 20503, upload-time = "2025-10-18T21:55:43.219Z" }
wheels = [
    { url = "https://files.pythonhosted.org/packages/cb/b1/3846dd7f199d53cb17f49cba7e651e9ce294d8497c8c150530ed11865bb8/iniconfig-2.3.0-py3-none-any.whl", hash = "sha256:f631c04d2c48c52b84d0d0549c99ff3859c98df65b3101406327ecc7d53fbf12", size = 7484, upload-time = "2025-10-18T21:55:41.639Z" },
]

[[package]]
name = "installer"
version = "0.7.0"
source = { registry = "https://pypi.org/simple" }
sdist = { url = "https://files.pythonhosted.org/packages/05/18/ceeb4e3ab3aa54495775775b38ae42b10a92f42ce42dfa44da684289b8c8/installer-0.7.0.tar.gz", hash = "sha256:a26d3e3116289bb08216e0d0f7d925fcef0b0194eedfa0c944bcaaa106c4b631", size = 474349, upload-time = "2023-03-17T20:39:38.871Z" }
wheels = [
    { url = "https://files.pythonhosted.org/packages/e5/ca/1172b6638d52f2d6caa2dd262ec4c811ba59eee96d54a7701930726bce18/installer-0.7.0-py3-none-any.whl", hash = "sha256:05d1933f0a5ba7d8d6296bb6d5018e7c94fa473ceb10cf198a92ccea19c27b53", size = 453838, upload-time = "2023-03-17T20:39:36.219Z" },
]

[[package]]
name = "ipykernel"
version = "7.1.0"
source = { registry = "https://pypi.org/simple" }
dependencies = [
    { name = "appnope", marker = "sys_platform == 'darwin'" },
    { name = "comm" },
    { name = "debugpy" },
    { name = "ipython" },
    { name = "jupyter-client" },
    { name = "jupyter-core" },
    { name = "matplotlib-inline" },
    { name = "nest-asyncio" },
    { name = "packaging" },
    { name = "psutil" },
    { name = "pyzmq" },
    { name = "tornado" },
    { name = "traitlets" },
]
sdist = { url = "https://files.pythonhosted.org/packages/b9/a4/4948be6eb88628505b83a1f2f40d90254cab66abf2043b3c40fa07dfce0f/ipykernel-7.1.0.tar.gz", hash = "sha256:58a3fc88533d5930c3546dc7eac66c6d288acde4f801e2001e65edc5dc9cf0db", size = 174579, upload-time = "2025-10-27T09:46:39.471Z" }
wheels = [
    { url = "https://files.pythonhosted.org/packages/a3/17/20c2552266728ceba271967b87919664ecc0e33efca29c3efc6baf88c5f9/ipykernel-7.1.0-py3-none-any.whl", hash = "sha256:763b5ec6c5b7776f6a8d7ce09b267693b4e5ce75cb50ae696aaefb3c85e1ea4c", size = 117968, upload-time = "2025-10-27T09:46:37.805Z" },
]

[[package]]
name = "ipython"
version = "9.8.0"
source = { registry = "https://pypi.org/simple" }
dependencies = [
    { name = "colorama", marker = "sys_platform == 'win32'" },
    { name = "decorator" },
    { name = "ipython-pygments-lexers" },
    { name = "jedi" },
    { name = "matplotlib-inline" },
    { name = "pexpect", marker = "sys_platform != 'emscripten' and sys_platform != 'win32'" },
    { name = "prompt-toolkit" },
    { name = "pygments" },
    { name = "stack-data" },
    { name = "traitlets" },
]
sdist = { url = "https://files.pythonhosted.org/packages/12/51/a703c030f4928646d390b4971af4938a1b10c9dfce694f0d99a0bb073cb2/ipython-9.8.0.tar.gz", hash = "sha256:8e4ce129a627eb9dd221c41b1d2cdaed4ef7c9da8c17c63f6f578fe231141f83", size = 4424940, upload-time = "2025-12-03T10:18:24.353Z" }
wheels = [
    { url = "https://files.pythonhosted.org/packages/f1/df/8ee1c5dd1e3308b5d5b2f2dfea323bb2f3827da8d654abb6642051199049/ipython-9.8.0-py3-none-any.whl", hash = "sha256:ebe6d1d58d7d988fbf23ff8ff6d8e1622cfdb194daf4b7b73b792c4ec3b85385", size = 621374, upload-time = "2025-12-03T10:18:22.335Z" },
]

[[package]]
name = "ipython-genutils"
version = "0.2.0"
source = { registry = "https://pypi.org/simple" }
sdist = { url = "https://files.pythonhosted.org/packages/e8/69/fbeffffc05236398ebfcfb512b6d2511c622871dca1746361006da310399/ipython_genutils-0.2.0.tar.gz", hash = "sha256:eb2e116e75ecef9d4d228fdc66af54269afa26ab4463042e33785b887c628ba8", size = 22208, upload-time = "2017-03-13T22:12:26.393Z" }
wheels = [
    { url = "https://files.pythonhosted.org/packages/fa/bc/9bd3b5c2b4774d5f33b2d544f1460be9df7df2fe42f352135381c347c69a/ipython_genutils-0.2.0-py2.py3-none-any.whl", hash = "sha256:72dd37233799e619666c9f639a9da83c34013a73e8bbc79a7a6348d93c61fab8", size = 26343, upload-time = "2017-03-13T22:12:25.412Z" },
]

[[package]]
name = "ipython-pygments-lexers"
version = "1.1.1"
source = { registry = "https://pypi.org/simple" }
dependencies = [
    { name = "pygments" },
]
sdist = { url = "https://files.pythonhosted.org/packages/ef/4c/5dd1d8af08107f88c7f741ead7a40854b8ac24ddf9ae850afbcf698aa552/ipython_pygments_lexers-1.1.1.tar.gz", hash = "sha256:09c0138009e56b6854f9535736f4171d855c8c08a563a0dcd8022f78355c7e81", size = 8393, upload-time = "2025-01-17T11:24:34.505Z" }
wheels = [
    { url = "https://files.pythonhosted.org/packages/d9/33/1f075bf72b0b747cb3288d011319aaf64083cf2efef8354174e3ed4540e2/ipython_pygments_lexers-1.1.1-py3-none-any.whl", hash = "sha256:a9462224a505ade19a605f71f8fa63c2048833ce50abc86768a0d81d876dc81c", size = 8074, upload-time = "2025-01-17T11:24:33.271Z" },
]

[[package]]
name = "isodate"
version = "0.7.2"
source = { registry = "https://pypi.org/simple" }
sdist = { url = "https://files.pythonhosted.org/packages/54/4d/e940025e2ce31a8ce1202635910747e5a87cc3a6a6bb2d00973375014749/isodate-0.7.2.tar.gz", hash = "sha256:4cd1aa0f43ca76f4a6c6c0292a85f40b35ec2e43e315b59f06e6d32171a953e6", size = 29705, upload-time = "2024-10-08T23:04:11.5Z" }
wheels = [
    { url = "https://files.pythonhosted.org/packages/15/aa/0aca39a37d3c7eb941ba736ede56d689e7be91cab5d9ca846bde3999eba6/isodate-0.7.2-py3-none-any.whl", hash = "sha256:28009937d8031054830160fce6d409ed342816b543597cece116d966c6d99e15", size = 22320, upload-time = "2024-10-08T23:04:09.501Z" },
]

[[package]]
name = "isoduration"
version = "20.11.0"
source = { registry = "https://pypi.org/simple" }
dependencies = [
    { name = "arrow" },
]
sdist = { url = "https://files.pythonhosted.org/packages/7c/1a/3c8edc664e06e6bd06cce40c6b22da5f1429aa4224d0c590f3be21c91ead/isoduration-20.11.0.tar.gz", hash = "sha256:ac2f9015137935279eac671f94f89eb00584f940f5dc49462a0c4ee692ba1bd9", size = 11649, upload-time = "2020-11-01T11:00:00.312Z" }
wheels = [
    { url = "https://files.pythonhosted.org/packages/7b/55/e5326141505c5d5e34c5e0935d2908a74e4561eca44108fbfb9c13d2911a/isoduration-20.11.0-py3-none-any.whl", hash = "sha256:b2904c2a4228c3d44f409c8ae8e2370eb21a26f7ac2ec5446df141dde3452042", size = 11321, upload-time = "2020-11-01T10:59:58.02Z" },
]

[[package]]
name = "jaraco-classes"
version = "3.4.0"
source = { registry = "https://pypi.org/simple" }
dependencies = [
    { name = "more-itertools" },
]
sdist = { url = "https://files.pythonhosted.org/packages/06/c0/ed4a27bc5571b99e3cff68f8a9fa5b56ff7df1c2251cc715a652ddd26402/jaraco.classes-3.4.0.tar.gz", hash = "sha256:47a024b51d0239c0dd8c8540c6c7f484be3b8fcf0b2d85c13825780d3b3f3acd", size = 11780, upload-time = "2024-03-31T07:27:36.643Z" }
wheels = [
    { url = "https://files.pythonhosted.org/packages/7f/66/b15ce62552d84bbfcec9a4873ab79d993a1dd4edb922cbfccae192bd5b5f/jaraco.classes-3.4.0-py3-none-any.whl", hash = "sha256:f662826b6bed8cace05e7ff873ce0f9283b5c924470fe664fff1c2f00f581790", size = 6777, upload-time = "2024-03-31T07:27:34.792Z" },
]

[[package]]
name = "jaraco-context"
version = "6.0.1"
source = { registry = "https://pypi.org/simple" }
sdist = { url = "https://files.pythonhosted.org/packages/df/ad/f3777b81bf0b6e7bc7514a1656d3e637b2e8e15fab2ce3235730b3e7a4e6/jaraco_context-6.0.1.tar.gz", hash = "sha256:9bae4ea555cf0b14938dc0aee7c9f32ed303aa20a3b73e7dc80111628792d1b3", size = 13912, upload-time = "2024-08-20T03:39:27.358Z" }
wheels = [
    { url = "https://files.pythonhosted.org/packages/ff/db/0c52c4cf5e4bd9f5d7135ec7669a3a767af21b3a308e1ed3674881e52b62/jaraco.context-6.0.1-py3-none-any.whl", hash = "sha256:f797fc481b490edb305122c9181830a3a5b76d84ef6d1aef2fb9b47ab956f9e4", size = 6825, upload-time = "2024-08-20T03:39:25.966Z" },
]

[[package]]
name = "jaraco-functools"
version = "4.3.0"
source = { registry = "https://pypi.org/simple" }
dependencies = [
    { name = "more-itertools" },
]
sdist = { url = "https://files.pythonhosted.org/packages/f7/ed/1aa2d585304ec07262e1a83a9889880701079dde796ac7b1d1826f40c63d/jaraco_functools-4.3.0.tar.gz", hash = "sha256:cfd13ad0dd2c47a3600b439ef72d8615d482cedcff1632930d6f28924d92f294", size = 19755, upload-time = "2025-08-18T20:05:09.91Z" }
wheels = [
    { url = "https://files.pythonhosted.org/packages/b4/09/726f168acad366b11e420df31bf1c702a54d373a83f968d94141a8c3fde0/jaraco_functools-4.3.0-py3-none-any.whl", hash = "sha256:227ff8ed6f7b8f62c56deff101545fa7543cf2c8e7b82a7c2116e672f29c26e8", size = 10408, upload-time = "2025-08-18T20:05:08.69Z" },
]

[[package]]
name = "jedi"
version = "0.19.2"
source = { registry = "https://pypi.org/simple" }
dependencies = [
    { name = "parso" },
]
sdist = { url = "https://files.pythonhosted.org/packages/72/3a/79a912fbd4d8dd6fbb02bf69afd3bb72cf0c729bb3063c6f4498603db17a/jedi-0.19.2.tar.gz", hash = "sha256:4770dc3de41bde3966b02eb84fbcf557fb33cce26ad23da12c742fb50ecb11f0", size = 1231287, upload-time = "2024-11-11T01:41:42.873Z" }
wheels = [
    { url = "https://files.pythonhosted.org/packages/c0/5a/9cac0c82afec3d09ccd97c8b6502d48f165f9124db81b4bcb90b4af974ee/jedi-0.19.2-py2.py3-none-any.whl", hash = "sha256:a8ef22bde8490f57fe5c7681a3c83cb58874daf72b4784de3cce5b6ef6edb5b9", size = 1572278, upload-time = "2024-11-11T01:41:40.175Z" },
]

[[package]]
name = "jeepney"
version = "0.9.0"
source = { registry = "https://pypi.org/simple" }
sdist = { url = "https://files.pythonhosted.org/packages/7b/6f/357efd7602486741aa73ffc0617fb310a29b588ed0fd69c2399acbb85b0c/jeepney-0.9.0.tar.gz", hash = "sha256:cf0e9e845622b81e4a28df94c40345400256ec608d0e55bb8a3feaa9163f5732", size = 106758, upload-time = "2025-02-27T18:51:01.684Z" }
wheels = [
    { url = "https://files.pythonhosted.org/packages/b2/a3/e137168c9c44d18eff0376253da9f1e9234d0239e0ee230d2fee6cea8e55/jeepney-0.9.0-py3-none-any.whl", hash = "sha256:97e5714520c16fc0a45695e5365a2e11b81ea79bba796e26f9f1d178cb182683", size = 49010, upload-time = "2025-02-27T18:51:00.104Z" },
]

[[package]]
name = "jinja2"
version = "3.1.6"
source = { registry = "https://pypi.org/simple" }
dependencies = [
    { name = "markupsafe" },
]
sdist = { url = "https://files.pythonhosted.org/packages/df/bf/f7da0350254c0ed7c72f3e33cef02e048281fec7ecec5f032d4aac52226b/jinja2-3.1.6.tar.gz", hash = "sha256:0137fb05990d35f1275a587e9aee6d56da821fc83491a0fb838183be43f66d6d", size = 245115, upload-time = "2025-03-05T20:05:02.478Z" }
wheels = [
    { url = "https://files.pythonhosted.org/packages/62/a1/3d680cbfd5f4b8f15abc1d571870c5fc3e594bb582bc3b64ea099db13e56/jinja2-3.1.6-py3-none-any.whl", hash = "sha256:85ece4451f492d0c13c5dd7c13a64681a86afae63a5f347908daf103ce6d2f67", size = 134899, upload-time = "2025-03-05T20:05:00.369Z" },
]

[[package]]
name = "jmespath"
version = "1.0.1"
source = { registry = "https://pypi.org/simple" }
sdist = { url = "https://files.pythonhosted.org/packages/00/2a/e867e8531cf3e36b41201936b7fa7ba7b5702dbef42922193f05c8976cd6/jmespath-1.0.1.tar.gz", hash = "sha256:90261b206d6defd58fdd5e85f478bf633a2901798906be2ad389150c5c60edbe", size = 25843, upload-time = "2022-06-17T18:00:12.224Z" }
wheels = [
    { url = "https://files.pythonhosted.org/packages/31/b4/b9b800c45527aadd64d5b442f9b932b00648617eb5d63d2c7a6587b7cafc/jmespath-1.0.1-py3-none-any.whl", hash = "sha256:02e2e4cc71b5bcab88332eebf907519190dd9e6e82107fa7f83b1003a6252980", size = 20256, upload-time = "2022-06-17T18:00:10.251Z" },
]

[[package]]
name = "jsmin"
version = "3.0.1"
source = { registry = "https://pypi.org/simple" }
sdist = { url = "https://files.pythonhosted.org/packages/5e/73/e01e4c5e11ad0494f4407a3f623ad4d87714909f50b17a06ed121034ff6e/jsmin-3.0.1.tar.gz", hash = "sha256:c0959a121ef94542e807a674142606f7e90214a2b3d1eb17300244bbb5cc2bfc", size = 13925, upload-time = "2022-01-16T20:35:59.13Z" }

[[package]]
name = "json-flattener"
version = "0.1.9"
source = { registry = "https://pypi.org/simple" }
dependencies = [
    { name = "click" },
    { name = "pyyaml" },
]
sdist = { url = "https://files.pythonhosted.org/packages/6d/77/b00e46d904818826275661a690532d3a3a43a4ded0264b2d7fcdb5c0feea/json_flattener-0.1.9.tar.gz", hash = "sha256:84cf8523045ffb124301a602602201665fcb003a171ece87e6f46ed02f7f0c15", size = 11479, upload-time = "2022-02-26T01:36:04.545Z" }
wheels = [
    { url = "https://files.pythonhosted.org/packages/00/cc/7fbd75d3362e939eb98bcf9bd22f3f7df8c237a85148899ed3d38e5614e5/json_flattener-0.1.9-py3-none-any.whl", hash = "sha256:6b027746f08bf37a75270f30c6690c7149d5f704d8af1740c346a3a1236bc941", size = 10799, upload-time = "2022-02-26T01:36:03.06Z" },
]

[[package]]
name = "json5"
version = "0.12.1"
source = { registry = "https://pypi.org/simple" }
sdist = { url = "https://files.pythonhosted.org/packages/12/ae/929aee9619e9eba9015207a9d2c1c54db18311da7eb4dcf6d41ad6f0eb67/json5-0.12.1.tar.gz", hash = "sha256:b2743e77b3242f8d03c143dd975a6ec7c52e2f2afe76ed934e53503dd4ad4990", size = 52191, upload-time = "2025-08-12T19:47:42.583Z" }
wheels = [
    { url = "https://files.pythonhosted.org/packages/85/e2/05328bd2621be49a6fed9e3030b1e51a2d04537d3f816d211b9cc53c5262/json5-0.12.1-py3-none-any.whl", hash = "sha256:d9c9b3bc34a5f54d43c35e11ef7cb87d8bdd098c6ace87117a7b7e83e705c1d5", size = 36119, upload-time = "2025-08-12T19:47:41.131Z" },
]

[[package]]
name = "jsonasobj"
version = "1.3.1"
source = { registry = "https://pypi.org/simple" }
sdist = { url = "https://files.pythonhosted.org/packages/e5/ba/13523c1408a23bac4e08ef2312732733c0129c4ff085d351eafaf45fd080/jsonasobj-1.3.1.tar.gz", hash = "sha256:d52e0544a54a08f6ea3f77fa3387271e3648655e0eace2f21e825c26370e44a2", size = 4315, upload-time = "2021-02-08T22:03:20.336Z" }
wheels = [
    { url = "https://files.pythonhosted.org/packages/71/57/38c47753c67ad67f76ba04ea673c9b77431a19e7b2601937e6872a99e841/jsonasobj-1.3.1-py3-none-any.whl", hash = "sha256:b9e329dc1ceaae7cf5d5b214684a0b100e0dad0be6d5bbabac281ec35ddeca65", size = 4388, upload-time = "2021-02-08T22:03:19.17Z" },
]

[[package]]
name = "jsonasobj2"
version = "1.0.4"
source = { registry = "https://pypi.org/simple" }
dependencies = [
    { name = "hbreader" },
]
sdist = { url = "https://files.pythonhosted.org/packages/67/3a/feb245b755f7a47a0df4f30be645e8485d15ff13d0c95e018e4505a8811f/jsonasobj2-1.0.4.tar.gz", hash = "sha256:f50b1668ef478004aa487b2d2d094c304e5cb6b79337809f4a1f2975cc7fbb4e", size = 95522, upload-time = "2021-06-02T17:43:28.39Z" }
wheels = [
    { url = "https://files.pythonhosted.org/packages/e5/90/0d93963711f811efe528e3cead2f2bfb78c196df74d8a24fe8d655288e50/jsonasobj2-1.0.4-py3-none-any.whl", hash = "sha256:12e86f86324d54fcf60632db94ea74488d5314e3da554c994fe1e2c6f29acb79", size = 6324, upload-time = "2021-06-02T17:43:27.126Z" },
]

[[package]]
name = "jsonlines"
version = "4.0.0"
source = { registry = "https://pypi.org/simple" }
dependencies = [
    { name = "attrs" },
]
sdist = { url = "https://files.pythonhosted.org/packages/35/87/bcda8e46c88d0e34cad2f09ee2d0c7f5957bccdb9791b0b934ec84d84be4/jsonlines-4.0.0.tar.gz", hash = "sha256:0c6d2c09117550c089995247f605ae4cf77dd1533041d366351f6f298822ea74", size = 11359, upload-time = "2023-09-01T12:34:44.187Z" }
wheels = [
    { url = "https://files.pythonhosted.org/packages/f8/62/d9ba6323b9202dd2fe166beab8a86d29465c41a0288cbe229fac60c1ab8d/jsonlines-4.0.0-py3-none-any.whl", hash = "sha256:185b334ff2ca5a91362993f42e83588a360cf95ce4b71a73548502bda52a7c55", size = 8701, upload-time = "2023-09-01T12:34:42.563Z" },
]

[[package]]
name = "jsonpointer"
version = "3.0.0"
source = { registry = "https://pypi.org/simple" }
sdist = { url = "https://files.pythonhosted.org/packages/6a/0a/eebeb1fa92507ea94016a2a790b93c2ae41a7e18778f85471dc54475ed25/jsonpointer-3.0.0.tar.gz", hash = "sha256:2b2d729f2091522d61c3b31f82e11870f60b68f43fbc705cb76bf4b832af59ef", size = 9114, upload-time = "2024-06-10T19:24:42.462Z" }
wheels = [
    { url = "https://files.pythonhosted.org/packages/71/92/5e77f98553e9e75130c78900d000368476aed74276eb8ae8796f65f00918/jsonpointer-3.0.0-py2.py3-none-any.whl", hash = "sha256:13e088adc14fca8b6aa8177c044e12701e6ad4b28ff10e65f2267a90109c9942", size = 7595, upload-time = "2024-06-10T19:24:40.698Z" },
]

[[package]]
name = "jsonschema"
version = "4.25.1"
source = { registry = "https://pypi.org/simple" }
dependencies = [
    { name = "attrs" },
    { name = "jsonschema-specifications" },
    { name = "referencing" },
    { name = "rpds-py" },
]
sdist = { url = "https://files.pythonhosted.org/packages/74/69/f7185de793a29082a9f3c7728268ffb31cb5095131a9c139a74078e27336/jsonschema-4.25.1.tar.gz", hash = "sha256:e4a9655ce0da0c0b67a085847e00a3a51449e1157f4f75e9fb5aa545e122eb85", size = 357342, upload-time = "2025-08-18T17:03:50.038Z" }
wheels = [
    { url = "https://files.pythonhosted.org/packages/bf/9c/8c95d856233c1f82500c2450b8c68576b4cf1c871db3afac5c34ff84e6fd/jsonschema-4.25.1-py3-none-any.whl", hash = "sha256:3fba0169e345c7175110351d456342c364814cfcf3b964ba4587f22915230a63", size = 90040, upload-time = "2025-08-18T17:03:48.373Z" },
]

[package.optional-dependencies]
format = [
    { name = "fqdn" },
    { name = "idna" },
    { name = "isoduration" },
    { name = "jsonpointer" },
    { name = "rfc3339-validator" },
    { name = "rfc3987" },
    { name = "uri-template" },
    { name = "webcolors" },
]
format-nongpl = [
    { name = "fqdn" },
    { name = "idna" },
    { name = "isoduration" },
    { name = "jsonpointer" },
    { name = "rfc3339-validator" },
    { name = "rfc3986-validator" },
    { name = "rfc3987-syntax" },
    { name = "uri-template" },
    { name = "webcolors" },
]

[[package]]
name = "jsonschema-specifications"
version = "2025.9.1"
source = { registry = "https://pypi.org/simple" }
dependencies = [
    { name = "referencing" },
]
sdist = { url = "https://files.pythonhosted.org/packages/19/74/a633ee74eb36c44aa6d1095e7cc5569bebf04342ee146178e2d36600708b/jsonschema_specifications-2025.9.1.tar.gz", hash = "sha256:b540987f239e745613c7a9176f3edb72b832a4ac465cf02712288397832b5e8d", size = 32855, upload-time = "2025-09-08T01:34:59.186Z" }
wheels = [
    { url = "https://files.pythonhosted.org/packages/41/45/1a4ed80516f02155c51f51e8cedb3c1902296743db0bbc66608a0db2814f/jsonschema_specifications-2025.9.1-py3-none-any.whl", hash = "sha256:98802fee3a11ee76ecaca44429fda8a41bff98b00a0f2838151b113f210cc6fe", size = 18437, upload-time = "2025-09-08T01:34:57.871Z" },
]

[[package]]
name = "jupyter-client"
version = "8.7.0"
source = { registry = "https://pypi.org/simple" }
dependencies = [
    { name = "jupyter-core" },
    { name = "python-dateutil" },
    { name = "pyzmq" },
    { name = "tornado" },
    { name = "traitlets" },
]
sdist = { url = "https://files.pythonhosted.org/packages/a6/27/d10de45e8ad4ce872372c4a3a37b7b35b6b064f6f023a5c14ffcced4d59d/jupyter_client-8.7.0.tar.gz", hash = "sha256:3357212d9cbe01209e59190f67a3a7e1f387a4f4e88d1e0433ad84d7b262531d", size = 344691, upload-time = "2025-12-09T18:37:01.953Z" }
wheels = [
    { url = "https://files.pythonhosted.org/packages/bb/f5/fddaec430367be9d62a7ed125530e133bfd4a1c0350fe221149ee0f2b526/jupyter_client-8.7.0-py3-none-any.whl", hash = "sha256:3671a94fd25e62f5f2f554f5e95389c2294d89822378a5f2dd24353e1494a9e0", size = 106215, upload-time = "2025-12-09T18:37:00.024Z" },
]

[[package]]
name = "jupyter-contrib-core"
version = "0.4.2"
source = { registry = "https://pypi.org/simple" }
dependencies = [
    { name = "jupyter-core" },
    { name = "notebook" },
    { name = "setuptools" },
    { name = "tornado" },
    { name = "traitlets" },
]
sdist = { url = "https://files.pythonhosted.org/packages/50/94/0d37e5b49ea1c8bf204c46f9b0257c1f3319a4ab88acbd401da2cab25e55/jupyter_contrib_core-0.4.2.tar.gz", hash = "sha256:1887212f3ca9d4487d624c0705c20dfdf03d5a0b9ea2557d3aaeeb4c38bdcabb", size = 17490, upload-time = "2022-11-15T16:21:53.357Z" }

[[package]]
name = "jupyter-contrib-nbextensions"
version = "0.7.0"
source = { registry = "https://pypi.org/simple" }
dependencies = [
    { name = "ipython-genutils" },
    { name = "jupyter-contrib-core" },
    { name = "jupyter-core" },
    { name = "jupyter-highlight-selected-word" },
    { name = "jupyter-nbextensions-configurator" },
    { name = "lxml" },
    { name = "nbconvert" },
    { name = "notebook" },
    { name = "tornado" },
    { name = "traitlets" },
]
sdist = { url = "https://files.pythonhosted.org/packages/50/91/78cc4362611dbde2b0cd068204aaf1b8899d0459c50d8ff9daca8c069791/jupyter_contrib_nbextensions-0.7.0.tar.gz", hash = "sha256:06e33f005885eb92f89cbe82711e921278201298d08ab0d886d1ba09e8c3e9ca", size = 23462252, upload-time = "2022-11-15T17:31:27.754Z" }

[[package]]
name = "jupyter-core"
version = "5.9.1"
source = { registry = "https://pypi.org/simple" }
dependencies = [
    { name = "platformdirs" },
    { name = "traitlets" },
]
sdist = { url = "https://files.pythonhosted.org/packages/02/49/9d1284d0dc65e2c757b74c6687b6d319b02f822ad039e5c512df9194d9dd/jupyter_core-5.9.1.tar.gz", hash = "sha256:4d09aaff303b9566c3ce657f580bd089ff5c91f5f89cf7d8846c3cdf465b5508", size = 89814, upload-time = "2025-10-16T19:19:18.444Z" }
wheels = [
    { url = "https://files.pythonhosted.org/packages/e7/e7/80988e32bf6f73919a113473a604f5a8f09094de312b9d52b79c2df7612b/jupyter_core-5.9.1-py3-none-any.whl", hash = "sha256:ebf87fdc6073d142e114c72c9e29a9d7ca03fad818c5d300ce2adc1fb0743407", size = 29032, upload-time = "2025-10-16T19:19:16.783Z" },
]

[[package]]
name = "jupyter-events"
version = "0.12.0"
source = { registry = "https://pypi.org/simple" }
dependencies = [
    { name = "jsonschema", extra = ["format-nongpl"] },
    { name = "packaging" },
    { name = "python-json-logger" },
    { name = "pyyaml" },
    { name = "referencing" },
    { name = "rfc3339-validator" },
    { name = "rfc3986-validator" },
    { name = "traitlets" },
]
sdist = { url = "https://files.pythonhosted.org/packages/9d/c3/306d090461e4cf3cd91eceaff84bede12a8e52cd821c2d20c9a4fd728385/jupyter_events-0.12.0.tar.gz", hash = "sha256:fc3fce98865f6784c9cd0a56a20644fc6098f21c8c33834a8d9fe383c17e554b", size = 62196, upload-time = "2025-02-03T17:23:41.485Z" }
wheels = [
    { url = "https://files.pythonhosted.org/packages/e2/48/577993f1f99c552f18a0428731a755e06171f9902fa118c379eb7c04ea22/jupyter_events-0.12.0-py3-none-any.whl", hash = "sha256:6464b2fa5ad10451c3d35fabc75eab39556ae1e2853ad0c0cc31b656731a97fb", size = 19430, upload-time = "2025-02-03T17:23:38.643Z" },
]

[[package]]
name = "jupyter-highlight-selected-word"
version = "0.2.0"
source = { registry = "https://pypi.org/simple" }
sdist = { url = "https://files.pythonhosted.org/packages/cd/a5/3dfeb7c8643ef502e82969fdebb201b63b33ded15a7761b27299bacebc3a/jupyter_highlight_selected_word-0.2.0.tar.gz", hash = "sha256:9fa740424859a807950ca08d2bfd28a35154cd32dd6d50ac4e0950022adc0e7b", size = 12592, upload-time = "2018-04-07T13:56:22.498Z" }
wheels = [
    { url = "https://files.pythonhosted.org/packages/50/d7/19ab7cfd60bf268d2abbacc52d4295a40f52d74dfc0d938e4761ee5e598b/jupyter_highlight_selected_word-0.2.0-py2.py3-none-any.whl", hash = "sha256:9545dfa9cb057eebe3a5795604dcd3a5294ea18637e553f61a0b67c1b5903c58", size = 11699, upload-time = "2018-04-07T13:56:20.715Z" },
]

[[package]]
name = "jupyter-lsp"
version = "2.3.0"
source = { registry = "https://pypi.org/simple" }
dependencies = [
    { name = "jupyter-server" },
]
sdist = { url = "https://files.pythonhosted.org/packages/eb/5a/9066c9f8e94ee517133cd98dba393459a16cd48bba71a82f16a65415206c/jupyter_lsp-2.3.0.tar.gz", hash = "sha256:458aa59339dc868fb784d73364f17dbce8836e906cd75fd471a325cba02e0245", size = 54823, upload-time = "2025-08-27T17:47:34.671Z" }
wheels = [
    { url = "https://files.pythonhosted.org/packages/1a/60/1f6cee0c46263de1173894f0fafcb3475ded276c472c14d25e0280c18d6d/jupyter_lsp-2.3.0-py3-none-any.whl", hash = "sha256:e914a3cb2addf48b1c7710914771aaf1819d46b2e5a79b0f917b5478ec93f34f", size = 76687, upload-time = "2025-08-27T17:47:33.15Z" },
]

[[package]]
name = "jupyter-nbextensions-configurator"
version = "0.6.4"
source = { registry = "https://pypi.org/simple" }
dependencies = [
    { name = "jupyter-contrib-core" },
    { name = "jupyter-core" },
    { name = "jupyter-server" },
    { name = "notebook" },
    { name = "pyyaml" },
    { name = "tornado" },
    { name = "traitlets" },
]
wheels = [
    { url = "https://files.pythonhosted.org/packages/05/fe/cffb14a4fbb43cf276aa3047e42c3f9ecfda851ba3c466295401f6b1e085/jupyter_nbextensions_configurator-0.6.4-py2.py3-none-any.whl", hash = "sha256:fe7a7b0805b5926449692fb077e0e659bab8b27563bc68cba26854532fdf99c7", size = 466890, upload-time = "2024-06-05T16:08:37.236Z" },
]

[[package]]
name = "jupyter-server"
version = "2.17.0"
source = { registry = "https://pypi.org/simple" }
dependencies = [
    { name = "anyio" },
    { name = "argon2-cffi" },
    { name = "jinja2" },
    { name = "jupyter-client" },
    { name = "jupyter-core" },
    { name = "jupyter-events" },
    { name = "jupyter-server-terminals" },
    { name = "nbconvert" },
    { name = "nbformat" },
    { name = "packaging" },
    { name = "prometheus-client" },
    { name = "pywinpty", marker = "os_name == 'nt'" },
    { name = "pyzmq" },
    { name = "send2trash" },
    { name = "terminado" },
    { name = "tornado" },
    { name = "traitlets" },
    { name = "websocket-client" },
]
sdist = { url = "https://files.pythonhosted.org/packages/5b/ac/e040ec363d7b6b1f11304cc9f209dac4517ece5d5e01821366b924a64a50/jupyter_server-2.17.0.tar.gz", hash = "sha256:c38ea898566964c888b4772ae1ed58eca84592e88251d2cfc4d171f81f7e99d5", size = 731949, upload-time = "2025-08-21T14:42:54.042Z" }
wheels = [
    { url = "https://files.pythonhosted.org/packages/92/80/a24767e6ca280f5a49525d987bf3e4d7552bf67c8be07e8ccf20271f8568/jupyter_server-2.17.0-py3-none-any.whl", hash = "sha256:e8cb9c7db4251f51ed307e329b81b72ccf2056ff82d50524debde1ee1870e13f", size = 388221, upload-time = "2025-08-21T14:42:52.034Z" },
]

[[package]]
name = "jupyter-server-terminals"
version = "0.5.3"
source = { registry = "https://pypi.org/simple" }
dependencies = [
    { name = "pywinpty", marker = "os_name == 'nt'" },
    { name = "terminado" },
]
sdist = { url = "https://files.pythonhosted.org/packages/fc/d5/562469734f476159e99a55426d697cbf8e7eb5efe89fb0e0b4f83a3d3459/jupyter_server_terminals-0.5.3.tar.gz", hash = "sha256:5ae0295167220e9ace0edcfdb212afd2b01ee8d179fe6f23c899590e9b8a5269", size = 31430, upload-time = "2024-03-12T14:37:03.049Z" }
wheels = [
    { url = "https://files.pythonhosted.org/packages/07/2d/2b32cdbe8d2a602f697a649798554e4f072115438e92249624e532e8aca6/jupyter_server_terminals-0.5.3-py3-none-any.whl", hash = "sha256:41ee0d7dc0ebf2809c668e0fc726dfaf258fcd3e769568996ca731b6194ae9aa", size = 13656, upload-time = "2024-03-12T14:37:00.708Z" },
]

[[package]]
name = "jupyterlab"
version = "4.5.0"
source = { registry = "https://pypi.org/simple" }
dependencies = [
    { name = "async-lru" },
    { name = "httpx" },
    { name = "ipykernel" },
    { name = "jinja2" },
    { name = "jupyter-core" },
    { name = "jupyter-lsp" },
    { name = "jupyter-server" },
    { name = "jupyterlab-server" },
    { name = "notebook-shim" },
    { name = "packaging" },
    { name = "setuptools" },
    { name = "tornado" },
    { name = "traitlets" },
]
sdist = { url = "https://files.pythonhosted.org/packages/df/e5/4fa382a796a6d8e2cd867816b64f1ff27f906e43a7a83ad9eb389e448cd8/jupyterlab-4.5.0.tar.gz", hash = "sha256:aec33d6d8f1225b495ee2cf20f0514f45e6df8e360bdd7ac9bace0b7ac5177ea", size = 23989880, upload-time = "2025-11-18T13:19:00.365Z" }
wheels = [
    { url = "https://files.pythonhosted.org/packages/6c/1e/5a4d5498eba382fee667ed797cf64ae5d1b13b04356df62f067f48bb0f61/jupyterlab-4.5.0-py3-none-any.whl", hash = "sha256:88e157c75c1afff64c7dc4b801ec471450b922a4eae4305211ddd40da8201c8a", size = 12380641, upload-time = "2025-11-18T13:18:56.252Z" },
]

[[package]]
name = "jupyterlab-pygments"
version = "0.3.0"
source = { registry = "https://pypi.org/simple" }
sdist = { url = "https://files.pythonhosted.org/packages/90/51/9187be60d989df97f5f0aba133fa54e7300f17616e065d1ada7d7646b6d6/jupyterlab_pygments-0.3.0.tar.gz", hash = "sha256:721aca4d9029252b11cfa9d185e5b5af4d54772bb8072f9b7036f4170054d35d", size = 512900, upload-time = "2023-11-23T09:26:37.44Z" }
wheels = [
    { url = "https://files.pythonhosted.org/packages/b1/dd/ead9d8ea85bf202d90cc513b533f9c363121c7792674f78e0d8a854b63b4/jupyterlab_pygments-0.3.0-py3-none-any.whl", hash = "sha256:841a89020971da1d8693f1a99997aefc5dc424bb1b251fd6322462a1b8842780", size = 15884, upload-time = "2023-11-23T09:26:34.325Z" },
]

[[package]]
name = "jupyterlab-server"
version = "2.28.0"
source = { registry = "https://pypi.org/simple" }
dependencies = [
    { name = "babel" },
    { name = "jinja2" },
    { name = "json5" },
    { name = "jsonschema" },
    { name = "jupyter-server" },
    { name = "packaging" },
    { name = "requests" },
]
sdist = { url = "https://files.pythonhosted.org/packages/d6/2c/90153f189e421e93c4bb4f9e3f59802a1f01abd2ac5cf40b152d7f735232/jupyterlab_server-2.28.0.tar.gz", hash = "sha256:35baa81898b15f93573e2deca50d11ac0ae407ebb688299d3a5213265033712c", size = 76996, upload-time = "2025-10-22T13:59:18.37Z" }
wheels = [
    { url = "https://files.pythonhosted.org/packages/e0/07/a000fe835f76b7e1143242ab1122e6362ef1c03f23f83a045c38859c2ae0/jupyterlab_server-2.28.0-py3-none-any.whl", hash = "sha256:e4355b148fdcf34d312bbbc80f22467d6d20460e8b8736bf235577dd18506968", size = 59830, upload-time = "2025-10-22T13:59:16.767Z" },
]

[[package]]
name = "keyring"
version = "25.7.0"
source = { registry = "https://pypi.org/simple" }
dependencies = [
    { name = "jaraco-classes" },
    { name = "jaraco-context" },
    { name = "jaraco-functools" },
    { name = "jeepney", marker = "sys_platform == 'linux'" },
    { name = "pywin32-ctypes", marker = "sys_platform == 'win32'" },
    { name = "secretstorage", marker = "sys_platform == 'linux'" },
]
sdist = { url = "https://files.pythonhosted.org/packages/43/4b/674af6ef2f97d56f0ab5153bf0bfa28ccb6c3ed4d1babf4305449668807b/keyring-25.7.0.tar.gz", hash = "sha256:fe01bd85eb3f8fb3dd0405defdeac9a5b4f6f0439edbb3149577f244a2e8245b", size = 63516, upload-time = "2025-11-16T16:26:09.482Z" }
wheels = [
    { url = "https://files.pythonhosted.org/packages/81/db/e655086b7f3a705df045bf0933bdd9c2f79bb3c97bfef1384598bb79a217/keyring-25.7.0-py3-none-any.whl", hash = "sha256:be4a0b195f149690c166e850609a477c532ddbfbaed96a404d4e43f8d5e2689f", size = 39160, upload-time = "2025-11-16T16:26:08.402Z" },
]

[[package]]
name = "kghub-downloader"
version = "0.4.2"
source = { registry = "https://pypi.org/simple" }
dependencies = [
    { name = "boto3" },
    { name = "compress-json" },
    { name = "elasticsearch" },
    { name = "gdown" },
    { name = "google-cloud-storage" },
    { name = "pydantic" },
    { name = "pydantic-settings" },
    { name = "pyyaml" },
    { name = "tqdm" },
    { name = "typer" },
]
sdist = { url = "https://files.pythonhosted.org/packages/5b/7e/0e6d9ea7a827f8004aad710e65d7aa06f9a0172877cba5bdde439a8a2d29/kghub_downloader-0.4.2.tar.gz", hash = "sha256:449e6c3e665c63d64a2d86c71fa50a3bf4ca7a88dcc796067301b236bb5e66ec", size = 14211, upload-time = "2025-08-06T22:57:50.118Z" }
wheels = [
    { url = "https://files.pythonhosted.org/packages/71/9c/04c0890bfa82707e83a15999a54b81521055a9268d33e18eb869ceebab4a/kghub_downloader-0.4.2-py3-none-any.whl", hash = "sha256:2405ed1c1d68754f8035af8ebacd9243db7b0099724955f27986b045dad4d437", size = 15502, upload-time = "2025-08-06T22:57:48.837Z" },
]

[[package]]
name = "koza"
version = "2.1.1"
source = { registry = "https://pypi.org/simple" }
dependencies = [
    { name = "coverage" },
    { name = "duckdb" },
    { name = "loguru" },
    { name = "mergedeep" },
    { name = "ordered-set" },
    { name = "pydantic" },
    { name = "pyyaml" },
    { name = "requests" },
    { name = "sssom" },
    { name = "tqdm" },
    { name = "typer" },
]
sdist = { url = "https://files.pythonhosted.org/packages/81/59/54cc59f120734cdab30a1f4e10ad718e3e73b4e609aeb7141a0683eaaaf8/koza-2.1.1.tar.gz", hash = "sha256:8dba8d316fb756873a48d66d9085dcd4f6e4c5b8476fa41b9dbc5a607d360497", size = 30450, upload-time = "2025-12-10T21:33:30.498Z" }
wheels = [
    { url = "https://files.pythonhosted.org/packages/a5/f7/625cc873af50cf79f205004d8d484eb7fa6d5a3599f58630eabd82f3f40d/koza-2.1.1-py3-none-any.whl", hash = "sha256:5348c1ebe2f5dde8287ec67220b8775ff52fb758f521e4f36afb8bd7bad585b2", size = 41300, upload-time = "2025-12-10T21:33:29.667Z" },
]

[[package]]
name = "lark"
version = "1.3.1"
source = { registry = "https://pypi.org/simple" }
sdist = { url = "https://files.pythonhosted.org/packages/da/34/28fff3ab31ccff1fd4f6c7c7b0ceb2b6968d8ea4950663eadcb5720591a0/lark-1.3.1.tar.gz", hash = "sha256:b426a7a6d6d53189d318f2b6236ab5d6429eaf09259f1ca33eb716eed10d2905", size = 382732, upload-time = "2025-10-27T18:25:56.653Z" }
wheels = [
    { url = "https://files.pythonhosted.org/packages/82/3d/14ce75ef66813643812f3093ab17e46d3a206942ce7376d31ec2d36229e7/lark-1.3.1-py3-none-any.whl", hash = "sha256:c629b661023a014c37da873b4ff58a817398d12635d3bbb2c5a03be7fe5d1e12", size = 113151, upload-time = "2025-10-27T18:25:54.882Z" },
]

[[package]]
name = "linkml"
version = "1.9.4"
source = { registry = "https://pypi.org/simple" }
dependencies = [
    { name = "antlr4-python3-runtime" },
    { name = "click" },
    { name = "graphviz" },
    { name = "hbreader" },
    { name = "isodate" },
    { name = "jinja2" },
    { name = "jsonasobj2" },
    { name = "jsonschema", extra = ["format"] },
    { name = "linkml-runtime" },
    { name = "openpyxl" },
    { name = "parse" },
    { name = "prefixcommons" },
    { name = "prefixmaps" },
    { name = "pydantic" },
    { name = "pyjsg" },
    { name = "pyshex" },
    { name = "pyshexc" },
    { name = "python-dateutil" },
    { name = "pyyaml" },
    { name = "rdflib" },
    { name = "requests" },
    { name = "sphinx-click" },
    { name = "sqlalchemy" },
    { name = "watchdog" },
]
sdist = { url = "https://files.pythonhosted.org/packages/9d/7c/ea1548762bf9098d7a50925579318d1f773a97b2666c8eaa397321afe242/linkml-1.9.4.tar.gz", hash = "sha256:b5075a697bfdb6ef829e19e15046f6efc11a946352eb7f5024e89f710ebd96ca", size = 42799474, upload-time = "2025-08-26T18:07:49.725Z" }
wheels = [
    { url = "https://files.pythonhosted.org/packages/a8/bd/e46587d1c99334c708d485c7a357ee58de13e2348881917829001d7a11ac/linkml-1.9.4-py3-none-any.whl", hash = "sha256:ecc5cb73669da7d48340f689ae6ed8076b6b15099aef472668345fc9b5931b11", size = 337157, upload-time = "2025-08-26T18:07:47.205Z" },
]

[[package]]
name = "linkml-runtime"
version = "1.9.5"
source = { registry = "https://pypi.org/simple" }
dependencies = [
    { name = "click" },
    { name = "curies" },
    { name = "deprecated" },
    { name = "hbreader" },
    { name = "json-flattener" },
    { name = "jsonasobj2" },
    { name = "jsonschema" },
    { name = "prefixcommons" },
    { name = "prefixmaps" },
    { name = "pydantic" },
    { name = "pyyaml" },
    { name = "rdflib" },
    { name = "requests" },
]
sdist = { url = "https://files.pythonhosted.org/packages/e0/38/38ac19a5b81982f03709cda0a008327dc775d11f008d0cbdc0f2a5389e24/linkml_runtime-1.9.5.tar.gz", hash = "sha256:78dc1383adf11ad5f20bb11b6adde56ed566fbd2429a292d57699ad4596c738a", size = 480288, upload-time = "2025-08-15T22:22:51.098Z" }
wheels = [
    { url = "https://files.pythonhosted.org/packages/34/28/cdcbe1f0521a98b891dd30249513eef1ddcc7bb406be953b4a8d7825e68f/linkml_runtime-1.9.5-py3-none-any.whl", hash = "sha256:fece3e8aa25a4246165c6528b6a7fe83a929b985d2ce1951cc8a0f4da1a30b90", size = 576405, upload-time = "2025-08-15T22:22:49.264Z" },
]

[[package]]
name = "loguru"
version = "0.7.3"
source = { registry = "https://pypi.org/simple" }
dependencies = [
    { name = "colorama", marker = "sys_platform == 'win32'" },
    { name = "win32-setctime", marker = "sys_platform == 'win32'" },
]
sdist = { url = "https://files.pythonhosted.org/packages/3a/05/a1dae3dffd1116099471c643b8924f5aa6524411dc6c63fdae648c4f1aca/loguru-0.7.3.tar.gz", hash = "sha256:19480589e77d47b8d85b2c827ad95d49bf31b0dcde16593892eb51dd18706eb6", size = 63559, upload-time = "2024-12-06T11:20:56.608Z" }
wheels = [
    { url = "https://files.pythonhosted.org/packages/0c/29/0348de65b8cc732daa3e33e67806420b2ae89bdce2b04af740289c5c6c8c/loguru-0.7.3-py3-none-any.whl", hash = "sha256:31a33c10c8e1e10422bfd431aeb5d351c7cf7fa671e3c4df004162264b28220c", size = 61595, upload-time = "2024-12-06T11:20:54.538Z" },
]

[[package]]
name = "lxml"
version = "6.0.2"
source = { registry = "https://pypi.org/simple" }
sdist = { url = "https://files.pythonhosted.org/packages/aa/88/262177de60548e5a2bfc46ad28232c9e9cbde697bd94132aeb80364675cb/lxml-6.0.2.tar.gz", hash = "sha256:cd79f3367bd74b317dda655dc8fcfa304d9eb6e4fb06b7168c5cf27f96e0cd62", size = 4073426, upload-time = "2025-09-22T04:04:59.287Z" }
wheels = [
    { url = "https://files.pythonhosted.org/packages/f3/c8/8ff2bc6b920c84355146cd1ab7d181bc543b89241cfb1ebee824a7c81457/lxml-6.0.2-cp312-cp312-macosx_10_13_universal2.whl", hash = "sha256:a59f5448ba2ceccd06995c95ea59a7674a10de0810f2ce90c9006f3cbc044456", size = 8661887, upload-time = "2025-09-22T04:01:17.265Z" },
    { url = "https://files.pythonhosted.org/packages/37/6f/9aae1008083bb501ef63284220ce81638332f9ccbfa53765b2b7502203cf/lxml-6.0.2-cp312-cp312-macosx_10_13_x86_64.whl", hash = "sha256:e8113639f3296706fbac34a30813929e29247718e88173ad849f57ca59754924", size = 4667818, upload-time = "2025-09-22T04:01:19.688Z" },
    { url = "https://files.pythonhosted.org/packages/f1/ca/31fb37f99f37f1536c133476674c10b577e409c0a624384147653e38baf2/lxml-6.0.2-cp312-cp312-manylinux2014_aarch64.manylinux_2_17_aarch64.whl", hash = "sha256:a8bef9b9825fa8bc816a6e641bb67219489229ebc648be422af695f6e7a4fa7f", size = 4950807, upload-time = "2025-09-22T04:01:21.487Z" },
    { url = "https://files.pythonhosted.org/packages/da/87/f6cb9442e4bada8aab5ae7e1046264f62fdbeaa6e3f6211b93f4c0dd97f1/lxml-6.0.2-cp312-cp312-manylinux2014_x86_64.manylinux_2_17_x86_64.whl", hash = "sha256:65ea18d710fd14e0186c2f973dc60bb52039a275f82d3c44a0e42b43440ea534", size = 5109179, upload-time = "2025-09-22T04:01:23.32Z" },
    { url = "https://files.pythonhosted.org/packages/c8/20/a7760713e65888db79bbae4f6146a6ae5c04e4a204a3c48896c408cd6ed2/lxml-6.0.2-cp312-cp312-manylinux_2_26_aarch64.manylinux_2_28_aarch64.whl", hash = "sha256:c371aa98126a0d4c739ca93ceffa0fd7a5d732e3ac66a46e74339acd4d334564", size = 5023044, upload-time = "2025-09-22T04:01:25.118Z" },
    { url = "https://files.pythonhosted.org/packages/a2/b0/7e64e0460fcb36471899f75831509098f3fd7cd02a3833ac517433cb4f8f/lxml-6.0.2-cp312-cp312-manylinux_2_26_i686.manylinux_2_28_i686.whl", hash = "sha256:700efd30c0fa1a3581d80a748157397559396090a51d306ea59a70020223d16f", size = 5359685, upload-time = "2025-09-22T04:01:27.398Z" },
    { url = "https://files.pythonhosted.org/packages/b9/e1/e5df362e9ca4e2f48ed6411bd4b3a0ae737cc842e96877f5bf9428055ab4/lxml-6.0.2-cp312-cp312-manylinux_2_26_ppc64le.manylinux_2_28_ppc64le.whl", hash = "sha256:c33e66d44fe60e72397b487ee92e01da0d09ba2d66df8eae42d77b6d06e5eba0", size = 5654127, upload-time = "2025-09-22T04:01:29.629Z" },
    { url = "https://files.pythonhosted.org/packages/c6/d1/232b3309a02d60f11e71857778bfcd4acbdb86c07db8260caf7d008b08f8/lxml-6.0.2-cp312-cp312-manylinux_2_26_x86_64.manylinux_2_28_x86_64.whl", hash = "sha256:90a345bbeaf9d0587a3aaffb7006aa39ccb6ff0e96a57286c0cb2fd1520ea192", size = 5253958, upload-time = "2025-09-22T04:01:31.535Z" },
    { url = "https://files.pythonhosted.org/packages/35/35/d955a070994725c4f7d80583a96cab9c107c57a125b20bb5f708fe941011/lxml-6.0.2-cp312-cp312-manylinux_2_31_armv7l.whl", hash = "sha256:064fdadaf7a21af3ed1dcaa106b854077fbeada827c18f72aec9346847cd65d0", size = 4711541, upload-time = "2025-09-22T04:01:33.801Z" },
    { url = "https://files.pythonhosted.org/packages/1e/be/667d17363b38a78c4bd63cfd4b4632029fd68d2c2dc81f25ce9eb5224dd5/lxml-6.0.2-cp312-cp312-manylinux_2_38_riscv64.manylinux_2_39_riscv64.whl", hash = "sha256:fbc74f42c3525ac4ffa4b89cbdd00057b6196bcefe8bce794abd42d33a018092", size = 5267426, upload-time = "2025-09-22T04:01:35.639Z" },
    { url = "https://files.pythonhosted.org/packages/ea/47/62c70aa4a1c26569bc958c9ca86af2bb4e1f614e8c04fb2989833874f7ae/lxml-6.0.2-cp312-cp312-musllinux_1_2_aarch64.whl", hash = "sha256:6ddff43f702905a4e32bc24f3f2e2edfe0f8fde3277d481bffb709a4cced7a1f", size = 5064917, upload-time = "2025-09-22T04:01:37.448Z" },
    { url = "https://files.pythonhosted.org/packages/bd/55/6ceddaca353ebd0f1908ef712c597f8570cc9c58130dbb89903198e441fd/lxml-6.0.2-cp312-cp312-musllinux_1_2_armv7l.whl", hash = "sha256:6da5185951d72e6f5352166e3da7b0dc27aa70bd1090b0eb3f7f7212b53f1bb8", size = 4788795, upload-time = "2025-09-22T04:01:39.165Z" },
    { url = "https://files.pythonhosted.org/packages/cf/e8/fd63e15da5e3fd4c2146f8bbb3c14e94ab850589beab88e547b2dbce22e1/lxml-6.0.2-cp312-cp312-musllinux_1_2_ppc64le.whl", hash = "sha256:57a86e1ebb4020a38d295c04fc79603c7899e0df71588043eb218722dabc087f", size = 5676759, upload-time = "2025-09-22T04:01:41.506Z" },
    { url = "https://files.pythonhosted.org/packages/76/47/b3ec58dc5c374697f5ba37412cd2728f427d056315d124dd4b61da381877/lxml-6.0.2-cp312-cp312-musllinux_1_2_riscv64.whl", hash = "sha256:2047d8234fe735ab77802ce5f2297e410ff40f5238aec569ad7c8e163d7b19a6", size = 5255666, upload-time = "2025-09-22T04:01:43.363Z" },
    { url = "https://files.pythonhosted.org/packages/19/93/03ba725df4c3d72afd9596eef4a37a837ce8e4806010569bedfcd2cb68fd/lxml-6.0.2-cp312-cp312-musllinux_1_2_x86_64.whl", hash = "sha256:6f91fd2b2ea15a6800c8e24418c0775a1694eefc011392da73bc6cef2623b322", size = 5277989, upload-time = "2025-09-22T04:01:45.215Z" },
    { url = "https://files.pythonhosted.org/packages/c6/80/c06de80bfce881d0ad738576f243911fccf992687ae09fd80b734712b39c/lxml-6.0.2-cp312-cp312-win32.whl", hash = "sha256:3ae2ce7d6fedfb3414a2b6c5e20b249c4c607f72cb8d2bb7cc9c6ec7c6f4e849", size = 3611456, upload-time = "2025-09-22T04:01:48.243Z" },
    { url = "https://files.pythonhosted.org/packages/f7/d7/0cdfb6c3e30893463fb3d1e52bc5f5f99684a03c29a0b6b605cfae879cd5/lxml-6.0.2-cp312-cp312-win_amd64.whl", hash = "sha256:72c87e5ee4e58a8354fb9c7c84cbf95a1c8236c127a5d1b7683f04bed8361e1f", size = 4011793, upload-time = "2025-09-22T04:01:50.042Z" },
    { url = "https://files.pythonhosted.org/packages/ea/7b/93c73c67db235931527301ed3785f849c78991e2e34f3fd9a6663ffda4c5/lxml-6.0.2-cp312-cp312-win_arm64.whl", hash = "sha256:61cb10eeb95570153e0c0e554f58df92ecf5109f75eacad4a95baa709e26c3d6", size = 3672836, upload-time = "2025-09-22T04:01:52.145Z" },
    { url = "https://files.pythonhosted.org/packages/53/fd/4e8f0540608977aea078bf6d79f128e0e2c2bba8af1acf775c30baa70460/lxml-6.0.2-cp313-cp313-macosx_10_13_universal2.whl", hash = "sha256:9b33d21594afab46f37ae58dfadd06636f154923c4e8a4d754b0127554eb2e77", size = 8648494, upload-time = "2025-09-22T04:01:54.242Z" },
    { url = "https://files.pythonhosted.org/packages/5d/f4/2a94a3d3dfd6c6b433501b8d470a1960a20ecce93245cf2db1706adf6c19/lxml-6.0.2-cp313-cp313-macosx_10_13_x86_64.whl", hash = "sha256:6c8963287d7a4c5c9a432ff487c52e9c5618667179c18a204bdedb27310f022f", size = 4661146, upload-time = "2025-09-22T04:01:56.282Z" },
    { url = "https://files.pythonhosted.org/packages/25/2e/4efa677fa6b322013035d38016f6ae859d06cac67437ca7dc708a6af7028/lxml-6.0.2-cp313-cp313-manylinux2014_aarch64.manylinux_2_17_aarch64.whl", hash = "sha256:1941354d92699fb5ffe6ed7b32f9649e43c2feb4b97205f75866f7d21aa91452", size = 4946932, upload-time = "2025-09-22T04:01:58.989Z" },
    { url = "https://files.pythonhosted.org/packages/ce/0f/526e78a6d38d109fdbaa5049c62e1d32fdd70c75fb61c4eadf3045d3d124/lxml-6.0.2-cp313-cp313-manylinux2014_x86_64.manylinux_2_17_x86_64.whl", hash = "sha256:bb2f6ca0ae2d983ded09357b84af659c954722bbf04dea98030064996d156048", size = 5100060, upload-time = "2025-09-22T04:02:00.812Z" },
    { url = "https://files.pythonhosted.org/packages/81/76/99de58d81fa702cc0ea7edae4f4640416c2062813a00ff24bd70ac1d9c9b/lxml-6.0.2-cp313-cp313-manylinux_2_26_aarch64.manylinux_2_28_aarch64.whl", hash = "sha256:eb2a12d704f180a902d7fa778c6d71f36ceb7b0d317f34cdc76a5d05aa1dd1df", size = 5019000, upload-time = "2025-09-22T04:02:02.671Z" },
    { url = "https://files.pythonhosted.org/packages/b5/35/9e57d25482bc9a9882cb0037fdb9cc18f4b79d85df94fa9d2a89562f1d25/lxml-6.0.2-cp313-cp313-manylinux_2_26_i686.manylinux_2_28_i686.whl", hash = "sha256:6ec0e3f745021bfed19c456647f0298d60a24c9ff86d9d051f52b509663feeb1", size = 5348496, upload-time = "2025-09-22T04:02:04.904Z" },
    { url = "https://files.pythonhosted.org/packages/a6/8e/cb99bd0b83ccc3e8f0f528e9aa1f7a9965dfec08c617070c5db8d63a87ce/lxml-6.0.2-cp313-cp313-manylinux_2_26_ppc64le.manylinux_2_28_ppc64le.whl", hash = "sha256:846ae9a12d54e368933b9759052d6206a9e8b250291109c48e350c1f1f49d916", size = 5643779, upload-time = "2025-09-22T04:02:06.689Z" },
    { url = "https://files.pythonhosted.org/packages/d0/34/9e591954939276bb679b73773836c6684c22e56d05980e31d52a9a8deb18/lxml-6.0.2-cp313-cp313-manylinux_2_26_x86_64.manylinux_2_28_x86_64.whl", hash = "sha256:ef9266d2aa545d7374938fb5c484531ef5a2ec7f2d573e62f8ce722c735685fd", size = 5244072, upload-time = "2025-09-22T04:02:08.587Z" },
    { url = "https://files.pythonhosted.org/packages/8d/27/b29ff065f9aaca443ee377aff699714fcbffb371b4fce5ac4ca759e436d5/lxml-6.0.2-cp313-cp313-manylinux_2_31_armv7l.whl", hash = "sha256:4077b7c79f31755df33b795dc12119cb557a0106bfdab0d2c2d97bd3cf3dffa6", size = 4718675, upload-time = "2025-09-22T04:02:10.783Z" },
    { url = "https://files.pythonhosted.org/packages/2b/9f/f756f9c2cd27caa1a6ef8c32ae47aadea697f5c2c6d07b0dae133c244fbe/lxml-6.0.2-cp313-cp313-manylinux_2_38_riscv64.manylinux_2_39_riscv64.whl", hash = "sha256:a7c5d5e5f1081955358533be077166ee97ed2571d6a66bdba6ec2f609a715d1a", size = 5255171, upload-time = "2025-09-22T04:02:12.631Z" },
    { url = "https://files.pythonhosted.org/packages/61/46/bb85ea42d2cb1bd8395484fd72f38e3389611aa496ac7772da9205bbda0e/lxml-6.0.2-cp313-cp313-musllinux_1_2_aarch64.whl", hash = "sha256:8f8d0cbd0674ee89863a523e6994ac25fd5be9c8486acfc3e5ccea679bad2679", size = 5057175, upload-time = "2025-09-22T04:02:14.718Z" },
    { url = "https://files.pythonhosted.org/packages/95/0c/443fc476dcc8e41577f0af70458c50fe299a97bb6b7505bb1ae09aa7f9ac/lxml-6.0.2-cp313-cp313-musllinux_1_2_armv7l.whl", hash = "sha256:2cbcbf6d6e924c28f04a43f3b6f6e272312a090f269eff68a2982e13e5d57659", size = 4785688, upload-time = "2025-09-22T04:02:16.957Z" },
    { url = "https://files.pythonhosted.org/packages/48/78/6ef0b359d45bb9697bc5a626e1992fa5d27aa3f8004b137b2314793b50a0/lxml-6.0.2-cp313-cp313-musllinux_1_2_ppc64le.whl", hash = "sha256:dfb874cfa53340009af6bdd7e54ebc0d21012a60a4e65d927c2e477112e63484", size = 5660655, upload-time = "2025-09-22T04:02:18.815Z" },
    { url = "https://files.pythonhosted.org/packages/ff/ea/e1d33808f386bc1339d08c0dcada6e4712d4ed8e93fcad5f057070b7988a/lxml-6.0.2-cp313-cp313-musllinux_1_2_riscv64.whl", hash = "sha256:fb8dae0b6b8b7f9e96c26fdd8121522ce5de9bb5538010870bd538683d30e9a2", size = 5247695, upload-time = "2025-09-22T04:02:20.593Z" },
    { url = "https://files.pythonhosted.org/packages/4f/47/eba75dfd8183673725255247a603b4ad606f4ae657b60c6c145b381697da/lxml-6.0.2-cp313-cp313-musllinux_1_2_x86_64.whl", hash = "sha256:358d9adae670b63e95bc59747c72f4dc97c9ec58881d4627fe0120da0f90d314", size = 5269841, upload-time = "2025-09-22T04:02:22.489Z" },
    { url = "https://files.pythonhosted.org/packages/76/04/5c5e2b8577bc936e219becb2e98cdb1aca14a4921a12995b9d0c523502ae/lxml-6.0.2-cp313-cp313-win32.whl", hash = "sha256:e8cd2415f372e7e5a789d743d133ae474290a90b9023197fd78f32e2dc6873e2", size = 3610700, upload-time = "2025-09-22T04:02:24.465Z" },
    { url = "https://files.pythonhosted.org/packages/fe/0a/4643ccc6bb8b143e9f9640aa54e38255f9d3b45feb2cbe7ae2ca47e8782e/lxml-6.0.2-cp313-cp313-win_amd64.whl", hash = "sha256:b30d46379644fbfc3ab81f8f82ae4de55179414651f110a1514f0b1f8f6cb2d7", size = 4010347, upload-time = "2025-09-22T04:02:26.286Z" },
    { url = "https://files.pythonhosted.org/packages/31/ef/dcf1d29c3f530577f61e5fe2f1bd72929acf779953668a8a47a479ae6f26/lxml-6.0.2-cp313-cp313-win_arm64.whl", hash = "sha256:13dcecc9946dca97b11b7c40d29fba63b55ab4170d3c0cf8c0c164343b9bfdcf", size = 3671248, upload-time = "2025-09-22T04:02:27.918Z" },
]

[[package]]
name = "markdown"
version = "3.10"
source = { registry = "https://pypi.org/simple" }
sdist = { url = "https://files.pythonhosted.org/packages/7d/ab/7dd27d9d863b3376fcf23a5a13cb5d024aed1db46f963f1b5735ae43b3be/markdown-3.10.tar.gz", hash = "sha256:37062d4f2aa4b2b6b32aefb80faa300f82cc790cb949a35b8caede34f2b68c0e", size = 364931, upload-time = "2025-11-03T19:51:15.007Z" }
wheels = [
    { url = "https://files.pythonhosted.org/packages/70/81/54e3ce63502cd085a0c556652a4e1b919c45a446bd1e5300e10c44c8c521/markdown-3.10-py3-none-any.whl", hash = "sha256:b5b99d6951e2e4948d939255596523444c0e677c669700b1d17aa4a8a464cb7c", size = 107678, upload-time = "2025-11-03T19:51:13.887Z" },
]

[[package]]
name = "markdown-it-py"
version = "4.0.0"
source = { registry = "https://pypi.org/simple" }
dependencies = [
    { name = "mdurl" },
]
sdist = { url = "https://files.pythonhosted.org/packages/5b/f5/4ec618ed16cc4f8fb3b701563655a69816155e79e24a17b651541804721d/markdown_it_py-4.0.0.tar.gz", hash = "sha256:cb0a2b4aa34f932c007117b194e945bd74e0ec24133ceb5bac59009cda1cb9f3", size = 73070, upload-time = "2025-08-11T12:57:52.854Z" }
wheels = [
    { url = "https://files.pythonhosted.org/packages/94/54/e7d793b573f298e1c9013b8c4dade17d481164aa517d1d7148619c2cedbf/markdown_it_py-4.0.0-py3-none-any.whl", hash = "sha256:87327c59b172c5011896038353a81343b6754500a08cd7a4973bb48c6d578147", size = 87321, upload-time = "2025-08-11T12:57:51.923Z" },
]

[[package]]
name = "markupsafe"
version = "3.0.3"
source = { registry = "https://pypi.org/simple" }
sdist = { url = "https://files.pythonhosted.org/packages/7e/99/7690b6d4034fffd95959cbe0c02de8deb3098cc577c67bb6a24fe5d7caa7/markupsafe-3.0.3.tar.gz", hash = "sha256:722695808f4b6457b320fdc131280796bdceb04ab50fe1795cd540799ebe1698", size = 80313, upload-time = "2025-09-27T18:37:40.426Z" }
wheels = [
    { url = "https://files.pythonhosted.org/packages/5a/72/147da192e38635ada20e0a2e1a51cf8823d2119ce8883f7053879c2199b5/markupsafe-3.0.3-cp312-cp312-macosx_10_13_x86_64.whl", hash = "sha256:d53197da72cc091b024dd97249dfc7794d6a56530370992a5e1a08983ad9230e", size = 11615, upload-time = "2025-09-27T18:36:30.854Z" },
    { url = "https://files.pythonhosted.org/packages/9a/81/7e4e08678a1f98521201c3079f77db69fb552acd56067661f8c2f534a718/markupsafe-3.0.3-cp312-cp312-macosx_11_0_arm64.whl", hash = "sha256:1872df69a4de6aead3491198eaf13810b565bdbeec3ae2dc8780f14458ec73ce", size = 12020, upload-time = "2025-09-27T18:36:31.971Z" },
    { url = "https://files.pythonhosted.org/packages/1e/2c/799f4742efc39633a1b54a92eec4082e4f815314869865d876824c257c1e/markupsafe-3.0.3-cp312-cp312-manylinux2014_aarch64.manylinux_2_17_aarch64.manylinux_2_28_aarch64.whl", hash = "sha256:3a7e8ae81ae39e62a41ec302f972ba6ae23a5c5396c8e60113e9066ef893da0d", size = 24332, upload-time = "2025-09-27T18:36:32.813Z" },
    { url = "https://files.pythonhosted.org/packages/3c/2e/8d0c2ab90a8c1d9a24f0399058ab8519a3279d1bd4289511d74e909f060e/markupsafe-3.0.3-cp312-cp312-manylinux2014_x86_64.manylinux_2_17_x86_64.manylinux_2_28_x86_64.whl", hash = "sha256:d6dd0be5b5b189d31db7cda48b91d7e0a9795f31430b7f271219ab30f1d3ac9d", size = 22947, upload-time = "2025-09-27T18:36:33.86Z" },
    { url = "https://files.pythonhosted.org/packages/2c/54/887f3092a85238093a0b2154bd629c89444f395618842e8b0c41783898ea/markupsafe-3.0.3-cp312-cp312-manylinux_2_31_riscv64.manylinux_2_39_riscv64.whl", hash = "sha256:94c6f0bb423f739146aec64595853541634bde58b2135f27f61c1ffd1cd4d16a", size = 21962, upload-time = "2025-09-27T18:36:35.099Z" },
    { url = "https://files.pythonhosted.org/packages/c9/2f/336b8c7b6f4a4d95e91119dc8521402461b74a485558d8f238a68312f11c/markupsafe-3.0.3-cp312-cp312-musllinux_1_2_aarch64.whl", hash = "sha256:be8813b57049a7dc738189df53d69395eba14fb99345e0a5994914a3864c8a4b", size = 23760, upload-time = "2025-09-27T18:36:36.001Z" },
    { url = "https://files.pythonhosted.org/packages/32/43/67935f2b7e4982ffb50a4d169b724d74b62a3964bc1a9a527f5ac4f1ee2b/markupsafe-3.0.3-cp312-cp312-musllinux_1_2_riscv64.whl", hash = "sha256:83891d0e9fb81a825d9a6d61e3f07550ca70a076484292a70fde82c4b807286f", size = 21529, upload-time = "2025-09-27T18:36:36.906Z" },
    { url = "https://files.pythonhosted.org/packages/89/e0/4486f11e51bbba8b0c041098859e869e304d1c261e59244baa3d295d47b7/markupsafe-3.0.3-cp312-cp312-musllinux_1_2_x86_64.whl", hash = "sha256:77f0643abe7495da77fb436f50f8dab76dbc6e5fd25d39589a0f1fe6548bfa2b", size = 23015, upload-time = "2025-09-27T18:36:37.868Z" },
    { url = "https://files.pythonhosted.org/packages/2f/e1/78ee7a023dac597a5825441ebd17170785a9dab23de95d2c7508ade94e0e/markupsafe-3.0.3-cp312-cp312-win32.whl", hash = "sha256:d88b440e37a16e651bda4c7c2b930eb586fd15ca7406cb39e211fcff3bf3017d", size = 14540, upload-time = "2025-09-27T18:36:38.761Z" },
    { url = "https://files.pythonhosted.org/packages/aa/5b/bec5aa9bbbb2c946ca2733ef9c4ca91c91b6a24580193e891b5f7dbe8e1e/markupsafe-3.0.3-cp312-cp312-win_amd64.whl", hash = "sha256:26a5784ded40c9e318cfc2bdb30fe164bdb8665ded9cd64d500a34fb42067b1c", size = 15105, upload-time = "2025-09-27T18:36:39.701Z" },
    { url = "https://files.pythonhosted.org/packages/e5/f1/216fc1bbfd74011693a4fd837e7026152e89c4bcf3e77b6692fba9923123/markupsafe-3.0.3-cp312-cp312-win_arm64.whl", hash = "sha256:35add3b638a5d900e807944a078b51922212fb3dedb01633a8defc4b01a3c85f", size = 13906, upload-time = "2025-09-27T18:36:40.689Z" },
    { url = "https://files.pythonhosted.org/packages/38/2f/907b9c7bbba283e68f20259574b13d005c121a0fa4c175f9bed27c4597ff/markupsafe-3.0.3-cp313-cp313-macosx_10_13_x86_64.whl", hash = "sha256:e1cf1972137e83c5d4c136c43ced9ac51d0e124706ee1c8aa8532c1287fa8795", size = 11622, upload-time = "2025-09-27T18:36:41.777Z" },
    { url = "https://files.pythonhosted.org/packages/9c/d9/5f7756922cdd676869eca1c4e3c0cd0df60ed30199ffd775e319089cb3ed/markupsafe-3.0.3-cp313-cp313-macosx_11_0_arm64.whl", hash = "sha256:116bb52f642a37c115f517494ea5feb03889e04df47eeff5b130b1808ce7c219", size = 12029, upload-time = "2025-09-27T18:36:43.257Z" },
    { url = "https://files.pythonhosted.org/packages/00/07/575a68c754943058c78f30db02ee03a64b3c638586fba6a6dd56830b30a3/markupsafe-3.0.3-cp313-cp313-manylinux2014_aarch64.manylinux_2_17_aarch64.manylinux_2_28_aarch64.whl", hash = "sha256:133a43e73a802c5562be9bbcd03d090aa5a1fe899db609c29e8c8d815c5f6de6", size = 24374, upload-time = "2025-09-27T18:36:44.508Z" },
    { url = "https://files.pythonhosted.org/packages/a9/21/9b05698b46f218fc0e118e1f8168395c65c8a2c750ae2bab54fc4bd4e0e8/markupsafe-3.0.3-cp313-cp313-manylinux2014_x86_64.manylinux_2_17_x86_64.manylinux_2_28_x86_64.whl", hash = "sha256:ccfcd093f13f0f0b7fdd0f198b90053bf7b2f02a3927a30e63f3ccc9df56b676", size = 22980, upload-time = "2025-09-27T18:36:45.385Z" },
    { url = "https://files.pythonhosted.org/packages/7f/71/544260864f893f18b6827315b988c146b559391e6e7e8f7252839b1b846a/markupsafe-3.0.3-cp313-cp313-manylinux_2_31_riscv64.manylinux_2_39_riscv64.whl", hash = "sha256:509fa21c6deb7a7a273d629cf5ec029bc209d1a51178615ddf718f5918992ab9", size = 21990, upload-time = "2025-09-27T18:36:46.916Z" },
    { url = "https://files.pythonhosted.org/packages/c2/28/b50fc2f74d1ad761af2f5dcce7492648b983d00a65b8c0e0cb457c82ebbe/markupsafe-3.0.3-cp313-cp313-musllinux_1_2_aarch64.whl", hash = "sha256:a4afe79fb3de0b7097d81da19090f4df4f8d3a2b3adaa8764138aac2e44f3af1", size = 23784, upload-time = "2025-09-27T18:36:47.884Z" },
    { url = "https://files.pythonhosted.org/packages/ed/76/104b2aa106a208da8b17a2fb72e033a5a9d7073c68f7e508b94916ed47a9/markupsafe-3.0.3-cp313-cp313-musllinux_1_2_riscv64.whl", hash = "sha256:795e7751525cae078558e679d646ae45574b47ed6e7771863fcc079a6171a0fc", size = 21588, upload-time = "2025-09-27T18:36:48.82Z" },
    { url = "https://files.pythonhosted.org/packages/b5/99/16a5eb2d140087ebd97180d95249b00a03aa87e29cc224056274f2e45fd6/markupsafe-3.0.3-cp313-cp313-musllinux_1_2_x86_64.whl", hash = "sha256:8485f406a96febb5140bfeca44a73e3ce5116b2501ac54fe953e488fb1d03b12", size = 23041, upload-time = "2025-09-27T18:36:49.797Z" },
    { url = "https://files.pythonhosted.org/packages/19/bc/e7140ed90c5d61d77cea142eed9f9c303f4c4806f60a1044c13e3f1471d0/markupsafe-3.0.3-cp313-cp313-win32.whl", hash = "sha256:bdd37121970bfd8be76c5fb069c7751683bdf373db1ed6c010162b2a130248ed", size = 14543, upload-time = "2025-09-27T18:36:51.584Z" },
    { url = "https://files.pythonhosted.org/packages/05/73/c4abe620b841b6b791f2edc248f556900667a5a1cf023a6646967ae98335/markupsafe-3.0.3-cp313-cp313-win_amd64.whl", hash = "sha256:9a1abfdc021a164803f4d485104931fb8f8c1efd55bc6b748d2f5774e78b62c5", size = 15113, upload-time = "2025-09-27T18:36:52.537Z" },
    { url = "https://files.pythonhosted.org/packages/f0/3a/fa34a0f7cfef23cf9500d68cb7c32dd64ffd58a12b09225fb03dd37d5b80/markupsafe-3.0.3-cp313-cp313-win_arm64.whl", hash = "sha256:7e68f88e5b8799aa49c85cd116c932a1ac15caaa3f5db09087854d218359e485", size = 13911, upload-time = "2025-09-27T18:36:53.513Z" },
    { url = "https://files.pythonhosted.org/packages/e4/d7/e05cd7efe43a88a17a37b3ae96e79a19e846f3f456fe79c57ca61356ef01/markupsafe-3.0.3-cp313-cp313t-macosx_10_13_x86_64.whl", hash = "sha256:218551f6df4868a8d527e3062d0fb968682fe92054e89978594c28e642c43a73", size = 11658, upload-time = "2025-09-27T18:36:54.819Z" },
    { url = "https://files.pythonhosted.org/packages/99/9e/e412117548182ce2148bdeacdda3bb494260c0b0184360fe0d56389b523b/markupsafe-3.0.3-cp313-cp313t-macosx_11_0_arm64.whl", hash = "sha256:3524b778fe5cfb3452a09d31e7b5adefeea8c5be1d43c4f810ba09f2ceb29d37", size = 12066, upload-time = "2025-09-27T18:36:55.714Z" },
    { url = "https://files.pythonhosted.org/packages/bc/e6/fa0ffcda717ef64a5108eaa7b4f5ed28d56122c9a6d70ab8b72f9f715c80/markupsafe-3.0.3-cp313-cp313t-manylinux2014_aarch64.manylinux_2_17_aarch64.manylinux_2_28_aarch64.whl", hash = "sha256:4e885a3d1efa2eadc93c894a21770e4bc67899e3543680313b09f139e149ab19", size = 25639, upload-time = "2025-09-27T18:36:56.908Z" },
    { url = "https://files.pythonhosted.org/packages/96/ec/2102e881fe9d25fc16cb4b25d5f5cde50970967ffa5dddafdb771237062d/markupsafe-3.0.3-cp313-cp313t-manylinux2014_x86_64.manylinux_2_17_x86_64.manylinux_2_28_x86_64.whl", hash = "sha256:8709b08f4a89aa7586de0aadc8da56180242ee0ada3999749b183aa23df95025", size = 23569, upload-time = "2025-09-27T18:36:57.913Z" },
    { url = "https://files.pythonhosted.org/packages/4b/30/6f2fce1f1f205fc9323255b216ca8a235b15860c34b6798f810f05828e32/markupsafe-3.0.3-cp313-cp313t-manylinux_2_31_riscv64.manylinux_2_39_riscv64.whl", hash = "sha256:b8512a91625c9b3da6f127803b166b629725e68af71f8184ae7e7d54686a56d6", size = 23284, upload-time = "2025-09-27T18:36:58.833Z" },
    { url = "https://files.pythonhosted.org/packages/58/47/4a0ccea4ab9f5dcb6f79c0236d954acb382202721e704223a8aafa38b5c8/markupsafe-3.0.3-cp313-cp313t-musllinux_1_2_aarch64.whl", hash = "sha256:9b79b7a16f7fedff2495d684f2b59b0457c3b493778c9eed31111be64d58279f", size = 24801, upload-time = "2025-09-27T18:36:59.739Z" },
    { url = "https://files.pythonhosted.org/packages/6a/70/3780e9b72180b6fecb83a4814d84c3bf4b4ae4bf0b19c27196104149734c/markupsafe-3.0.3-cp313-cp313t-musllinux_1_2_riscv64.whl", hash = "sha256:12c63dfb4a98206f045aa9563db46507995f7ef6d83b2f68eda65c307c6829eb", size = 22769, upload-time = "2025-09-27T18:37:00.719Z" },
    { url = "https://files.pythonhosted.org/packages/98/c5/c03c7f4125180fc215220c035beac6b9cb684bc7a067c84fc69414d315f5/markupsafe-3.0.3-cp313-cp313t-musllinux_1_2_x86_64.whl", hash = "sha256:8f71bc33915be5186016f675cd83a1e08523649b0e33efdb898db577ef5bb009", size = 23642, upload-time = "2025-09-27T18:37:01.673Z" },
    { url = "https://files.pythonhosted.org/packages/80/d6/2d1b89f6ca4bff1036499b1e29a1d02d282259f3681540e16563f27ebc23/markupsafe-3.0.3-cp313-cp313t-win32.whl", hash = "sha256:69c0b73548bc525c8cb9a251cddf1931d1db4d2258e9599c28c07ef3580ef354", size = 14612, upload-time = "2025-09-27T18:37:02.639Z" },
    { url = "https://files.pythonhosted.org/packages/2b/98/e48a4bfba0a0ffcf9925fe2d69240bfaa19c6f7507b8cd09c70684a53c1e/markupsafe-3.0.3-cp313-cp313t-win_amd64.whl", hash = "sha256:1b4b79e8ebf6b55351f0d91fe80f893b4743f104bff22e90697db1590e47a218", size = 15200, upload-time = "2025-09-27T18:37:03.582Z" },
    { url = "https://files.pythonhosted.org/packages/0e/72/e3cc540f351f316e9ed0f092757459afbc595824ca724cbc5a5d4263713f/markupsafe-3.0.3-cp313-cp313t-win_arm64.whl", hash = "sha256:ad2cf8aa28b8c020ab2fc8287b0f823d0a7d8630784c31e9ee5edea20f406287", size = 13973, upload-time = "2025-09-27T18:37:04.929Z" },
]

[[package]]
name = "matplotlib-inline"
version = "0.2.1"
source = { registry = "https://pypi.org/simple" }
dependencies = [
    { name = "traitlets" },
]
sdist = { url = "https://files.pythonhosted.org/packages/c7/74/97e72a36efd4ae2bccb3463284300f8953f199b5ffbc04cbbb0ec78f74b1/matplotlib_inline-0.2.1.tar.gz", hash = "sha256:e1ee949c340d771fc39e241ea75683deb94762c8fa5f2927ec57c83c4dffa9fe", size = 8110, upload-time = "2025-10-23T09:00:22.126Z" }
wheels = [
    { url = "https://files.pythonhosted.org/packages/af/33/ee4519fa02ed11a94aef9559552f3b17bb863f2ecfe1a35dc7f548cde231/matplotlib_inline-0.2.1-py3-none-any.whl", hash = "sha256:d56ce5156ba6085e00a9d54fead6ed29a9c47e215cd1bba2e976ef39f5710a76", size = 9516, upload-time = "2025-10-23T09:00:20.675Z" },
]

[[package]]
name = "mdurl"
version = "0.1.2"
source = { registry = "https://pypi.org/simple" }
sdist = { url = "https://files.pythonhosted.org/packages/d6/54/cfe61301667036ec958cb99bd3efefba235e65cdeb9c84d24a8293ba1d90/mdurl-0.1.2.tar.gz", hash = "sha256:bb413d29f5eea38f31dd4754dd7377d4465116fb207585f97bf925588687c1ba", size = 8729, upload-time = "2022-08-14T12:40:10.846Z" }
wheels = [
    { url = "https://files.pythonhosted.org/packages/b3/38/89ba8ad64ae25be8de66a6d463314cf1eb366222074cfda9ee839c56a4b4/mdurl-0.1.2-py3-none-any.whl", hash = "sha256:84008a41e51615a49fc9966191ff91509e3c40b939176e643fd50a5c2196b8f8", size = 9979, upload-time = "2022-08-14T12:40:09.779Z" },
]

[[package]]
name = "mergedeep"
version = "1.3.4"
source = { registry = "https://pypi.org/simple" }
sdist = { url = "https://files.pythonhosted.org/packages/3a/41/580bb4006e3ed0361b8151a01d324fb03f420815446c7def45d02f74c270/mergedeep-1.3.4.tar.gz", hash = "sha256:0096d52e9dad9939c3d975a774666af186eda617e6ca84df4c94dec30004f2a8", size = 4661, upload-time = "2021-02-05T18:55:30.623Z" }
wheels = [
    { url = "https://files.pythonhosted.org/packages/2c/19/04f9b178c2d8a15b076c8b5140708fa6ffc5601fb6f1e975537072df5b2a/mergedeep-1.3.4-py3-none-any.whl", hash = "sha256:70775750742b25c0d8f36c55aed03d24c3384d17c951b3175d898bd778ef0307", size = 6354, upload-time = "2021-02-05T18:55:29.583Z" },
]

[[package]]
name = "mistune"
version = "3.1.4"
source = { registry = "https://pypi.org/simple" }
sdist = { url = "https://files.pythonhosted.org/packages/d7/02/a7fb8b21d4d55ac93cdcde9d3638da5dd0ebdd3a4fed76c7725e10b81cbe/mistune-3.1.4.tar.gz", hash = "sha256:b5a7f801d389f724ec702840c11d8fc48f2b33519102fc7ee739e8177b672164", size = 94588, upload-time = "2025-08-29T07:20:43.594Z" }
wheels = [
    { url = "https://files.pythonhosted.org/packages/7a/f0/8282d9641415e9e33df173516226b404d367a0fc55e1a60424a152913abc/mistune-3.1.4-py3-none-any.whl", hash = "sha256:93691da911e5d9d2e23bc54472892aff676df27a75274962ff9edc210364266d", size = 53481, upload-time = "2025-08-29T07:20:42.218Z" },
]

[[package]]
name = "mkdocs"
version = "1.6.1"
source = { registry = "https://pypi.org/simple" }
dependencies = [
    { name = "click" },
    { name = "colorama", marker = "sys_platform == 'win32'" },
    { name = "ghp-import" },
    { name = "jinja2" },
    { name = "markdown" },
    { name = "markupsafe" },
    { name = "mergedeep" },
    { name = "mkdocs-get-deps" },
    { name = "packaging" },
    { name = "pathspec" },
    { name = "pyyaml" },
    { name = "pyyaml-env-tag" },
    { name = "watchdog" },
]
sdist = { url = "https://files.pythonhosted.org/packages/bc/c6/bbd4f061bd16b378247f12953ffcb04786a618ce5e904b8c5a01a0309061/mkdocs-1.6.1.tar.gz", hash = "sha256:7b432f01d928c084353ab39c57282f29f92136665bdd6abf7c1ec8d822ef86f2", size = 3889159, upload-time = "2024-08-30T12:24:06.899Z" }
wheels = [
    { url = "https://files.pythonhosted.org/packages/22/5b/dbc6a8cddc9cfa9c4971d59fb12bb8d42e161b7e7f8cc89e49137c5b279c/mkdocs-1.6.1-py3-none-any.whl", hash = "sha256:db91759624d1647f3f34aa0c3f327dd2601beae39a366d6e064c03468d35c20e", size = 3864451, upload-time = "2024-08-30T12:24:05.054Z" },
]

[[package]]
name = "mkdocs-get-deps"
version = "0.2.0"
source = { registry = "https://pypi.org/simple" }
dependencies = [
    { name = "mergedeep" },
    { name = "platformdirs" },
    { name = "pyyaml" },
]
sdist = { url = "https://files.pythonhosted.org/packages/98/f5/ed29cd50067784976f25ed0ed6fcd3c2ce9eb90650aa3b2796ddf7b6870b/mkdocs_get_deps-0.2.0.tar.gz", hash = "sha256:162b3d129c7fad9b19abfdcb9c1458a651628e4b1dea628ac68790fb3061c60c", size = 10239, upload-time = "2023-11-20T17:51:09.981Z" }
wheels = [
    { url = "https://files.pythonhosted.org/packages/9f/d4/029f984e8d3f3b6b726bd33cafc473b75e9e44c0f7e80a5b29abc466bdea/mkdocs_get_deps-0.2.0-py3-none-any.whl", hash = "sha256:2bf11d0b133e77a0dd036abeeb06dec8775e46efa526dc70667d8863eefc6134", size = 9521, upload-time = "2023-11-20T17:51:08.587Z" },
]

[[package]]
name = "mkdocs-material"
version = "9.7.0"
source = { registry = "https://pypi.org/simple" }
dependencies = [
    { name = "babel" },
    { name = "backrefs" },
    { name = "colorama" },
    { name = "jinja2" },
    { name = "markdown" },
    { name = "mkdocs" },
    { name = "mkdocs-material-extensions" },
    { name = "paginate" },
    { name = "pygments" },
    { name = "pymdown-extensions" },
    { name = "requests" },
]
sdist = { url = "https://files.pythonhosted.org/packages/9c/3b/111b84cd6ff28d9e955b5f799ef217a17bc1684ac346af333e6100e413cb/mkdocs_material-9.7.0.tar.gz", hash = "sha256:602b359844e906ee402b7ed9640340cf8a474420d02d8891451733b6b02314ec", size = 4094546, upload-time = "2025-11-11T08:49:09.73Z" }
wheels = [
    { url = "https://files.pythonhosted.org/packages/04/87/eefe8d5e764f4cf50ed91b943f8e8f96b5efd65489d8303b7a36e2e79834/mkdocs_material-9.7.0-py3-none-any.whl", hash = "sha256:da2866ea53601125ff5baa8aa06404c6e07af3c5ce3d5de95e3b52b80b442887", size = 9283770, upload-time = "2025-11-11T08:49:06.26Z" },
]

[[package]]
name = "mkdocs-material-extensions"
version = "1.3.1"
source = { registry = "https://pypi.org/simple" }
sdist = { url = "https://files.pythonhosted.org/packages/79/9b/9b4c96d6593b2a541e1cb8b34899a6d021d208bb357042823d4d2cabdbe7/mkdocs_material_extensions-1.3.1.tar.gz", hash = "sha256:10c9511cea88f568257f960358a467d12b970e1f7b2c0e5fb2bb48cab1928443", size = 11847, upload-time = "2023-11-22T19:09:45.208Z" }
wheels = [
    { url = "https://files.pythonhosted.org/packages/5b/54/662a4743aa81d9582ee9339d4ffa3c8fd40a4965e033d77b9da9774d3960/mkdocs_material_extensions-1.3.1-py3-none-any.whl", hash = "sha256:adff8b62700b25cb77b53358dad940f3ef973dd6db797907c49e3c2ef3ab4e31", size = 8728, upload-time = "2023-11-22T19:09:43.465Z" },
]

[[package]]
name = "mkdocs-minify-plugin"
version = "0.8.0"
source = { registry = "https://pypi.org/simple" }
dependencies = [
    { name = "csscompressor" },
    { name = "htmlmin2" },
    { name = "jsmin" },
    { name = "mkdocs" },
]
sdist = { url = "https://files.pythonhosted.org/packages/52/67/fe4b77e7a8ae7628392e28b14122588beaf6078b53eb91c7ed000fd158ac/mkdocs-minify-plugin-0.8.0.tar.gz", hash = "sha256:bc11b78b8120d79e817308e2b11539d790d21445eb63df831e393f76e52e753d", size = 8366, upload-time = "2024-01-29T16:11:32.982Z" }
wheels = [
    { url = "https://files.pythonhosted.org/packages/1b/cd/2e8d0d92421916e2ea4ff97f10a544a9bd5588eb747556701c983581df13/mkdocs_minify_plugin-0.8.0-py3-none-any.whl", hash = "sha256:5fba1a3f7bd9a2142c9954a6559a57e946587b21f133165ece30ea145c66aee6", size = 6723, upload-time = "2024-01-29T16:11:31.851Z" },
]

[[package]]
name = "more-itertools"
version = "10.8.0"
source = { registry = "https://pypi.org/simple" }
sdist = { url = "https://files.pythonhosted.org/packages/ea/5d/38b681d3fce7a266dd9ab73c66959406d565b3e85f21d5e66e1181d93721/more_itertools-10.8.0.tar.gz", hash = "sha256:f638ddf8a1a0d134181275fb5d58b086ead7c6a72429ad725c67503f13ba30bd", size = 137431, upload-time = "2025-09-02T15:23:11.018Z" }
wheels = [
    { url = "https://files.pythonhosted.org/packages/a4/8e/469e5a4a2f5855992e425f3cb33804cc07bf18d48f2db061aec61ce50270/more_itertools-10.8.0-py3-none-any.whl", hash = "sha256:52d4362373dcf7c52546bc4af9a86ee7c4579df9a8dc268be0a2f949d376cc9b", size = 69667, upload-time = "2025-09-02T15:23:09.635Z" },
]

[[package]]
name = "msgpack"
version = "1.1.2"
source = { registry = "https://pypi.org/simple" }
sdist = { url = "https://files.pythonhosted.org/packages/4d/f2/bfb55a6236ed8725a96b0aa3acbd0ec17588e6a2c3b62a93eb513ed8783f/msgpack-1.1.2.tar.gz", hash = "sha256:3b60763c1373dd60f398488069bcdc703cd08a711477b5d480eecc9f9626f47e", size = 173581, upload-time = "2025-10-08T09:15:56.596Z" }
wheels = [
    { url = "https://files.pythonhosted.org/packages/ad/bd/8b0d01c756203fbab65d265859749860682ccd2a59594609aeec3a144efa/msgpack-1.1.2-cp312-cp312-macosx_10_13_x86_64.whl", hash = "sha256:70a0dff9d1f8da25179ffcf880e10cf1aad55fdb63cd59c9a49a1b82290062aa", size = 81939, upload-time = "2025-10-08T09:15:01.472Z" },
    { url = "https://files.pythonhosted.org/packages/34/68/ba4f155f793a74c1483d4bdef136e1023f7bcba557f0db4ef3db3c665cf1/msgpack-1.1.2-cp312-cp312-macosx_11_0_arm64.whl", hash = "sha256:446abdd8b94b55c800ac34b102dffd2f6aa0ce643c55dfc017ad89347db3dbdb", size = 85064, upload-time = "2025-10-08T09:15:03.764Z" },
    { url = "https://files.pythonhosted.org/packages/f2/60/a064b0345fc36c4c3d2c743c82d9100c40388d77f0b48b2f04d6041dbec1/msgpack-1.1.2-cp312-cp312-manylinux2014_aarch64.manylinux_2_17_aarch64.manylinux_2_28_aarch64.whl", hash = "sha256:c63eea553c69ab05b6747901b97d620bb2a690633c77f23feb0c6a947a8a7b8f", size = 417131, upload-time = "2025-10-08T09:15:05.136Z" },
    { url = "https://files.pythonhosted.org/packages/65/92/a5100f7185a800a5d29f8d14041f61475b9de465ffcc0f3b9fba606e4505/msgpack-1.1.2-cp312-cp312-manylinux2014_x86_64.manylinux_2_17_x86_64.manylinux_2_28_x86_64.whl", hash = "sha256:372839311ccf6bdaf39b00b61288e0557916c3729529b301c52c2d88842add42", size = 427556, upload-time = "2025-10-08T09:15:06.837Z" },
    { url = "https://files.pythonhosted.org/packages/f5/87/ffe21d1bf7d9991354ad93949286f643b2bb6ddbeab66373922b44c3b8cc/msgpack-1.1.2-cp312-cp312-musllinux_1_2_aarch64.whl", hash = "sha256:2929af52106ca73fcb28576218476ffbb531a036c2adbcf54a3664de124303e9", size = 404920, upload-time = "2025-10-08T09:15:08.179Z" },
    { url = "https://files.pythonhosted.org/packages/ff/41/8543ed2b8604f7c0d89ce066f42007faac1eaa7d79a81555f206a5cdb889/msgpack-1.1.2-cp312-cp312-musllinux_1_2_x86_64.whl", hash = "sha256:be52a8fc79e45b0364210eef5234a7cf8d330836d0a64dfbb878efa903d84620", size = 415013, upload-time = "2025-10-08T09:15:09.83Z" },
    { url = "https://files.pythonhosted.org/packages/41/0d/2ddfaa8b7e1cee6c490d46cb0a39742b19e2481600a7a0e96537e9c22f43/msgpack-1.1.2-cp312-cp312-win32.whl", hash = "sha256:1fff3d825d7859ac888b0fbda39a42d59193543920eda9d9bea44d958a878029", size = 65096, upload-time = "2025-10-08T09:15:11.11Z" },
    { url = "https://files.pythonhosted.org/packages/8c/ec/d431eb7941fb55a31dd6ca3404d41fbb52d99172df2e7707754488390910/msgpack-1.1.2-cp312-cp312-win_amd64.whl", hash = "sha256:1de460f0403172cff81169a30b9a92b260cb809c4cb7e2fc79ae8d0510c78b6b", size = 72708, upload-time = "2025-10-08T09:15:12.554Z" },
    { url = "https://files.pythonhosted.org/packages/c5/31/5b1a1f70eb0e87d1678e9624908f86317787b536060641d6798e3cf70ace/msgpack-1.1.2-cp312-cp312-win_arm64.whl", hash = "sha256:be5980f3ee0e6bd44f3a9e9dea01054f175b50c3e6cdb692bc9424c0bbb8bf69", size = 64119, upload-time = "2025-10-08T09:15:13.589Z" },
    { url = "https://files.pythonhosted.org/packages/6b/31/b46518ecc604d7edf3a4f94cb3bf021fc62aa301f0cb849936968164ef23/msgpack-1.1.2-cp313-cp313-macosx_10_13_x86_64.whl", hash = "sha256:4efd7b5979ccb539c221a4c4e16aac1a533efc97f3b759bb5a5ac9f6d10383bf", size = 81212, upload-time = "2025-10-08T09:15:14.552Z" },
    { url = "https://files.pythonhosted.org/packages/92/dc/c385f38f2c2433333345a82926c6bfa5ecfff3ef787201614317b58dd8be/msgpack-1.1.2-cp313-cp313-macosx_11_0_arm64.whl", hash = "sha256:42eefe2c3e2af97ed470eec850facbe1b5ad1d6eacdbadc42ec98e7dcf68b4b7", size = 84315, upload-time = "2025-10-08T09:15:15.543Z" },
    { url = "https://files.pythonhosted.org/packages/d3/68/93180dce57f684a61a88a45ed13047558ded2be46f03acb8dec6d7c513af/msgpack-1.1.2-cp313-cp313-manylinux2014_aarch64.manylinux_2_17_aarch64.manylinux_2_28_aarch64.whl", hash = "sha256:1fdf7d83102bf09e7ce3357de96c59b627395352a4024f6e2458501f158bf999", size = 412721, upload-time = "2025-10-08T09:15:16.567Z" },
    { url = "https://files.pythonhosted.org/packages/5d/ba/459f18c16f2b3fc1a1ca871f72f07d70c07bf768ad0a507a698b8052ac58/msgpack-1.1.2-cp313-cp313-manylinux2014_x86_64.manylinux_2_17_x86_64.manylinux_2_28_x86_64.whl", hash = "sha256:fac4be746328f90caa3cd4bc67e6fe36ca2bf61d5c6eb6d895b6527e3f05071e", size = 424657, upload-time = "2025-10-08T09:15:17.825Z" },
    { url = "https://files.pythonhosted.org/packages/38/f8/4398c46863b093252fe67368b44edc6c13b17f4e6b0e4929dbf0bdb13f23/msgpack-1.1.2-cp313-cp313-musllinux_1_2_aarch64.whl", hash = "sha256:fffee09044073e69f2bad787071aeec727183e7580443dfeb8556cbf1978d162", size = 402668, upload-time = "2025-10-08T09:15:19.003Z" },
    { url = "https://files.pythonhosted.org/packages/28/ce/698c1eff75626e4124b4d78e21cca0b4cc90043afb80a507626ea354ab52/msgpack-1.1.2-cp313-cp313-musllinux_1_2_x86_64.whl", hash = "sha256:5928604de9b032bc17f5099496417f113c45bc6bc21b5c6920caf34b3c428794", size = 419040, upload-time = "2025-10-08T09:15:20.183Z" },
    { url = "https://files.pythonhosted.org/packages/67/32/f3cd1667028424fa7001d82e10ee35386eea1408b93d399b09fb0aa7875f/msgpack-1.1.2-cp313-cp313-win32.whl", hash = "sha256:a7787d353595c7c7e145e2331abf8b7ff1e6673a6b974ded96e6d4ec09f00c8c", size = 65037, upload-time = "2025-10-08T09:15:21.416Z" },
    { url = "https://files.pythonhosted.org/packages/74/07/1ed8277f8653c40ebc65985180b007879f6a836c525b3885dcc6448ae6cb/msgpack-1.1.2-cp313-cp313-win_amd64.whl", hash = "sha256:a465f0dceb8e13a487e54c07d04ae3ba131c7c5b95e2612596eafde1dccf64a9", size = 72631, upload-time = "2025-10-08T09:15:22.431Z" },
    { url = "https://files.pythonhosted.org/packages/e5/db/0314e4e2db56ebcf450f277904ffd84a7988b9e5da8d0d61ab2d057df2b6/msgpack-1.1.2-cp313-cp313-win_arm64.whl", hash = "sha256:e69b39f8c0aa5ec24b57737ebee40be647035158f14ed4b40e6f150077e21a84", size = 64118, upload-time = "2025-10-08T09:15:23.402Z" },
]

[[package]]
name = "mypy-extensions"
version = "1.1.0"
source = { registry = "https://pypi.org/simple" }
sdist = { url = "https://files.pythonhosted.org/packages/a2/6e/371856a3fb9d31ca8dac321cda606860fa4548858c0cc45d9d1d4ca2628b/mypy_extensions-1.1.0.tar.gz", hash = "sha256:52e68efc3284861e772bbcd66823fde5ae21fd2fdb51c62a211403730b916558", size = 6343, upload-time = "2025-04-22T14:54:24.164Z" }
wheels = [
    { url = "https://files.pythonhosted.org/packages/79/7b/2c79738432f5c924bef5071f933bcc9efd0473bac3b4aa584a6f7c1c8df8/mypy_extensions-1.1.0-py3-none-any.whl", hash = "sha256:1be4cccdb0f2482337c4743e60421de3a356cd97508abadd57d47403e94f5505", size = 4963, upload-time = "2025-04-22T14:54:22.983Z" },
]

[[package]]
name = "nbclassic"
version = "1.3.3"
source = { registry = "https://pypi.org/simple" }
dependencies = [
    { name = "ipykernel" },
    { name = "ipython-genutils" },
    { name = "nest-asyncio" },
    { name = "notebook-shim" },
]
sdist = { url = "https://files.pythonhosted.org/packages/ec/cc/a495b5eb9a964b70c6ae8c861168b78386d2520fd89c68390932f96400b2/nbclassic-1.3.3.tar.gz", hash = "sha256:434228763f8cee754318cd6dfa42370db191af630dabab8e30bafc8c1aa3eee6", size = 64116062, upload-time = "2025-09-16T20:33:15.967Z" }
wheels = [
    { url = "https://files.pythonhosted.org/packages/3d/fd/dfb6db427bb4e0a50c9802b11df0b69d9364192f3db999849cde9209c8d0/nbclassic-1.3.3-py3-none-any.whl", hash = "sha256:dcee5149aa6aa01846c7458d6394b29b325213b5e118ee14c80d689122e0e4f2", size = 11527229, upload-time = "2025-09-16T20:33:08.625Z" },
]

[[package]]
name = "nbclient"
version = "0.10.2"
source = { registry = "https://pypi.org/simple" }
dependencies = [
    { name = "jupyter-client" },
    { name = "jupyter-core" },
    { name = "nbformat" },
    { name = "traitlets" },
]
sdist = { url = "https://files.pythonhosted.org/packages/87/66/7ffd18d58eae90d5721f9f39212327695b749e23ad44b3881744eaf4d9e8/nbclient-0.10.2.tar.gz", hash = "sha256:90b7fc6b810630db87a6d0c2250b1f0ab4cf4d3c27a299b0cde78a4ed3fd9193", size = 62424, upload-time = "2024-12-19T10:32:27.164Z" }
wheels = [
    { url = "https://files.pythonhosted.org/packages/34/6d/e7fa07f03a4a7b221d94b4d586edb754a9b0dc3c9e2c93353e9fa4e0d117/nbclient-0.10.2-py3-none-any.whl", hash = "sha256:4ffee11e788b4a27fabeb7955547e4318a5298f34342a4bfd01f2e1faaeadc3d", size = 25434, upload-time = "2024-12-19T10:32:24.139Z" },
]

[[package]]
name = "nbconvert"
version = "7.16.6"
source = { registry = "https://pypi.org/simple" }
dependencies = [
    { name = "beautifulsoup4" },
    { name = "bleach", extra = ["css"] },
    { name = "defusedxml" },
    { name = "jinja2" },
    { name = "jupyter-core" },
    { name = "jupyterlab-pygments" },
    { name = "markupsafe" },
    { name = "mistune" },
    { name = "nbclient" },
    { name = "nbformat" },
    { name = "packaging" },
    { name = "pandocfilters" },
    { name = "pygments" },
    { name = "traitlets" },
]
sdist = { url = "https://files.pythonhosted.org/packages/a3/59/f28e15fc47ffb73af68a8d9b47367a8630d76e97ae85ad18271b9db96fdf/nbconvert-7.16.6.tar.gz", hash = "sha256:576a7e37c6480da7b8465eefa66c17844243816ce1ccc372633c6b71c3c0f582", size = 857715, upload-time = "2025-01-28T09:29:14.724Z" }
wheels = [
    { url = "https://files.pythonhosted.org/packages/cc/9a/cd673b2f773a12c992f41309ef81b99da1690426bd2f96957a7ade0d3ed7/nbconvert-7.16.6-py3-none-any.whl", hash = "sha256:1375a7b67e0c2883678c48e506dc320febb57685e5ee67faa51b18a90f3a712b", size = 258525, upload-time = "2025-01-28T09:29:12.551Z" },
]

[[package]]
name = "nbformat"
version = "5.10.4"
source = { registry = "https://pypi.org/simple" }
dependencies = [
    { name = "fastjsonschema" },
    { name = "jsonschema" },
    { name = "jupyter-core" },
    { name = "traitlets" },
]
sdist = { url = "https://files.pythonhosted.org/packages/6d/fd/91545e604bc3dad7dca9ed03284086039b294c6b3d75c0d2fa45f9e9caf3/nbformat-5.10.4.tar.gz", hash = "sha256:322168b14f937a5d11362988ecac2a4952d3d8e3a2cbeb2319584631226d5b3a", size = 142749, upload-time = "2024-04-04T11:20:37.371Z" }
wheels = [
    { url = "https://files.pythonhosted.org/packages/a9/82/0340caa499416c78e5d8f5f05947ae4bc3cba53c9f038ab6e9ed964e22f1/nbformat-5.10.4-py3-none-any.whl", hash = "sha256:3b48d6c8fbca4b299bf3982ea7db1af21580e4fec269ad087b9e81588891200b", size = 78454, upload-time = "2024-04-04T11:20:34.895Z" },
]

[[package]]
name = "nest-asyncio"
version = "1.6.0"
source = { registry = "https://pypi.org/simple" }
sdist = { url = "https://files.pythonhosted.org/packages/83/f8/51569ac65d696c8ecbee95938f89d4abf00f47d58d48f6fbabfe8f0baefe/nest_asyncio-1.6.0.tar.gz", hash = "sha256:6f172d5449aca15afd6c646851f4e31e02c598d553a667e38cafa997cfec55fe", size = 7418, upload-time = "2024-01-21T14:25:19.227Z" }
wheels = [
    { url = "https://files.pythonhosted.org/packages/a0/c4/c2971a3ba4c6103a3d10c4b0f24f461ddc027f0f09763220cf35ca1401b3/nest_asyncio-1.6.0-py3-none-any.whl", hash = "sha256:87af6efd6b5e897c81050477ef65c62e2b2f35d51703cae01aff2905b1852e1c", size = 5195, upload-time = "2024-01-21T14:25:17.223Z" },
]

[[package]]
name = "networkx"
version = "3.6.1"
source = { registry = "https://pypi.org/simple" }
sdist = { url = "https://files.pythonhosted.org/packages/6a/51/63fe664f3908c97be9d2e4f1158eb633317598cfa6e1fc14af5383f17512/networkx-3.6.1.tar.gz", hash = "sha256:26b7c357accc0c8cde558ad486283728b65b6a95d85ee1cd66bafab4c8168509", size = 2517025, upload-time = "2025-12-08T17:02:39.908Z" }
wheels = [
    { url = "https://files.pythonhosted.org/packages/9e/c9/b2622292ea83fbb4ec318f5b9ab867d0a28ab43c5717bb85b0a5f6b3b0a4/networkx-3.6.1-py3-none-any.whl", hash = "sha256:d47fbf302e7d9cbbb9e2555a0d267983d2aa476bac30e90dfbe5669bd57f3762", size = 2068504, upload-time = "2025-12-08T17:02:38.159Z" },
]

[[package]]
name = "notebook"
version = "7.5.0"
source = { registry = "https://pypi.org/simple" }
dependencies = [
    { name = "jupyter-server" },
    { name = "jupyterlab" },
    { name = "jupyterlab-server" },
    { name = "notebook-shim" },
    { name = "tornado" },
]
sdist = { url = "https://files.pythonhosted.org/packages/89/ac/a97041621250a4fc5af379fb377942841eea2ca146aab166b8fcdfba96c2/notebook-7.5.0.tar.gz", hash = "sha256:3b27eaf9913033c28dde92d02139414c608992e1df4b969c843219acf2ff95e4", size = 14052074, upload-time = "2025-11-19T08:36:20.093Z" }
wheels = [
    { url = "https://files.pythonhosted.org/packages/73/96/00df2a4760f10f5af0f45c4955573cae6189931f9a30265a35865f8c1031/notebook-7.5.0-py3-none-any.whl", hash = "sha256:3300262d52905ca271bd50b22617681d95f08a8360d099e097726e6d2efb5811", size = 14460968, upload-time = "2025-11-19T08:36:15.869Z" },
]

[[package]]
name = "notebook-shim"
version = "0.2.4"
source = { registry = "https://pypi.org/simple" }
dependencies = [
    { name = "jupyter-server" },
]
sdist = { url = "https://files.pythonhosted.org/packages/54/d2/92fa3243712b9a3e8bafaf60aac366da1cada3639ca767ff4b5b3654ec28/notebook_shim-0.2.4.tar.gz", hash = "sha256:b4b2cfa1b65d98307ca24361f5b30fe785b53c3fd07b7a47e89acb5e6ac638cb", size = 13167, upload-time = "2024-02-14T23:35:18.353Z" }
wheels = [
    { url = "https://files.pythonhosted.org/packages/f9/33/bd5b9137445ea4b680023eb0469b2bb969d61303dedb2aac6560ff3d14a1/notebook_shim-0.2.4-py3-none-any.whl", hash = "sha256:411a5be4e9dc882a074ccbcae671eda64cceb068767e9a3419096986560e1cef", size = 13307, upload-time = "2024-02-14T23:35:16.286Z" },
]

[[package]]
name = "numpy"
version = "2.3.5"
source = { registry = "https://pypi.org/simple" }
sdist = { url = "https://files.pythonhosted.org/packages/76/65/21b3bc86aac7b8f2862db1e808f1ea22b028e30a225a34a5ede9bf8678f2/numpy-2.3.5.tar.gz", hash = "sha256:784db1dcdab56bf0517743e746dfb0f885fc68d948aba86eeec2cba234bdf1c0", size = 20584950, upload-time = "2025-11-16T22:52:42.067Z" }
wheels = [
    { url = "https://files.pythonhosted.org/packages/44/37/e669fe6cbb2b96c62f6bbedc6a81c0f3b7362f6a59230b23caa673a85721/numpy-2.3.5-cp312-cp312-macosx_10_13_x86_64.whl", hash = "sha256:74ae7b798248fe62021dbf3c914245ad45d1a6b0cb4a29ecb4b31d0bfbc4cc3e", size = 16733873, upload-time = "2025-11-16T22:49:49.84Z" },
    { url = "https://files.pythonhosted.org/packages/c5/65/df0db6c097892c9380851ab9e44b52d4f7ba576b833996e0080181c0c439/numpy-2.3.5-cp312-cp312-macosx_11_0_arm64.whl", hash = "sha256:ee3888d9ff7c14604052b2ca5535a30216aa0a58e948cdd3eeb8d3415f638769", size = 12259838, upload-time = "2025-11-16T22:49:52.863Z" },
    { url = "https://files.pythonhosted.org/packages/5b/e1/1ee06e70eb2136797abe847d386e7c0e830b67ad1d43f364dd04fa50d338/numpy-2.3.5-cp312-cp312-macosx_14_0_arm64.whl", hash = "sha256:612a95a17655e213502f60cfb9bf9408efdc9eb1d5f50535cc6eb365d11b42b5", size = 5088378, upload-time = "2025-11-16T22:49:55.055Z" },
    { url = "https://files.pythonhosted.org/packages/6d/9c/1ca85fb86708724275103b81ec4cf1ac1d08f465368acfc8da7ab545bdae/numpy-2.3.5-cp312-cp312-macosx_14_0_x86_64.whl", hash = "sha256:3101e5177d114a593d79dd79658650fe28b5a0d8abeb8ce6f437c0e6df5be1a4", size = 6628559, upload-time = "2025-11-16T22:49:57.371Z" },
    { url = "https://files.pythonhosted.org/packages/74/78/fcd41e5a0ce4f3f7b003da85825acddae6d7ecb60cf25194741b036ca7d6/numpy-2.3.5-cp312-cp312-manylinux_2_27_aarch64.manylinux_2_28_aarch64.whl", hash = "sha256:8b973c57ff8e184109db042c842423ff4f60446239bd585a5131cc47f06f789d", size = 14250702, upload-time = "2025-11-16T22:49:59.632Z" },
    { url = "https://files.pythonhosted.org/packages/b6/23/2a1b231b8ff672b4c450dac27164a8b2ca7d9b7144f9c02d2396518352eb/numpy-2.3.5-cp312-cp312-manylinux_2_27_x86_64.manylinux_2_28_x86_64.whl", hash = "sha256:0d8163f43acde9a73c2a33605353a4f1bc4798745a8b1d73183b28e5b435ae28", size = 16606086, upload-time = "2025-11-16T22:50:02.127Z" },
    { url = "https://files.pythonhosted.org/packages/a0/c5/5ad26fbfbe2012e190cc7d5003e4d874b88bb18861d0829edc140a713021/numpy-2.3.5-cp312-cp312-musllinux_1_2_aarch64.whl", hash = "sha256:51c1e14eb1e154ebd80e860722f9e6ed6ec89714ad2db2d3aa33c31d7c12179b", size = 16025985, upload-time = "2025-11-16T22:50:04.536Z" },
    { url = "https://files.pythonhosted.org/packages/d2/fa/dd48e225c46c819288148d9d060b047fd2a6fb1eb37eae25112ee4cb4453/numpy-2.3.5-cp312-cp312-musllinux_1_2_x86_64.whl", hash = "sha256:b46b4ec24f7293f23adcd2d146960559aaf8020213de8ad1909dba6c013bf89c", size = 18542976, upload-time = "2025-11-16T22:50:07.557Z" },
    { url = "https://files.pythonhosted.org/packages/05/79/ccbd23a75862d95af03d28b5c6901a1b7da4803181513d52f3b86ed9446e/numpy-2.3.5-cp312-cp312-win32.whl", hash = "sha256:3997b5b3c9a771e157f9aae01dd579ee35ad7109be18db0e85dbdbe1de06e952", size = 6285274, upload-time = "2025-11-16T22:50:10.746Z" },
    { url = "https://files.pythonhosted.org/packages/2d/57/8aeaf160312f7f489dea47ab61e430b5cb051f59a98ae68b7133ce8fa06a/numpy-2.3.5-cp312-cp312-win_amd64.whl", hash = "sha256:86945f2ee6d10cdfd67bcb4069c1662dd711f7e2a4343db5cecec06b87cf31aa", size = 12782922, upload-time = "2025-11-16T22:50:12.811Z" },
    { url = "https://files.pythonhosted.org/packages/78/a6/aae5cc2ca78c45e64b9ef22f089141d661516856cf7c8a54ba434576900d/numpy-2.3.5-cp312-cp312-win_arm64.whl", hash = "sha256:f28620fe26bee16243be2b7b874da327312240a7cdc38b769a697578d2100013", size = 10194667, upload-time = "2025-11-16T22:50:16.16Z" },
    { url = "https://files.pythonhosted.org/packages/db/69/9cde09f36da4b5a505341180a3f2e6fadc352fd4d2b7096ce9778db83f1a/numpy-2.3.5-cp313-cp313-macosx_10_13_x86_64.whl", hash = "sha256:d0f23b44f57077c1ede8c5f26b30f706498b4862d3ff0a7298b8411dd2f043ff", size = 16728251, upload-time = "2025-11-16T22:50:19.013Z" },
    { url = "https://files.pythonhosted.org/packages/79/fb/f505c95ceddd7027347b067689db71ca80bd5ecc926f913f1a23e65cf09b/numpy-2.3.5-cp313-cp313-macosx_11_0_arm64.whl", hash = "sha256:aa5bc7c5d59d831d9773d1170acac7893ce3a5e130540605770ade83280e7188", size = 12254652, upload-time = "2025-11-16T22:50:21.487Z" },
    { url = "https://files.pythonhosted.org/packages/78/da/8c7738060ca9c31b30e9301ee0cf6c5ffdbf889d9593285a1cead337f9a5/numpy-2.3.5-cp313-cp313-macosx_14_0_arm64.whl", hash = "sha256:ccc933afd4d20aad3c00bcef049cb40049f7f196e0397f1109dba6fed63267b0", size = 5083172, upload-time = "2025-11-16T22:50:24.562Z" },
    { url = "https://files.pythonhosted.org/packages/a4/b4/ee5bb2537fb9430fd2ef30a616c3672b991a4129bb1c7dcc42aa0abbe5d7/numpy-2.3.5-cp313-cp313-macosx_14_0_x86_64.whl", hash = "sha256:afaffc4393205524af9dfa400fa250143a6c3bc646c08c9f5e25a9f4b4d6a903", size = 6622990, upload-time = "2025-11-16T22:50:26.47Z" },
    { url = "https://files.pythonhosted.org/packages/95/03/dc0723a013c7d7c19de5ef29e932c3081df1c14ba582b8b86b5de9db7f0f/numpy-2.3.5-cp313-cp313-manylinux_2_27_aarch64.manylinux_2_28_aarch64.whl", hash = "sha256:9c75442b2209b8470d6d5d8b1c25714270686f14c749028d2199c54e29f20b4d", size = 14248902, upload-time = "2025-11-16T22:50:28.861Z" },
    { url = "https://files.pythonhosted.org/packages/f5/10/ca162f45a102738958dcec8023062dad0cbc17d1ab99d68c4e4a6c45fb2b/numpy-2.3.5-cp313-cp313-manylinux_2_27_x86_64.manylinux_2_28_x86_64.whl", hash = "sha256:11e06aa0af8c0f05104d56450d6093ee639e15f24ecf62d417329d06e522e017", size = 16597430, upload-time = "2025-11-16T22:50:31.56Z" },
    { url = "https://files.pythonhosted.org/packages/2a/51/c1e29be863588db58175175f057286900b4b3327a1351e706d5e0f8dd679/numpy-2.3.5-cp313-cp313-musllinux_1_2_aarch64.whl", hash = "sha256:ed89927b86296067b4f81f108a2271d8926467a8868e554eaf370fc27fa3ccaf", size = 16024551, upload-time = "2025-11-16T22:50:34.242Z" },
    { url = "https://files.pythonhosted.org/packages/83/68/8236589d4dbb87253d28259d04d9b814ec0ecce7cb1c7fed29729f4c3a78/numpy-2.3.5-cp313-cp313-musllinux_1_2_x86_64.whl", hash = "sha256:51c55fe3451421f3a6ef9a9c1439e82101c57a2c9eab9feb196a62b1a10b58ce", size = 18533275, upload-time = "2025-11-16T22:50:37.651Z" },
    { url = "https://files.pythonhosted.org/packages/40/56/2932d75b6f13465239e3b7b7e511be27f1b8161ca2510854f0b6e521c395/numpy-2.3.5-cp313-cp313-win32.whl", hash = "sha256:1978155dd49972084bd6ef388d66ab70f0c323ddee6f693d539376498720fb7e", size = 6277637, upload-time = "2025-11-16T22:50:40.11Z" },
    { url = "https://files.pythonhosted.org/packages/0c/88/e2eaa6cffb115b85ed7c7c87775cb8bcf0816816bc98ca8dbfa2ee33fe6e/numpy-2.3.5-cp313-cp313-win_amd64.whl", hash = "sha256:00dc4e846108a382c5869e77c6ed514394bdeb3403461d25a829711041217d5b", size = 12779090, upload-time = "2025-11-16T22:50:42.503Z" },
    { url = "https://files.pythonhosted.org/packages/8f/88/3f41e13a44ebd4034ee17baa384acac29ba6a4fcc2aca95f6f08ca0447d1/numpy-2.3.5-cp313-cp313-win_arm64.whl", hash = "sha256:0472f11f6ec23a74a906a00b48a4dcf3849209696dff7c189714511268d103ae", size = 10194710, upload-time = "2025-11-16T22:50:44.971Z" },
    { url = "https://files.pythonhosted.org/packages/13/cb/71744144e13389d577f867f745b7df2d8489463654a918eea2eeb166dfc9/numpy-2.3.5-cp313-cp313t-macosx_10_13_x86_64.whl", hash = "sha256:414802f3b97f3c1eef41e530aaba3b3c1620649871d8cb38c6eaff034c2e16bd", size = 16827292, upload-time = "2025-11-16T22:50:47.715Z" },
    { url = "https://files.pythonhosted.org/packages/71/80/ba9dc6f2a4398e7f42b708a7fdc841bb638d353be255655498edbf9a15a8/numpy-2.3.5-cp313-cp313t-macosx_11_0_arm64.whl", hash = "sha256:5ee6609ac3604fa7780e30a03e5e241a7956f8e2fcfe547d51e3afa5247ac47f", size = 12378897, upload-time = "2025-11-16T22:50:51.327Z" },
    { url = "https://files.pythonhosted.org/packages/2e/6d/db2151b9f64264bcceccd51741aa39b50150de9b602d98ecfe7e0c4bff39/numpy-2.3.5-cp313-cp313t-macosx_14_0_arm64.whl", hash = "sha256:86d835afea1eaa143012a2d7a3f45a3adce2d7adc8b4961f0b362214d800846a", size = 5207391, upload-time = "2025-11-16T22:50:54.542Z" },
    { url = "https://files.pythonhosted.org/packages/80/ae/429bacace5ccad48a14c4ae5332f6aa8ab9f69524193511d60ccdfdc65fa/numpy-2.3.5-cp313-cp313t-macosx_14_0_x86_64.whl", hash = "sha256:30bc11310e8153ca664b14c5f1b73e94bd0503681fcf136a163de856f3a50139", size = 6721275, upload-time = "2025-11-16T22:50:56.794Z" },
    { url = "https://files.pythonhosted.org/packages/74/5b/1919abf32d8722646a38cd527bc3771eb229a32724ee6ba340ead9b92249/numpy-2.3.5-cp313-cp313t-manylinux_2_27_aarch64.manylinux_2_28_aarch64.whl", hash = "sha256:1062fde1dcf469571705945b0f221b73928f34a20c904ffb45db101907c3454e", size = 14306855, upload-time = "2025-11-16T22:50:59.208Z" },
    { url = "https://files.pythonhosted.org/packages/a5/87/6831980559434973bebc30cd9c1f21e541a0f2b0c280d43d3afd909b66d0/numpy-2.3.5-cp313-cp313t-manylinux_2_27_x86_64.manylinux_2_28_x86_64.whl", hash = "sha256:ce581db493ea1a96c0556360ede6607496e8bf9b3a8efa66e06477267bc831e9", size = 16657359, upload-time = "2025-11-16T22:51:01.991Z" },
    { url = "https://files.pythonhosted.org/packages/dd/91/c797f544491ee99fd00495f12ebb7802c440c1915811d72ac5b4479a3356/numpy-2.3.5-cp313-cp313t-musllinux_1_2_aarch64.whl", hash = "sha256:cc8920d2ec5fa99875b670bb86ddeb21e295cb07aa331810d9e486e0b969d946", size = 16093374, upload-time = "2025-11-16T22:51:05.291Z" },
    { url = "https://files.pythonhosted.org/packages/74/a6/54da03253afcbe7a72785ec4da9c69fb7a17710141ff9ac5fcb2e32dbe64/numpy-2.3.5-cp313-cp313t-musllinux_1_2_x86_64.whl", hash = "sha256:9ee2197ef8c4f0dfe405d835f3b6a14f5fee7782b5de51ba06fb65fc9b36e9f1", size = 18594587, upload-time = "2025-11-16T22:51:08.585Z" },
    { url = "https://files.pythonhosted.org/packages/80/e9/aff53abbdd41b0ecca94285f325aff42357c6b5abc482a3fcb4994290b18/numpy-2.3.5-cp313-cp313t-win32.whl", hash = "sha256:70b37199913c1bd300ff6e2693316c6f869c7ee16378faf10e4f5e3275b299c3", size = 6405940, upload-time = "2025-11-16T22:51:11.541Z" },
    { url = "https://files.pythonhosted.org/packages/d5/81/50613fec9d4de5480de18d4f8ef59ad7e344d497edbef3cfd80f24f98461/numpy-2.3.5-cp313-cp313t-win_amd64.whl", hash = "sha256:b501b5fa195cc9e24fe102f21ec0a44dffc231d2af79950b451e0d99cea02234", size = 12920341, upload-time = "2025-11-16T22:51:14.312Z" },
    { url = "https://files.pythonhosted.org/packages/bb/ab/08fd63b9a74303947f34f0bd7c5903b9c5532c2d287bead5bdf4c556c486/numpy-2.3.5-cp313-cp313t-win_arm64.whl", hash = "sha256:a80afd79f45f3c4a7d341f13acbe058d1ca8ac017c165d3fa0d3de6bc1a079d7", size = 10262507, upload-time = "2025-11-16T22:51:16.846Z" },
]

[[package]]
name = "openpyxl"
version = "3.1.5"
source = { registry = "https://pypi.org/simple" }
dependencies = [
    { name = "et-xmlfile" },
]
sdist = { url = "https://files.pythonhosted.org/packages/3d/f9/88d94a75de065ea32619465d2f77b29a0469500e99012523b91cc4141cd1/openpyxl-3.1.5.tar.gz", hash = "sha256:cf0e3cf56142039133628b5acffe8ef0c12bc902d2aadd3e0fe5878dc08d1050", size = 186464, upload-time = "2024-06-28T14:03:44.161Z" }
wheels = [
    { url = "https://files.pythonhosted.org/packages/c0/da/977ded879c29cbd04de313843e76868e6e13408a94ed6b987245dc7c8506/openpyxl-3.1.5-py2.py3-none-any.whl", hash = "sha256:5282c12b107bffeef825f4617dc029afaf41d0ea60823bbb665ef3079dc79de2", size = 250910, upload-time = "2024-06-28T14:03:41.161Z" },
]

[[package]]
name = "ordered-set"
version = "4.1.0"
source = { registry = "https://pypi.org/simple" }
sdist = { url = "https://files.pythonhosted.org/packages/4c/ca/bfac8bc689799bcca4157e0e0ced07e70ce125193fc2e166d2e685b7e2fe/ordered-set-4.1.0.tar.gz", hash = "sha256:694a8e44c87657c59292ede72891eb91d34131f6531463aab3009191c77364a8", size = 12826, upload-time = "2022-01-26T14:38:56.6Z" }
wheels = [
    { url = "https://files.pythonhosted.org/packages/33/55/af02708f230eb77084a299d7b08175cff006dea4f2721074b92cdb0296c0/ordered_set-4.1.0-py3-none-any.whl", hash = "sha256:046e1132c71fcf3330438a539928932caf51ddbc582496833e23de611de14562", size = 7634, upload-time = "2022-01-26T14:38:48.677Z" },
]

[[package]]
name = "orderly-set"
version = "5.5.0"
source = { registry = "https://pypi.org/simple" }
sdist = { url = "https://files.pythonhosted.org/packages/4a/88/39c83c35d5e97cc203e9e77a4f93bf87ec89cf6a22ac4818fdcc65d66584/orderly_set-5.5.0.tar.gz", hash = "sha256:e87185c8e4d8afa64e7f8160ee2c542a475b738bc891dc3f58102e654125e6ce", size = 27414, upload-time = "2025-07-10T20:10:55.885Z" }
wheels = [
    { url = "https://files.pythonhosted.org/packages/12/27/fb8d7338b4d551900fa3e580acbe7a0cf655d940e164cb5c00ec31961094/orderly_set-5.5.0-py3-none-any.whl", hash = "sha256:46f0b801948e98f427b412fcabb831677194c05c3b699b80de260374baa0b1e7", size = 13068, upload-time = "2025-07-10T20:10:54.377Z" },
]

[[package]]
name = "orjson"
version = "3.11.5"
source = { registry = "https://pypi.org/simple" }
sdist = { url = "https://files.pythonhosted.org/packages/04/b8/333fdb27840f3bf04022d21b654a35f58e15407183aeb16f3b41aa053446/orjson-3.11.5.tar.gz", hash = "sha256:82393ab47b4fe44ffd0a7659fa9cfaacc717eb617c93cde83795f14af5c2e9d5", size = 5972347, upload-time = "2025-12-06T15:55:39.458Z" }
wheels = [
    { url = "https://files.pythonhosted.org/packages/ef/a4/8052a029029b096a78955eadd68ab594ce2197e24ec50e6b6d2ab3f4e33b/orjson-3.11.5-cp312-cp312-macosx_10_15_x86_64.macosx_11_0_arm64.macosx_10_15_universal2.whl", hash = "sha256:334e5b4bff9ad101237c2d799d9fd45737752929753bf4faf4b207335a416b7d", size = 245347, upload-time = "2025-12-06T15:54:22.061Z" },
    { url = "https://files.pythonhosted.org/packages/64/67/574a7732bd9d9d79ac620c8790b4cfe0717a3d5a6eb2b539e6e8995e24a0/orjson-3.11.5-cp312-cp312-macosx_15_0_arm64.whl", hash = "sha256:ff770589960a86eae279f5d8aa536196ebda8273a2a07db2a54e82b93bc86626", size = 129435, upload-time = "2025-12-06T15:54:23.615Z" },
    { url = "https://files.pythonhosted.org/packages/52/8d/544e77d7a29d90cf4d9eecd0ae801c688e7f3d1adfa2ebae5e1e94d38ab9/orjson-3.11.5-cp312-cp312-manylinux_2_17_aarch64.manylinux2014_aarch64.whl", hash = "sha256:ed24250e55efbcb0b35bed7caaec8cedf858ab2f9f2201f17b8938c618c8ca6f", size = 132074, upload-time = "2025-12-06T15:54:24.694Z" },
    { url = "https://files.pythonhosted.org/packages/6e/57/b9f5b5b6fbff9c26f77e785baf56ae8460ef74acdb3eae4931c25b8f5ba9/orjson-3.11.5-cp312-cp312-manylinux_2_17_armv7l.manylinux2014_armv7l.whl", hash = "sha256:a66d7769e98a08a12a139049aac2f0ca3adae989817f8c43337455fbc7669b85", size = 130520, upload-time = "2025-12-06T15:54:26.185Z" },
    { url = "https://files.pythonhosted.org/packages/f6/6d/d34970bf9eb33f9ec7c979a262cad86076814859e54eb9a059a52f6dc13d/orjson-3.11.5-cp312-cp312-manylinux_2_17_i686.manylinux2014_i686.whl", hash = "sha256:86cfc555bfd5794d24c6a1903e558b50644e5e68e6471d66502ce5cb5fdef3f9", size = 136209, upload-time = "2025-12-06T15:54:27.264Z" },
    { url = "https://files.pythonhosted.org/packages/e7/39/bc373b63cc0e117a105ea12e57280f83ae52fdee426890d57412432d63b3/orjson-3.11.5-cp312-cp312-manylinux_2_17_ppc64le.manylinux2014_ppc64le.whl", hash = "sha256:a230065027bc2a025e944f9d4714976a81e7ecfa940923283bca7bbc1f10f626", size = 139837, upload-time = "2025-12-06T15:54:28.75Z" },
    { url = "https://files.pythonhosted.org/packages/cb/aa/7c4818c8d7d324da220f4f1af55c343956003aa4d1ce1857bdc1d396ba69/orjson-3.11.5-cp312-cp312-manylinux_2_17_s390x.manylinux2014_s390x.whl", hash = "sha256:b29d36b60e606df01959c4b982729c8845c69d1963f88686608be9ced96dbfaa", size = 137307, upload-time = "2025-12-06T15:54:29.856Z" },
    { url = "https://files.pythonhosted.org/packages/46/bf/0993b5a056759ba65145effe3a79dd5a939d4a070eaa5da2ee3180fbb13f/orjson-3.11.5-cp312-cp312-manylinux_2_17_x86_64.manylinux2014_x86_64.whl", hash = "sha256:c74099c6b230d4261fdc3169d50efc09abf38ace1a42ea2f9994b1d79153d477", size = 139020, upload-time = "2025-12-06T15:54:31.024Z" },
    { url = "https://files.pythonhosted.org/packages/65/e8/83a6c95db3039e504eda60fc388f9faedbb4f6472f5aba7084e06552d9aa/orjson-3.11.5-cp312-cp312-musllinux_1_2_aarch64.whl", hash = "sha256:e697d06ad57dd0c7a737771d470eedc18e68dfdefcdd3b7de7f33dfda5b6212e", size = 141099, upload-time = "2025-12-06T15:54:32.196Z" },
    { url = "https://files.pythonhosted.org/packages/b9/b4/24fdc024abfce31c2f6812973b0a693688037ece5dc64b7a60c1ce69e2f2/orjson-3.11.5-cp312-cp312-musllinux_1_2_armv7l.whl", hash = "sha256:e08ca8a6c851e95aaecc32bc44a5aa75d0ad26af8cdac7c77e4ed93acf3d5b69", size = 413540, upload-time = "2025-12-06T15:54:33.361Z" },
    { url = "https://files.pythonhosted.org/packages/d9/37/01c0ec95d55ed0c11e4cae3e10427e479bba40c77312b63e1f9665e0737d/orjson-3.11.5-cp312-cp312-musllinux_1_2_i686.whl", hash = "sha256:e8b5f96c05fce7d0218df3fdfeb962d6b8cfff7e3e20264306b46dd8b217c0f3", size = 151530, upload-time = "2025-12-06T15:54:34.6Z" },
    { url = "https://files.pythonhosted.org/packages/f9/d4/f9ebc57182705bb4bbe63f5bbe14af43722a2533135e1d2fb7affa0c355d/orjson-3.11.5-cp312-cp312-musllinux_1_2_x86_64.whl", hash = "sha256:ddbfdb5099b3e6ba6d6ea818f61997bb66de14b411357d24c4612cf1ebad08ca", size = 141863, upload-time = "2025-12-06T15:54:35.801Z" },
    { url = "https://files.pythonhosted.org/packages/0d/04/02102b8d19fdcb009d72d622bb5781e8f3fae1646bf3e18c53d1bc8115b5/orjson-3.11.5-cp312-cp312-win32.whl", hash = "sha256:9172578c4eb09dbfcf1657d43198de59b6cef4054de385365060ed50c458ac98", size = 135255, upload-time = "2025-12-06T15:54:37.209Z" },
    { url = "https://files.pythonhosted.org/packages/d4/fb/f05646c43d5450492cb387de5549f6de90a71001682c17882d9f66476af5/orjson-3.11.5-cp312-cp312-win_amd64.whl", hash = "sha256:2b91126e7b470ff2e75746f6f6ee32b9ab67b7a93c8ba1d15d3a0caaf16ec875", size = 133252, upload-time = "2025-12-06T15:54:38.401Z" },
    { url = "https://files.pythonhosted.org/packages/dc/a6/7b8c0b26ba18c793533ac1cd145e131e46fcf43952aa94c109b5b913c1f0/orjson-3.11.5-cp312-cp312-win_arm64.whl", hash = "sha256:acbc5fac7e06777555b0722b8ad5f574739e99ffe99467ed63da98f97f9ca0fe", size = 126777, upload-time = "2025-12-06T15:54:39.515Z" },
    { url = "https://files.pythonhosted.org/packages/10/43/61a77040ce59f1569edf38f0b9faadc90c8cf7e9bec2e0df51d0132c6bb7/orjson-3.11.5-cp313-cp313-macosx_10_15_x86_64.macosx_11_0_arm64.macosx_10_15_universal2.whl", hash = "sha256:3b01799262081a4c47c035dd77c1301d40f568f77cc7ec1bb7db5d63b0a01629", size = 245271, upload-time = "2025-12-06T15:54:40.878Z" },
    { url = "https://files.pythonhosted.org/packages/55/f9/0f79be617388227866d50edd2fd320cb8fb94dc1501184bb1620981a0aba/orjson-3.11.5-cp313-cp313-macosx_15_0_arm64.whl", hash = "sha256:61de247948108484779f57a9f406e4c84d636fa5a59e411e6352484985e8a7c3", size = 129422, upload-time = "2025-12-06T15:54:42.403Z" },
    { url = "https://files.pythonhosted.org/packages/77/42/f1bf1549b432d4a78bfa95735b79b5dac75b65b5bb815bba86ad406ead0a/orjson-3.11.5-cp313-cp313-manylinux_2_17_aarch64.manylinux2014_aarch64.whl", hash = "sha256:894aea2e63d4f24a7f04a1908307c738d0dce992e9249e744b8f4e8dd9197f39", size = 132060, upload-time = "2025-12-06T15:54:43.531Z" },
    { url = "https://files.pythonhosted.org/packages/25/49/825aa6b929f1a6ed244c78acd7b22c1481fd7e5fda047dc8bf4c1a807eb6/orjson-3.11.5-cp313-cp313-manylinux_2_17_armv7l.manylinux2014_armv7l.whl", hash = "sha256:ddc21521598dbe369d83d4d40338e23d4101dad21dae0e79fa20465dbace019f", size = 130391, upload-time = "2025-12-06T15:54:45.059Z" },
    { url = "https://files.pythonhosted.org/packages/42/ec/de55391858b49e16e1aa8f0bbbb7e5997b7345d8e984a2dec3746d13065b/orjson-3.11.5-cp313-cp313-manylinux_2_17_i686.manylinux2014_i686.whl", hash = "sha256:7cce16ae2f5fb2c53c3eafdd1706cb7b6530a67cc1c17abe8ec747f5cd7c0c51", size = 135964, upload-time = "2025-12-06T15:54:46.576Z" },
    { url = "https://files.pythonhosted.org/packages/1c/40/820bc63121d2d28818556a2d0a09384a9f0262407cf9fa305e091a8048df/orjson-3.11.5-cp313-cp313-manylinux_2_17_ppc64le.manylinux2014_ppc64le.whl", hash = "sha256:e46c762d9f0e1cfb4ccc8515de7f349abbc95b59cb5a2bd68df5973fdef913f8", size = 139817, upload-time = "2025-12-06T15:54:48.084Z" },
    { url = "https://files.pythonhosted.org/packages/09/c7/3a445ca9a84a0d59d26365fd8898ff52bdfcdcb825bcc6519830371d2364/orjson-3.11.5-cp313-cp313-manylinux_2_17_s390x.manylinux2014_s390x.whl", hash = "sha256:d7345c759276b798ccd6d77a87136029e71e66a8bbf2d2755cbdde1d82e78706", size = 137336, upload-time = "2025-12-06T15:54:49.426Z" },
    { url = "https://files.pythonhosted.org/packages/9a/b3/dc0d3771f2e5d1f13368f56b339c6782f955c6a20b50465a91acb79fe961/orjson-3.11.5-cp313-cp313-manylinux_2_17_x86_64.manylinux2014_x86_64.whl", hash = "sha256:75bc2e59e6a2ac1dd28901d07115abdebc4563b5b07dd612bf64260a201b1c7f", size = 138993, upload-time = "2025-12-06T15:54:50.939Z" },
    { url = "https://files.pythonhosted.org/packages/d1/a2/65267e959de6abe23444659b6e19c888f242bf7725ff927e2292776f6b89/orjson-3.11.5-cp313-cp313-musllinux_1_2_aarch64.whl", hash = "sha256:54aae9b654554c3b4edd61896b978568c6daa16af96fa4681c9b5babd469f863", size = 141070, upload-time = "2025-12-06T15:54:52.414Z" },
    { url = "https://files.pythonhosted.org/packages/63/c9/da44a321b288727a322c6ab17e1754195708786a04f4f9d2220a5076a649/orjson-3.11.5-cp313-cp313-musllinux_1_2_armv7l.whl", hash = "sha256:4bdd8d164a871c4ec773f9de0f6fe8769c2d6727879c37a9666ba4183b7f8228", size = 413505, upload-time = "2025-12-06T15:54:53.67Z" },
    { url = "https://files.pythonhosted.org/packages/7f/17/68dc14fa7000eefb3d4d6d7326a190c99bb65e319f02747ef3ebf2452f12/orjson-3.11.5-cp313-cp313-musllinux_1_2_i686.whl", hash = "sha256:a261fef929bcf98a60713bf5e95ad067cea16ae345d9a35034e73c3990e927d2", size = 151342, upload-time = "2025-12-06T15:54:55.113Z" },
    { url = "https://files.pythonhosted.org/packages/c4/c5/ccee774b67225bed630a57478529fc026eda33d94fe4c0eac8fe58d4aa52/orjson-3.11.5-cp313-cp313-musllinux_1_2_x86_64.whl", hash = "sha256:c028a394c766693c5c9909dec76b24f37e6a1b91999e8d0c0d5feecbe93c3e05", size = 141823, upload-time = "2025-12-06T15:54:56.331Z" },
    { url = "https://files.pythonhosted.org/packages/67/80/5d00e4155d0cd7390ae2087130637671da713959bb558db9bac5e6f6b042/orjson-3.11.5-cp313-cp313-win32.whl", hash = "sha256:2cc79aaad1dfabe1bd2d50ee09814a1253164b3da4c00a78c458d82d04b3bdef", size = 135236, upload-time = "2025-12-06T15:54:57.507Z" },
    { url = "https://files.pythonhosted.org/packages/95/fe/792cc06a84808dbdc20ac6eab6811c53091b42f8e51ecebf14b540e9cfe4/orjson-3.11.5-cp313-cp313-win_amd64.whl", hash = "sha256:ff7877d376add4e16b274e35a3f58b7f37b362abf4aa31863dadacdd20e3a583", size = 133167, upload-time = "2025-12-06T15:54:58.71Z" },
    { url = "https://files.pythonhosted.org/packages/46/2c/d158bd8b50e3b1cfdcf406a7e463f6ffe3f0d167b99634717acdaf5e299f/orjson-3.11.5-cp313-cp313-win_arm64.whl", hash = "sha256:59ac72ea775c88b163ba8d21b0177628bd015c5dd060647bbab6e22da3aad287", size = 126712, upload-time = "2025-12-06T15:54:59.892Z" },
]

[[package]]
name = "packaging"
version = "25.0"
source = { registry = "https://pypi.org/simple" }
sdist = { url = "https://files.pythonhosted.org/packages/a1/d4/1fc4078c65507b51b96ca8f8c3ba19e6a61c8253c72794544580a7b6c24d/packaging-25.0.tar.gz", hash = "sha256:d443872c98d677bf60f6a1f2f8c1cb748e8fe762d2bf9d3148b5599295b0fc4f", size = 165727, upload-time = "2025-04-19T11:48:59.673Z" }
wheels = [
    { url = "https://files.pythonhosted.org/packages/20/12/38679034af332785aac8774540895e234f4d07f7545804097de4b666afd8/packaging-25.0-py3-none-any.whl", hash = "sha256:29572ef2b1f17581046b3a2227d5c611fb25ec70ca1ba8554b24b0e69331a484", size = 66469, upload-time = "2025-04-19T11:48:57.875Z" },
]

[[package]]
name = "paginate"
version = "0.5.7"
source = { registry = "https://pypi.org/simple" }
sdist = { url = "https://files.pythonhosted.org/packages/ec/46/68dde5b6bc00c1296ec6466ab27dddede6aec9af1b99090e1107091b3b84/paginate-0.5.7.tar.gz", hash = "sha256:22bd083ab41e1a8b4f3690544afb2c60c25e5c9a63a30fa2f483f6c60c8e5945", size = 19252, upload-time = "2024-08-25T14:17:24.139Z" }
wheels = [
    { url = "https://files.pythonhosted.org/packages/90/96/04b8e52da071d28f5e21a805b19cb9390aa17a47462ac87f5e2696b9566d/paginate-0.5.7-py2.py3-none-any.whl", hash = "sha256:b885e2af73abcf01d9559fd5216b57ef722f8c42affbb63942377668e35c7591", size = 13746, upload-time = "2024-08-25T14:17:22.55Z" },
]

[[package]]
name = "pandas"
version = "2.3.3"
source = { registry = "https://pypi.org/simple" }
dependencies = [
    { name = "numpy" },
    { name = "python-dateutil" },
    { name = "pytz" },
    { name = "tzdata" },
]
sdist = { url = "https://files.pythonhosted.org/packages/33/01/d40b85317f86cf08d853a4f495195c73815fdf205eef3993821720274518/pandas-2.3.3.tar.gz", hash = "sha256:e05e1af93b977f7eafa636d043f9f94c7ee3ac81af99c13508215942e64c993b", size = 4495223, upload-time = "2025-09-29T23:34:51.853Z" }
wheels = [
    { url = "https://files.pythonhosted.org/packages/9c/fb/231d89e8637c808b997d172b18e9d4a4bc7bf31296196c260526055d1ea0/pandas-2.3.3-cp312-cp312-macosx_10_13_x86_64.whl", hash = "sha256:6d21f6d74eb1725c2efaa71a2bfc661a0689579b58e9c0ca58a739ff0b002b53", size = 11597846, upload-time = "2025-09-29T23:19:48.856Z" },
    { url = "https://files.pythonhosted.org/packages/5c/bd/bf8064d9cfa214294356c2d6702b716d3cf3bb24be59287a6a21e24cae6b/pandas-2.3.3-cp312-cp312-macosx_11_0_arm64.whl", hash = "sha256:3fd2f887589c7aa868e02632612ba39acb0b8948faf5cc58f0850e165bd46f35", size = 10729618, upload-time = "2025-09-29T23:39:08.659Z" },
    { url = "https://files.pythonhosted.org/packages/57/56/cf2dbe1a3f5271370669475ead12ce77c61726ffd19a35546e31aa8edf4e/pandas-2.3.3-cp312-cp312-manylinux_2_24_aarch64.manylinux_2_28_aarch64.whl", hash = "sha256:ecaf1e12bdc03c86ad4a7ea848d66c685cb6851d807a26aa245ca3d2017a1908", size = 11737212, upload-time = "2025-09-29T23:19:59.765Z" },
    { url = "https://files.pythonhosted.org/packages/e5/63/cd7d615331b328e287d8233ba9fdf191a9c2d11b6af0c7a59cfcec23de68/pandas-2.3.3-cp312-cp312-manylinux_2_24_x86_64.manylinux_2_28_x86_64.whl", hash = "sha256:b3d11d2fda7eb164ef27ffc14b4fcab16a80e1ce67e9f57e19ec0afaf715ba89", size = 12362693, upload-time = "2025-09-29T23:20:14.098Z" },
    { url = "https://files.pythonhosted.org/packages/a6/de/8b1895b107277d52f2b42d3a6806e69cfef0d5cf1d0ba343470b9d8e0a04/pandas-2.3.3-cp312-cp312-musllinux_1_2_aarch64.whl", hash = "sha256:a68e15f780eddf2b07d242e17a04aa187a7ee12b40b930bfdd78070556550e98", size = 12771002, upload-time = "2025-09-29T23:20:26.76Z" },
    { url = "https://files.pythonhosted.org/packages/87/21/84072af3187a677c5893b170ba2c8fbe450a6ff911234916da889b698220/pandas-2.3.3-cp312-cp312-musllinux_1_2_x86_64.whl", hash = "sha256:371a4ab48e950033bcf52b6527eccb564f52dc826c02afd9a1bc0ab731bba084", size = 13450971, upload-time = "2025-09-29T23:20:41.344Z" },
    { url = "https://files.pythonhosted.org/packages/86/41/585a168330ff063014880a80d744219dbf1dd7a1c706e75ab3425a987384/pandas-2.3.3-cp312-cp312-win_amd64.whl", hash = "sha256:a16dcec078a01eeef8ee61bf64074b4e524a2a3f4b3be9326420cabe59c4778b", size = 10992722, upload-time = "2025-09-29T23:20:54.139Z" },
    { url = "https://files.pythonhosted.org/packages/cd/4b/18b035ee18f97c1040d94debd8f2e737000ad70ccc8f5513f4eefad75f4b/pandas-2.3.3-cp313-cp313-macosx_10_13_x86_64.whl", hash = "sha256:56851a737e3470de7fa88e6131f41281ed440d29a9268dcbf0002da5ac366713", size = 11544671, upload-time = "2025-09-29T23:21:05.024Z" },
    { url = "https://files.pythonhosted.org/packages/31/94/72fac03573102779920099bcac1c3b05975c2cb5f01eac609faf34bed1ca/pandas-2.3.3-cp313-cp313-macosx_11_0_arm64.whl", hash = "sha256:bdcd9d1167f4885211e401b3036c0c8d9e274eee67ea8d0758a256d60704cfe8", size = 10680807, upload-time = "2025-09-29T23:21:15.979Z" },
    { url = "https://files.pythonhosted.org/packages/16/87/9472cf4a487d848476865321de18cc8c920b8cab98453ab79dbbc98db63a/pandas-2.3.3-cp313-cp313-manylinux_2_24_aarch64.manylinux_2_28_aarch64.whl", hash = "sha256:e32e7cc9af0f1cc15548288a51a3b681cc2a219faa838e995f7dc53dbab1062d", size = 11709872, upload-time = "2025-09-29T23:21:27.165Z" },
    { url = "https://files.pythonhosted.org/packages/15/07/284f757f63f8a8d69ed4472bfd85122bd086e637bf4ed09de572d575a693/pandas-2.3.3-cp313-cp313-manylinux_2_24_x86_64.manylinux_2_28_x86_64.whl", hash = "sha256:318d77e0e42a628c04dc56bcef4b40de67918f7041c2b061af1da41dcff670ac", size = 12306371, upload-time = "2025-09-29T23:21:40.532Z" },
    { url = "https://files.pythonhosted.org/packages/33/81/a3afc88fca4aa925804a27d2676d22dcd2031c2ebe08aabd0ae55b9ff282/pandas-2.3.3-cp313-cp313-musllinux_1_2_aarch64.whl", hash = "sha256:4e0a175408804d566144e170d0476b15d78458795bb18f1304fb94160cabf40c", size = 12765333, upload-time = "2025-09-29T23:21:55.77Z" },
    { url = "https://files.pythonhosted.org/packages/8d/0f/b4d4ae743a83742f1153464cf1a8ecfafc3ac59722a0b5c8602310cb7158/pandas-2.3.3-cp313-cp313-musllinux_1_2_x86_64.whl", hash = "sha256:93c2d9ab0fc11822b5eece72ec9587e172f63cff87c00b062f6e37448ced4493", size = 13418120, upload-time = "2025-09-29T23:22:10.109Z" },
    { url = "https://files.pythonhosted.org/packages/4f/c7/e54682c96a895d0c808453269e0b5928a07a127a15704fedb643e9b0a4c8/pandas-2.3.3-cp313-cp313-win_amd64.whl", hash = "sha256:f8bfc0e12dc78f777f323f55c58649591b2cd0c43534e8355c51d3fede5f4dee", size = 10993991, upload-time = "2025-09-29T23:25:04.889Z" },
    { url = "https://files.pythonhosted.org/packages/f9/ca/3f8d4f49740799189e1395812f3bf23b5e8fc7c190827d55a610da72ce55/pandas-2.3.3-cp313-cp313t-macosx_10_13_x86_64.whl", hash = "sha256:75ea25f9529fdec2d2e93a42c523962261e567d250b0013b16210e1d40d7c2e5", size = 12048227, upload-time = "2025-09-29T23:22:24.343Z" },
    { url = "https://files.pythonhosted.org/packages/0e/5a/f43efec3e8c0cc92c4663ccad372dbdff72b60bdb56b2749f04aa1d07d7e/pandas-2.3.3-cp313-cp313t-macosx_11_0_arm64.whl", hash = "sha256:74ecdf1d301e812db96a465a525952f4dde225fdb6d8e5a521d47e1f42041e21", size = 11411056, upload-time = "2025-09-29T23:22:37.762Z" },
    { url = "https://files.pythonhosted.org/packages/46/b1/85331edfc591208c9d1a63a06baa67b21d332e63b7a591a5ba42a10bb507/pandas-2.3.3-cp313-cp313t-manylinux_2_24_aarch64.manylinux_2_28_aarch64.whl", hash = "sha256:6435cb949cb34ec11cc9860246ccb2fdc9ecd742c12d3304989017d53f039a78", size = 11645189, upload-time = "2025-09-29T23:22:51.688Z" },
    { url = "https://files.pythonhosted.org/packages/44/23/78d645adc35d94d1ac4f2a3c4112ab6f5b8999f4898b8cdf01252f8df4a9/pandas-2.3.3-cp313-cp313t-manylinux_2_24_x86_64.manylinux_2_28_x86_64.whl", hash = "sha256:900f47d8f20860de523a1ac881c4c36d65efcb2eb850e6948140fa781736e110", size = 12121912, upload-time = "2025-09-29T23:23:05.042Z" },
    { url = "https://files.pythonhosted.org/packages/53/da/d10013df5e6aaef6b425aa0c32e1fc1f3e431e4bcabd420517dceadce354/pandas-2.3.3-cp313-cp313t-musllinux_1_2_aarch64.whl", hash = "sha256:a45c765238e2ed7d7c608fc5bc4a6f88b642f2f01e70c0c23d2224dd21829d86", size = 12712160, upload-time = "2025-09-29T23:23:28.57Z" },
    { url = "https://files.pythonhosted.org/packages/bd/17/e756653095a083d8a37cbd816cb87148debcfcd920129b25f99dd8d04271/pandas-2.3.3-cp313-cp313t-musllinux_1_2_x86_64.whl", hash = "sha256:c4fc4c21971a1a9f4bdb4c73978c7f7256caa3e62b323f70d6cb80db583350bc", size = 13199233, upload-time = "2025-09-29T23:24:24.876Z" },
]

[[package]]
name = "pandocfilters"
version = "1.5.1"
source = { registry = "https://pypi.org/simple" }
sdist = { url = "https://files.pythonhosted.org/packages/70/6f/3dd4940bbe001c06a65f88e36bad298bc7a0de5036115639926b0c5c0458/pandocfilters-1.5.1.tar.gz", hash = "sha256:002b4a555ee4ebc03f8b66307e287fa492e4a77b4ea14d3f934328297bb4939e", size = 8454, upload-time = "2024-01-18T20:08:13.726Z" }
wheels = [
    { url = "https://files.pythonhosted.org/packages/ef/af/4fbc8cab944db5d21b7e2a5b8e9211a03a79852b1157e2c102fcc61ac440/pandocfilters-1.5.1-py2.py3-none-any.whl", hash = "sha256:93be382804a9cdb0a7267585f157e5d1731bbe5545a85b268d6f5fe6232de2bc", size = 8663, upload-time = "2024-01-18T20:08:11.28Z" },
]

[[package]]
name = "pansql"
version = "0.0.1"
source = { registry = "https://pypi.org/simple" }
dependencies = [
    { name = "numpy" },
    { name = "pandas" },
    { name = "sqlalchemy" },
]
sdist = { url = "https://files.pythonhosted.org/packages/12/26/fafa39d5151df3a85efe9accb90ea3a623c9eaff172ca0b8f0ded7f2e521/pansql-0.0.1.tar.gz", hash = "sha256:61091112442c5d663ea5c042b6327a9b6b94c6687831677dddda46f292532e29", size = 28320, upload-time = "2023-02-24T19:56:07.301Z" }
wheels = [
    { url = "https://files.pythonhosted.org/packages/a2/50/ced561687339206d3de7ffb6d4e7d3e4c80e218dc7808cd662ff0dec5d1a/pansql-0.0.1-py3-none-any.whl", hash = "sha256:0c49d8c23e418ac065af767ed350c544c0d6d96dc04e2faa1f8b37851d404988", size = 26407, upload-time = "2023-02-24T19:56:05.745Z" },
]

[[package]]
name = "parse"
version = "1.20.2"
source = { registry = "https://pypi.org/simple" }
sdist = { url = "https://files.pythonhosted.org/packages/4f/78/d9b09ba24bb36ef8b83b71be547e118d46214735b6dfb39e4bfde0e9b9dd/parse-1.20.2.tar.gz", hash = "sha256:b41d604d16503c79d81af5165155c0b20f6c8d6c559efa66b4b695c3e5a0a0ce", size = 29391, upload-time = "2024-06-11T04:41:57.34Z" }
wheels = [
    { url = "https://files.pythonhosted.org/packages/d0/31/ba45bf0b2aa7898d81cbbfac0e88c267befb59ad91a19e36e1bc5578ddb1/parse-1.20.2-py2.py3-none-any.whl", hash = "sha256:967095588cb802add9177d0c0b6133b5ba33b1ea9007ca800e526f42a85af558", size = 20126, upload-time = "2024-06-11T04:41:55.057Z" },
]

[[package]]
name = "parso"
version = "0.8.5"
source = { registry = "https://pypi.org/simple" }
sdist = { url = "https://files.pythonhosted.org/packages/d4/de/53e0bcf53d13e005bd8c92e7855142494f41171b34c2536b86187474184d/parso-0.8.5.tar.gz", hash = "sha256:034d7354a9a018bdce352f48b2a8a450f05e9d6ee85db84764e9b6bd96dafe5a", size = 401205, upload-time = "2025-08-23T15:15:28.028Z" }
wheels = [
    { url = "https://files.pythonhosted.org/packages/16/32/f8e3c85d1d5250232a5d3477a2a28cc291968ff175caeadaf3cc19ce0e4a/parso-0.8.5-py2.py3-none-any.whl", hash = "sha256:646204b5ee239c396d040b90f9e272e9a8017c630092bf59980beb62fd033887", size = 106668, upload-time = "2025-08-23T15:15:25.663Z" },
]

[[package]]
name = "path"
version = "17.1.1"
source = { registry = "https://pypi.org/simple" }
sdist = { url = "https://files.pythonhosted.org/packages/dd/52/a7bdd5ef8488977d354b7915d1e75009bebbd04f73eff14e52372d5e9435/path-17.1.1.tar.gz", hash = "sha256:2dfcbfec8b4d960f3469c52acf133113c2a8bf12ac7b98d629fa91af87248d42", size = 50528, upload-time = "2025-07-27T20:40:23.79Z" }
wheels = [
    { url = "https://files.pythonhosted.org/packages/7c/50/11c9ee1ede64b45d687fd36eb8768dafc57afc78b4d83396920cfd69ed30/path-17.1.1-py3-none-any.whl", hash = "sha256:ec7e136df29172e5030dd07e037d55f676bdb29d15bfa09b80da29d07d3b9303", size = 23936, upload-time = "2025-07-27T20:40:22.453Z" },
]

[[package]]
name = "pathspec"
version = "0.12.1"
source = { registry = "https://pypi.org/simple" }
sdist = { url = "https://files.pythonhosted.org/packages/ca/bc/f35b8446f4531a7cb215605d100cd88b7ac6f44ab3fc94870c120ab3adbf/pathspec-0.12.1.tar.gz", hash = "sha256:a482d51503a1ab33b1c67a6c3813a26953dbdc71c31dacaef9a838c4e29f5712", size = 51043, upload-time = "2023-12-10T22:30:45Z" }
wheels = [
    { url = "https://files.pythonhosted.org/packages/cc/20/ff623b09d963f88bfde16306a54e12ee5ea43e9b597108672ff3a408aad6/pathspec-0.12.1-py3-none-any.whl", hash = "sha256:a0d503e138a4c123b27490a4f7beda6a01c6f288df0e4a8b79c7eb0dc7b4cc08", size = 31191, upload-time = "2023-12-10T22:30:43.14Z" },
]

[[package]]
name = "pbs-installer"
version = "2025.12.5"
source = { registry = "https://pypi.org/simple" }
sdist = { url = "https://files.pythonhosted.org/packages/3f/23/4ab46102595bb44a9e622b3f3f10da1058fd2bd09fc8e6343341e19e7bb1/pbs_installer-2025.12.5.tar.gz", hash = "sha256:3d03347d73f4a58ddfbe26473b622065476633e57de44fb025527c8852e4efa7", size = 66986, upload-time = "2025-12-05T23:02:46.542Z" }
wheels = [
    { url = "https://files.pythonhosted.org/packages/2d/35/df2d2a541cc82796cc1553c78f45b662ccb5136c5f0f11de90b7593a5518/pbs_installer-2025.12.5-py3-none-any.whl", hash = "sha256:1cc1977bbb8367bb3ce03a7954f58d6e765e184fd873b73674076f9e8788cd08", size = 68691, upload-time = "2025-12-05T23:02:45.136Z" },
]

[package.optional-dependencies]
download = [
    { name = "httpx" },
]
install = [
    { name = "zstandard" },
]

[[package]]
name = "pexpect"
version = "4.9.0"
source = { registry = "https://pypi.org/simple" }
dependencies = [
    { name = "ptyprocess" },
]
sdist = { url = "https://files.pythonhosted.org/packages/42/92/cc564bf6381ff43ce1f4d06852fc19a2f11d180f23dc32d9588bee2f149d/pexpect-4.9.0.tar.gz", hash = "sha256:ee7d41123f3c9911050ea2c2dac107568dc43b2d3b0c7557a33212c398ead30f", size = 166450, upload-time = "2023-11-25T09:07:26.339Z" }
wheels = [
    { url = "https://files.pythonhosted.org/packages/9e/c3/059298687310d527a58bb01f3b1965787ee3b40dce76752eda8b44e9a2c5/pexpect-4.9.0-py2.py3-none-any.whl", hash = "sha256:7236d1e080e4936be2dc3e326cec0af72acf9212a7e1d060210e70a47e253523", size = 63772, upload-time = "2023-11-25T06:56:14.81Z" },
]

[[package]]
name = "pkginfo"
version = "1.12.1.2"
source = { registry = "https://pypi.org/simple" }
sdist = { url = "https://files.pythonhosted.org/packages/24/03/e26bf3d6453b7fda5bd2b84029a426553bb373d6277ef6b5ac8863421f87/pkginfo-1.12.1.2.tar.gz", hash = "sha256:5cd957824ac36f140260964eba3c6be6442a8359b8c48f4adf90210f33a04b7b", size = 451828, upload-time = "2025-02-19T15:27:37.188Z" }
wheels = [
    { url = "https://files.pythonhosted.org/packages/fa/3d/f4f2ba829efb54b6cd2d91349c7463316a9cc55a43fc980447416c88540f/pkginfo-1.12.1.2-py3-none-any.whl", hash = "sha256:c783ac885519cab2c34927ccfa6bf64b5a704d7c69afaea583dd9b7afe969343", size = 32717, upload-time = "2025-02-19T15:27:33.071Z" },
]

[[package]]
name = "platformdirs"
version = "4.5.1"
source = { registry = "https://pypi.org/simple" }
sdist = { url = "https://files.pythonhosted.org/packages/cf/86/0248f086a84f01b37aaec0fa567b397df1a119f73c16f6c7a9aac73ea309/platformdirs-4.5.1.tar.gz", hash = "sha256:61d5cdcc6065745cdd94f0f878977f8de9437be93de97c1c12f853c9c0cdcbda", size = 21715, upload-time = "2025-12-05T13:52:58.638Z" }
wheels = [
    { url = "https://files.pythonhosted.org/packages/cb/28/3bfe2fa5a7b9c46fe7e13c97bda14c895fb10fa2ebf1d0abb90e0cea7ee1/platformdirs-4.5.1-py3-none-any.whl", hash = "sha256:d03afa3963c806a9bed9d5125c8f4cb2fdaf74a55ab60e5d59b3fde758104d31", size = 18731, upload-time = "2025-12-05T13:52:56.823Z" },
]

[[package]]
name = "pluggy"
version = "1.6.0"
source = { registry = "https://pypi.org/simple" }
sdist = { url = "https://files.pythonhosted.org/packages/f9/e2/3e91f31a7d2b083fe6ef3fa267035b518369d9511ffab804f839851d2779/pluggy-1.6.0.tar.gz", hash = "sha256:7dcc130b76258d33b90f61b658791dede3486c3e6bfb003ee5c9bfb396dd22f3", size = 69412, upload-time = "2025-05-15T12:30:07.975Z" }
wheels = [
    { url = "https://files.pythonhosted.org/packages/54/20/4d324d65cc6d9205fabedc306948156824eb9f0ee1633355a8f7ec5c66bf/pluggy-1.6.0-py3-none-any.whl", hash = "sha256:e920276dd6813095e9377c0bc5566d94c932c33b27a3e3945d8389c374dd4746", size = 20538, upload-time = "2025-05-15T12:30:06.134Z" },
]

[[package]]
name = "poetry"
version = "2.2.1"
source = { registry = "https://pypi.org/simple" }
dependencies = [
    { name = "build" },
    { name = "cachecontrol", extra = ["filecache"] },
    { name = "cleo" },
    { name = "dulwich" },
    { name = "fastjsonschema" },
    { name = "findpython" },
    { name = "installer" },
    { name = "keyring" },
    { name = "packaging" },
    { name = "pbs-installer", extra = ["download", "install"] },
    { name = "pkginfo" },
    { name = "platformdirs" },
    { name = "poetry-core" },
    { name = "pyproject-hooks" },
    { name = "requests" },
    { name = "requests-toolbelt" },
    { name = "shellingham" },
    { name = "tomlkit" },
    { name = "trove-classifiers" },
    { name = "virtualenv" },
    { name = "xattr", marker = "sys_platform == 'darwin'" },
]
sdist = { url = "https://files.pythonhosted.org/packages/19/28/f790e21769afaaa1f326d9634f9a5c700c4cdb4c468a1707c6db0b350505/poetry-2.2.1.tar.gz", hash = "sha256:bef9aa4bb00ce4c10b28b25e7bac724094802d6958190762c45df6c12749b37c", size = 3441978, upload-time = "2025-09-21T14:51:49.307Z" }
wheels = [
    { url = "https://files.pythonhosted.org/packages/ec/52/abfc9449312877622aa87ece9e66b2f2d9290661d0023a963aedefda4099/poetry-2.2.1-py3-none-any.whl", hash = "sha256:f5958b908b96c5824e2acbb8b19cdef8a3351c62142d7ecff2d705396c8ca34c", size = 281560, upload-time = "2025-09-21T14:51:46.483Z" },
]

[[package]]
name = "poetry-core"
version = "2.2.1"
source = { registry = "https://pypi.org/simple" }
sdist = { url = "https://files.pythonhosted.org/packages/54/ef/a16c11de95b638341961765e072dfdd4c9a0be51d6b22d594c5f3255e4bb/poetry_core-2.2.1.tar.gz", hash = "sha256:97e50d8593c8729d3f49364b428583e044087ee3def1e010c6496db76bd65ac5", size = 378867, upload-time = "2025-09-21T14:27:58.99Z" }
wheels = [
    { url = "https://files.pythonhosted.org/packages/c7/d8/bb2f602f5e012e177e1c8560125f9770945d36622595990cf1cb794477c2/poetry_core-2.2.1-py3-none-any.whl", hash = "sha256:bdfce710edc10bfcf9ab35041605c480829be4ab23f5bc01202cfe5db8f125ab", size = 338598, upload-time = "2025-09-21T14:27:56.86Z" },
]

[[package]]
name = "polars"
version = "1.36.1"
source = { registry = "https://pypi.org/simple" }
dependencies = [
    { name = "polars-runtime-32" },
]
sdist = { url = "https://files.pythonhosted.org/packages/9f/dc/56f2a90c79a2cb13f9e956eab6385effe54216ae7a2068b3a6406bae4345/polars-1.36.1.tar.gz", hash = "sha256:12c7616a2305559144711ab73eaa18814f7aa898c522e7645014b68f1432d54c", size = 711993, upload-time = "2025-12-10T01:14:53.033Z" }
wheels = [
    { url = "https://files.pythonhosted.org/packages/f6/c6/36a1b874036b49893ecae0ac44a2f63d1a76e6212631a5b2f50a86e0e8af/polars-1.36.1-py3-none-any.whl", hash = "sha256:853c1bbb237add6a5f6d133c15094a9b727d66dd6a4eb91dbb07cdb056b2b8ef", size = 802429, upload-time = "2025-12-10T01:13:53.838Z" },
]

[[package]]
name = "polars-runtime-32"
version = "1.36.1"
source = { registry = "https://pypi.org/simple" }
sdist = { url = "https://files.pythonhosted.org/packages/31/df/597c0ef5eb8d761a16d72327846599b57c5d40d7f9e74306fc154aba8c37/polars_runtime_32-1.36.1.tar.gz", hash = "sha256:201c2cfd80ceb5d5cd7b63085b5fd08d6ae6554f922bcb941035e39638528a09", size = 2788751, upload-time = "2025-12-10T01:14:54.172Z" }
wheels = [
    { url = "https://files.pythonhosted.org/packages/e1/ea/871129a2d296966c0925b078a9a93c6c5e7facb1c5eebfcd3d5811aeddc1/polars_runtime_32-1.36.1-cp39-abi3-macosx_10_12_x86_64.whl", hash = "sha256:327b621ca82594f277751f7e23d4b939ebd1be18d54b4cdf7a2f8406cecc18b2", size = 43494311, upload-time = "2025-12-10T01:13:56.096Z" },
    { url = "https://files.pythonhosted.org/packages/d8/76/0038210ad1e526ce5bb2933b13760d6b986b3045eccc1338e661bd656f77/polars_runtime_32-1.36.1-cp39-abi3-macosx_11_0_arm64.whl", hash = "sha256:ab0d1f23084afee2b97de8c37aa3e02ec3569749ae39571bd89e7a8b11ae9e83", size = 39300602, upload-time = "2025-12-10T01:13:59.366Z" },
    { url = "https://files.pythonhosted.org/packages/54/1e/2707bee75a780a953a77a2c59829ee90ef55708f02fc4add761c579bf76e/polars_runtime_32-1.36.1-cp39-abi3-manylinux_2_17_x86_64.manylinux2014_x86_64.whl", hash = "sha256:899b9ad2e47ceb31eb157f27a09dbc2047efbf4969a923a6b1ba7f0412c3e64c", size = 44511780, upload-time = "2025-12-10T01:14:02.285Z" },
    { url = "https://files.pythonhosted.org/packages/11/b2/3fede95feee441be64b4bcb32444679a8fbb7a453a10251583053f6efe52/polars_runtime_32-1.36.1-cp39-abi3-manylinux_2_24_aarch64.whl", hash = "sha256:d9d077bb9df711bc635a86540df48242bb91975b353e53ef261c6fae6cb0948f", size = 40688448, upload-time = "2025-12-10T01:14:05.131Z" },
    { url = "https://files.pythonhosted.org/packages/05/0f/e629713a72999939b7b4bfdbf030a32794db588b04fdf3dc977dd8ea6c53/polars_runtime_32-1.36.1-cp39-abi3-win_amd64.whl", hash = "sha256:cc17101f28c9a169ff8b5b8d4977a3683cd403621841623825525f440b564cf0", size = 44464898, upload-time = "2025-12-10T01:14:08.296Z" },
    { url = "https://files.pythonhosted.org/packages/d1/d8/a12e6aa14f63784cead437083319ec7cece0d5bb9a5bfe7678cc6578b52a/polars_runtime_32-1.36.1-cp39-abi3-win_arm64.whl", hash = "sha256:809e73857be71250141225ddd5d2b30c97e6340aeaa0d445f930e01bef6888dc", size = 39798896, upload-time = "2025-12-10T01:14:11.568Z" },
]

[[package]]
name = "prefixcommons"
version = "0.1.12"
source = { registry = "https://pypi.org/simple" }
dependencies = [
    { name = "click" },
    { name = "pytest-logging" },
    { name = "pyyaml" },
    { name = "requests" },
]
sdist = { url = "https://files.pythonhosted.org/packages/7d/b5/c5b63a4bf5dedb36567181fdb98dbcc7aaa025faebabaaffa2f5eb4b8feb/prefixcommons-0.1.12.tar.gz", hash = "sha256:22c4e2d37b63487b3ab48f0495b70f14564cb346a15220f23919eb0c1851f69f", size = 24063, upload-time = "2022-07-19T00:06:12.478Z" }
wheels = [
    { url = "https://files.pythonhosted.org/packages/31/e8/715b09df3dab02b07809d812042dc47a46236b5603d9d3a2572dbd1d8a97/prefixcommons-0.1.12-py3-none-any.whl", hash = "sha256:16dbc0a1f775e003c724f19a694fcfa3174608f5c8b0e893d494cf8098ac7f8b", size = 29482, upload-time = "2022-07-19T00:06:08.709Z" },
]

[[package]]
name = "prefixmaps"
version = "0.2.6"
source = { registry = "https://pypi.org/simple" }
dependencies = [
    { name = "curies" },
    { name = "pyyaml" },
]
sdist = { url = "https://files.pythonhosted.org/packages/4d/cf/f588bcdfd2c841839b9d59ce219a46695da56aa2805faff937bbafb9ee2b/prefixmaps-0.2.6.tar.gz", hash = "sha256:7421e1244eea610217fa1ba96c9aebd64e8162a930dc0626207cd8bf62ecf4b9", size = 709899, upload-time = "2024-10-17T16:30:57.738Z" }
wheels = [
    { url = "https://files.pythonhosted.org/packages/89/b2/2b2153173f2819e3d7d1949918612981bc6bd895b75ffa392d63d115f327/prefixmaps-0.2.6-py3-none-any.whl", hash = "sha256:f6cef28a7320fc6337cf411be212948ce570333a0ce958940ef684c7fb192a62", size = 754732, upload-time = "2024-10-17T16:30:55.731Z" },
]

[[package]]
name = "prometheus-client"
version = "0.23.1"
source = { registry = "https://pypi.org/simple" }
sdist = { url = "https://files.pythonhosted.org/packages/23/53/3edb5d68ecf6b38fcbcc1ad28391117d2a322d9a1a3eff04bfdb184d8c3b/prometheus_client-0.23.1.tar.gz", hash = "sha256:6ae8f9081eaaaf153a2e959d2e6c4f4fb57b12ef76c8c7980202f1e57b48b2ce", size = 80481, upload-time = "2025-09-18T20:47:25.043Z" }
wheels = [
    { url = "https://files.pythonhosted.org/packages/b8/db/14bafcb4af2139e046d03fd00dea7873e48eafe18b7d2797e73d6681f210/prometheus_client-0.23.1-py3-none-any.whl", hash = "sha256:dd1913e6e76b59cfe44e7a4b83e01afc9873c1bdfd2ed8739f1e76aeca115f99", size = 61145, upload-time = "2025-09-18T20:47:23.875Z" },
]

[[package]]
name = "prompt-toolkit"
version = "3.0.52"
source = { registry = "https://pypi.org/simple" }
dependencies = [
    { name = "wcwidth" },
]
sdist = { url = "https://files.pythonhosted.org/packages/a1/96/06e01a7b38dce6fe1db213e061a4602dd6032a8a97ef6c1a862537732421/prompt_toolkit-3.0.52.tar.gz", hash = "sha256:28cde192929c8e7321de85de1ddbe736f1375148b02f2e17edd840042b1be855", size = 434198, upload-time = "2025-08-27T15:24:02.057Z" }
wheels = [
    { url = "https://files.pythonhosted.org/packages/84/03/0d3ce49e2505ae70cf43bc5bb3033955d2fc9f932163e84dc0779cc47f48/prompt_toolkit-3.0.52-py3-none-any.whl", hash = "sha256:9aac639a3bbd33284347de5ad8d68ecc044b91a762dc39b7c21095fcd6a19955", size = 391431, upload-time = "2025-08-27T15:23:59.498Z" },
]

[[package]]
name = "proto-plus"
version = "1.26.1"
source = { registry = "https://pypi.org/simple" }
dependencies = [
    { name = "protobuf" },
]
sdist = { url = "https://files.pythonhosted.org/packages/f4/ac/87285f15f7cce6d4a008f33f1757fb5a13611ea8914eb58c3d0d26243468/proto_plus-1.26.1.tar.gz", hash = "sha256:21a515a4c4c0088a773899e23c7bbade3d18f9c66c73edd4c7ee3816bc96a012", size = 56142, upload-time = "2025-03-10T15:54:38.843Z" }
wheels = [
    { url = "https://files.pythonhosted.org/packages/4e/6d/280c4c2ce28b1593a19ad5239c8b826871fc6ec275c21afc8e1820108039/proto_plus-1.26.1-py3-none-any.whl", hash = "sha256:13285478c2dcf2abb829db158e1047e2f1e8d63a077d94263c2b88b043c75a66", size = 50163, upload-time = "2025-03-10T15:54:37.335Z" },
]

[[package]]
name = "protobuf"
version = "6.33.2"
source = { registry = "https://pypi.org/simple" }
sdist = { url = "https://files.pythonhosted.org/packages/34/44/e49ecff446afeec9d1a66d6bbf9adc21e3c7cea7803a920ca3773379d4f6/protobuf-6.33.2.tar.gz", hash = "sha256:56dc370c91fbb8ac85bc13582c9e373569668a290aa2e66a590c2a0d35ddb9e4", size = 444296, upload-time = "2025-12-06T00:17:53.311Z" }
wheels = [
    { url = "https://files.pythonhosted.org/packages/bc/91/1e3a34881a88697a7354ffd177e8746e97a722e5e8db101544b47e84afb1/protobuf-6.33.2-cp310-abi3-win32.whl", hash = "sha256:87eb388bd2d0f78febd8f4c8779c79247b26a5befad525008e49a6955787ff3d", size = 425603, upload-time = "2025-12-06T00:17:41.114Z" },
    { url = "https://files.pythonhosted.org/packages/64/20/4d50191997e917ae13ad0a235c8b42d8c1ab9c3e6fd455ca16d416944355/protobuf-6.33.2-cp310-abi3-win_amd64.whl", hash = "sha256:fc2a0e8b05b180e5fc0dd1559fe8ebdae21a27e81ac77728fb6c42b12c7419b4", size = 436930, upload-time = "2025-12-06T00:17:43.278Z" },
    { url = "https://files.pythonhosted.org/packages/b2/ca/7e485da88ba45c920fb3f50ae78de29ab925d9e54ef0de678306abfbb497/protobuf-6.33.2-cp39-abi3-macosx_10_9_universal2.whl", hash = "sha256:d9b19771ca75935b3a4422957bc518b0cecb978b31d1dd12037b088f6bcc0e43", size = 427621, upload-time = "2025-12-06T00:17:44.445Z" },
    { url = "https://files.pythonhosted.org/packages/7d/4f/f743761e41d3b2b2566748eb76bbff2b43e14d5fcab694f494a16458b05f/protobuf-6.33.2-cp39-abi3-manylinux2014_aarch64.whl", hash = "sha256:b5d3b5625192214066d99b2b605f5783483575656784de223f00a8d00754fc0e", size = 324460, upload-time = "2025-12-06T00:17:45.678Z" },
    { url = "https://files.pythonhosted.org/packages/b1/fa/26468d00a92824020f6f2090d827078c09c9c587e34cbfd2d0c7911221f8/protobuf-6.33.2-cp39-abi3-manylinux2014_s390x.whl", hash = "sha256:8cd7640aee0b7828b6d03ae518b5b4806fdfc1afe8de82f79c3454f8aef29872", size = 339168, upload-time = "2025-12-06T00:17:46.813Z" },
    { url = "https://files.pythonhosted.org/packages/56/13/333b8f421738f149d4fe5e49553bc2a2ab75235486259f689b4b91f96cec/protobuf-6.33.2-cp39-abi3-manylinux2014_x86_64.whl", hash = "sha256:1f8017c48c07ec5859106533b682260ba3d7c5567b1ca1f24297ce03384d1b4f", size = 323270, upload-time = "2025-12-06T00:17:48.253Z" },
    { url = "https://files.pythonhosted.org/packages/0e/15/4f02896cc3df04fc465010a4c6a0cd89810f54617a32a70ef531ed75d61c/protobuf-6.33.2-py3-none-any.whl", hash = "sha256:7636aad9bb01768870266de5dc009de2d1b936771b38a793f73cbbf279c91c5c", size = 170501, upload-time = "2025-12-06T00:17:52.211Z" },
]

[[package]]
name = "psutil"
version = "7.1.3"
source = { registry = "https://pypi.org/simple" }
sdist = { url = "https://files.pythonhosted.org/packages/e1/88/bdd0a41e5857d5d703287598cbf08dad90aed56774ea52ae071bae9071b6/psutil-7.1.3.tar.gz", hash = "sha256:6c86281738d77335af7aec228328e944b30930899ea760ecf33a4dba66be5e74", size = 489059, upload-time = "2025-11-02T12:25:54.619Z" }
wheels = [
    { url = "https://files.pythonhosted.org/packages/bd/93/0c49e776b8734fef56ec9c5c57f923922f2cf0497d62e0f419465f28f3d0/psutil-7.1.3-cp313-cp313t-macosx_10_13_x86_64.whl", hash = "sha256:0005da714eee687b4b8decd3d6cc7c6db36215c9e74e5ad2264b90c3df7d92dc", size = 239751, upload-time = "2025-11-02T12:25:58.161Z" },
    { url = "https://files.pythonhosted.org/packages/6f/8d/b31e39c769e70780f007969815195a55c81a63efebdd4dbe9e7a113adb2f/psutil-7.1.3-cp313-cp313t-macosx_11_0_arm64.whl", hash = "sha256:19644c85dcb987e35eeeaefdc3915d059dac7bd1167cdcdbf27e0ce2df0c08c0", size = 240368, upload-time = "2025-11-02T12:26:00.491Z" },
    { url = "https://files.pythonhosted.org/packages/62/61/23fd4acc3c9eebbf6b6c78bcd89e5d020cfde4acf0a9233e9d4e3fa698b4/psutil-7.1.3-cp313-cp313t-manylinux2010_x86_64.manylinux_2_12_x86_64.manylinux_2_28_x86_64.whl", hash = "sha256:95ef04cf2e5ba0ab9eaafc4a11eaae91b44f4ef5541acd2ee91d9108d00d59a7", size = 287134, upload-time = "2025-11-02T12:26:02.613Z" },
    { url = "https://files.pythonhosted.org/packages/30/1c/f921a009ea9ceb51aa355cb0cc118f68d354db36eae18174bab63affb3e6/psutil-7.1.3-cp313-cp313t-manylinux2014_aarch64.manylinux_2_17_aarch64.manylinux_2_28_aarch64.whl", hash = "sha256:1068c303be3a72f8e18e412c5b2a8f6d31750fb152f9cb106b54090296c9d251", size = 289904, upload-time = "2025-11-02T12:26:05.207Z" },
    { url = "https://files.pythonhosted.org/packages/a6/82/62d68066e13e46a5116df187d319d1724b3f437ddd0f958756fc052677f4/psutil-7.1.3-cp313-cp313t-win_amd64.whl", hash = "sha256:18349c5c24b06ac5612c0428ec2a0331c26443d259e2a0144a9b24b4395b58fa", size = 249642, upload-time = "2025-11-02T12:26:07.447Z" },
    { url = "https://files.pythonhosted.org/packages/df/ad/c1cd5fe965c14a0392112f68362cfceb5230819dbb5b1888950d18a11d9f/psutil-7.1.3-cp313-cp313t-win_arm64.whl", hash = "sha256:c525ffa774fe4496282fb0b1187725793de3e7c6b29e41562733cae9ada151ee", size = 245518, upload-time = "2025-11-02T12:26:09.719Z" },
    { url = "https://files.pythonhosted.org/packages/ef/94/46b9154a800253e7ecff5aaacdf8ebf43db99de4a2dfa18575b02548654e/psutil-7.1.3-cp36-abi3-macosx_10_9_x86_64.whl", hash = "sha256:2bdbcd0e58ca14996a42adf3621a6244f1bb2e2e528886959c72cf1e326677ab", size = 238359, upload-time = "2025-11-02T12:26:25.284Z" },
    { url = "https://files.pythonhosted.org/packages/68/3a/9f93cff5c025029a36d9a92fef47220ab4692ee7f2be0fba9f92813d0cb8/psutil-7.1.3-cp36-abi3-macosx_11_0_arm64.whl", hash = "sha256:bc31fa00f1fbc3c3802141eede66f3a2d51d89716a194bf2cd6fc68310a19880", size = 239171, upload-time = "2025-11-02T12:26:27.23Z" },
    { url = "https://files.pythonhosted.org/packages/ce/b1/5f49af514f76431ba4eea935b8ad3725cdeb397e9245ab919dbc1d1dc20f/psutil-7.1.3-cp36-abi3-manylinux2010_x86_64.manylinux_2_12_x86_64.manylinux_2_28_x86_64.whl", hash = "sha256:3bb428f9f05c1225a558f53e30ccbad9930b11c3fc206836242de1091d3e7dd3", size = 263261, upload-time = "2025-11-02T12:26:29.48Z" },
    { url = "https://files.pythonhosted.org/packages/e0/95/992c8816a74016eb095e73585d747e0a8ea21a061ed3689474fabb29a395/psutil-7.1.3-cp36-abi3-manylinux2014_aarch64.manylinux_2_17_aarch64.manylinux_2_28_aarch64.whl", hash = "sha256:56d974e02ca2c8eb4812c3f76c30e28836fffc311d55d979f1465c1feeb2b68b", size = 264635, upload-time = "2025-11-02T12:26:31.74Z" },
    { url = "https://files.pythonhosted.org/packages/55/4c/c3ed1a622b6ae2fd3c945a366e64eb35247a31e4db16cf5095e269e8eb3c/psutil-7.1.3-cp37-abi3-win_amd64.whl", hash = "sha256:f39c2c19fe824b47484b96f9692932248a54c43799a84282cfe58d05a6449efd", size = 247633, upload-time = "2025-11-02T12:26:33.887Z" },
    { url = "https://files.pythonhosted.org/packages/c9/ad/33b2ccec09bf96c2b2ef3f9a6f66baac8253d7565d8839e024a6b905d45d/psutil-7.1.3-cp37-abi3-win_arm64.whl", hash = "sha256:bd0d69cee829226a761e92f28140bec9a5ee9d5b4fb4b0cc589068dbfff559b1", size = 244608, upload-time = "2025-11-02T12:26:36.136Z" },
]

[[package]]
name = "psycopg2-binary"
version = "2.9.11"
source = { registry = "https://pypi.org/simple" }
sdist = { url = "https://files.pythonhosted.org/packages/ac/6c/8767aaa597ba424643dc87348c6f1754dd9f48e80fdc1b9f7ca5c3a7c213/psycopg2-binary-2.9.11.tar.gz", hash = "sha256:b6aed9e096bf63f9e75edf2581aa9a7e7186d97ab5c177aa6c87797cd591236c", size = 379620, upload-time = "2025-10-10T11:14:48.041Z" }
wheels = [
    { url = "https://files.pythonhosted.org/packages/d8/91/f870a02f51be4a65987b45a7de4c2e1897dd0d01051e2b559a38fa634e3e/psycopg2_binary-2.9.11-cp312-cp312-macosx_10_13_x86_64.whl", hash = "sha256:be9b840ac0525a283a96b556616f5b4820e0526addb8dcf6525a0fa162730be4", size = 3756603, upload-time = "2025-10-10T11:11:52.213Z" },
    { url = "https://files.pythonhosted.org/packages/27/fa/cae40e06849b6c9a95eb5c04d419942f00d9eaac8d81626107461e268821/psycopg2_binary-2.9.11-cp312-cp312-macosx_11_0_arm64.whl", hash = "sha256:f090b7ddd13ca842ebfe301cd587a76a4cf0913b1e429eb92c1be5dbeb1a19bc", size = 3864509, upload-time = "2025-10-10T11:11:56.452Z" },
    { url = "https://files.pythonhosted.org/packages/2d/75/364847b879eb630b3ac8293798e380e441a957c53657995053c5ec39a316/psycopg2_binary-2.9.11-cp312-cp312-manylinux2014_aarch64.manylinux_2_17_aarch64.whl", hash = "sha256:ab8905b5dcb05bf3fb22e0cf90e10f469563486ffb6a96569e51f897c750a76a", size = 4411159, upload-time = "2025-10-10T11:12:00.49Z" },
    { url = "https://files.pythonhosted.org/packages/6f/a0/567f7ea38b6e1c62aafd58375665a547c00c608a471620c0edc364733e13/psycopg2_binary-2.9.11-cp312-cp312-manylinux2014_ppc64le.manylinux_2_17_ppc64le.whl", hash = "sha256:bf940cd7e7fec19181fdbc29d76911741153d51cab52e5c21165f3262125685e", size = 4468234, upload-time = "2025-10-10T11:12:04.892Z" },
    { url = "https://files.pythonhosted.org/packages/30/da/4e42788fb811bbbfd7b7f045570c062f49e350e1d1f3df056c3fb5763353/psycopg2_binary-2.9.11-cp312-cp312-manylinux2014_x86_64.manylinux_2_17_x86_64.whl", hash = "sha256:fa0f693d3c68ae925966f0b14b8edda71696608039f4ed61b1fe9ffa468d16db", size = 4166236, upload-time = "2025-10-10T11:12:11.674Z" },
    { url = "https://files.pythonhosted.org/packages/3c/94/c1777c355bc560992af848d98216148be5f1be001af06e06fc49cbded578/psycopg2_binary-2.9.11-cp312-cp312-manylinux_2_38_riscv64.manylinux_2_39_riscv64.whl", hash = "sha256:a1cf393f1cdaf6a9b57c0a719a1068ba1069f022a59b8b1fe44b006745b59757", size = 3983083, upload-time = "2025-10-30T02:55:15.73Z" },
    { url = "https://files.pythonhosted.org/packages/bd/42/c9a21edf0e3daa7825ed04a4a8588686c6c14904344344a039556d78aa58/psycopg2_binary-2.9.11-cp312-cp312-musllinux_1_2_aarch64.whl", hash = "sha256:ef7a6beb4beaa62f88592ccc65df20328029d721db309cb3250b0aae0fa146c3", size = 3652281, upload-time = "2025-10-10T11:12:17.713Z" },
    { url = "https://files.pythonhosted.org/packages/12/22/dedfbcfa97917982301496b6b5e5e6c5531d1f35dd2b488b08d1ebc52482/psycopg2_binary-2.9.11-cp312-cp312-musllinux_1_2_ppc64le.whl", hash = "sha256:31b32c457a6025e74d233957cc9736742ac5a6cb196c6b68499f6bb51390bd6a", size = 3298010, upload-time = "2025-10-10T11:12:22.671Z" },
    { url = "https://files.pythonhosted.org/packages/66/ea/d3390e6696276078bd01b2ece417deac954dfdd552d2edc3d03204416c0c/psycopg2_binary-2.9.11-cp312-cp312-musllinux_1_2_riscv64.whl", hash = "sha256:edcb3aeb11cb4bf13a2af3c53a15b3d612edeb6409047ea0b5d6a21a9d744b34", size = 3044641, upload-time = "2025-10-30T02:55:19.929Z" },
    { url = "https://files.pythonhosted.org/packages/12/9a/0402ded6cbd321da0c0ba7d34dc12b29b14f5764c2fc10750daa38e825fc/psycopg2_binary-2.9.11-cp312-cp312-musllinux_1_2_x86_64.whl", hash = "sha256:62b6d93d7c0b61a1dd6197d208ab613eb7dcfdcca0a49c42ceb082257991de9d", size = 3347940, upload-time = "2025-10-10T11:12:26.529Z" },
    { url = "https://files.pythonhosted.org/packages/b1/d2/99b55e85832ccde77b211738ff3925a5d73ad183c0b37bcbbe5a8ff04978/psycopg2_binary-2.9.11-cp312-cp312-win_amd64.whl", hash = "sha256:b33fabeb1fde21180479b2d4667e994de7bbf0eec22832ba5d9b5e4cf65b6c6d", size = 2714147, upload-time = "2025-10-10T11:12:29.535Z" },
    { url = "https://files.pythonhosted.org/packages/ff/a8/a2709681b3ac11b0b1786def10006b8995125ba268c9a54bea6f5ae8bd3e/psycopg2_binary-2.9.11-cp313-cp313-macosx_10_13_x86_64.whl", hash = "sha256:b8fb3db325435d34235b044b199e56cdf9ff41223a4b9752e8576465170bb38c", size = 3756572, upload-time = "2025-10-10T11:12:32.873Z" },
    { url = "https://files.pythonhosted.org/packages/62/e1/c2b38d256d0dafd32713e9f31982a5b028f4a3651f446be70785f484f472/psycopg2_binary-2.9.11-cp313-cp313-macosx_11_0_arm64.whl", hash = "sha256:366df99e710a2acd90efed3764bb1e28df6c675d33a7fb40df9b7281694432ee", size = 3864529, upload-time = "2025-10-10T11:12:36.791Z" },
    { url = "https://files.pythonhosted.org/packages/11/32/b2ffe8f3853c181e88f0a157c5fb4e383102238d73c52ac6d93a5c8bffe6/psycopg2_binary-2.9.11-cp313-cp313-manylinux2014_aarch64.manylinux_2_17_aarch64.whl", hash = "sha256:8c55b385daa2f92cb64b12ec4536c66954ac53654c7f15a203578da4e78105c0", size = 4411242, upload-time = "2025-10-10T11:12:42.388Z" },
    { url = "https://files.pythonhosted.org/packages/10/04/6ca7477e6160ae258dc96f67c371157776564679aefd247b66f4661501a2/psycopg2_binary-2.9.11-cp313-cp313-manylinux2014_ppc64le.manylinux_2_17_ppc64le.whl", hash = "sha256:c0377174bf1dd416993d16edc15357f6eb17ac998244cca19bc67cdc0e2e5766", size = 4468258, upload-time = "2025-10-10T11:12:48.654Z" },
    { url = "https://files.pythonhosted.org/packages/3c/7e/6a1a38f86412df101435809f225d57c1a021307dd0689f7a5e7fe83588b1/psycopg2_binary-2.9.11-cp313-cp313-manylinux2014_x86_64.manylinux_2_17_x86_64.whl", hash = "sha256:5c6ff3335ce08c75afaed19e08699e8aacf95d4a260b495a4a8545244fe2ceb3", size = 4166295, upload-time = "2025-10-10T11:12:52.525Z" },
    { url = "https://files.pythonhosted.org/packages/f2/7d/c07374c501b45f3579a9eb761cbf2604ddef3d96ad48679112c2c5aa9c25/psycopg2_binary-2.9.11-cp313-cp313-manylinux_2_38_riscv64.manylinux_2_39_riscv64.whl", hash = "sha256:84011ba3109e06ac412f95399b704d3d6950e386b7994475b231cf61eec2fc1f", size = 3983133, upload-time = "2025-10-30T02:55:24.329Z" },
    { url = "https://files.pythonhosted.org/packages/82/56/993b7104cb8345ad7d4516538ccf8f0d0ac640b1ebd8c754a7b024e76878/psycopg2_binary-2.9.11-cp313-cp313-musllinux_1_2_aarch64.whl", hash = "sha256:ba34475ceb08cccbdd98f6b46916917ae6eeb92b5ae111df10b544c3a4621dc4", size = 3652383, upload-time = "2025-10-10T11:12:56.387Z" },
    { url = "https://files.pythonhosted.org/packages/2d/ac/eaeb6029362fd8d454a27374d84c6866c82c33bfc24587b4face5a8e43ef/psycopg2_binary-2.9.11-cp313-cp313-musllinux_1_2_ppc64le.whl", hash = "sha256:b31e90fdd0f968c2de3b26ab014314fe814225b6c324f770952f7d38abf17e3c", size = 3298168, upload-time = "2025-10-10T11:13:00.403Z" },
    { url = "https://files.pythonhosted.org/packages/2b/39/50c3facc66bded9ada5cbc0de867499a703dc6bca6be03070b4e3b65da6c/psycopg2_binary-2.9.11-cp313-cp313-musllinux_1_2_riscv64.whl", hash = "sha256:d526864e0f67f74937a8fce859bd56c979f5e2ec57ca7c627f5f1071ef7fee60", size = 3044712, upload-time = "2025-10-30T02:55:27.975Z" },
    { url = "https://files.pythonhosted.org/packages/9c/8e/b7de019a1f562f72ada81081a12823d3c1590bedc48d7d2559410a2763fe/psycopg2_binary-2.9.11-cp313-cp313-musllinux_1_2_x86_64.whl", hash = "sha256:04195548662fa544626c8ea0f06561eb6203f1984ba5b4562764fbeb4c3d14b1", size = 3347549, upload-time = "2025-10-10T11:13:03.971Z" },
    { url = "https://files.pythonhosted.org/packages/80/2d/1bb683f64737bbb1f86c82b7359db1eb2be4e2c0c13b947f80efefa7d3e5/psycopg2_binary-2.9.11-cp313-cp313-win_amd64.whl", hash = "sha256:efff12b432179443f54e230fdf60de1f6cc726b6c832db8701227d089310e8aa", size = 2714215, upload-time = "2025-10-10T11:13:07.14Z" },
]

[[package]]
name = "ptyprocess"
version = "0.7.0"
source = { registry = "https://pypi.org/simple" }
sdist = { url = "https://files.pythonhosted.org/packages/20/e5/16ff212c1e452235a90aeb09066144d0c5a6a8c0834397e03f5224495c4e/ptyprocess-0.7.0.tar.gz", hash = "sha256:5c5d0a3b48ceee0b48485e0c26037c0acd7d29765ca3fbb5cb3831d347423220", size = 70762, upload-time = "2020-12-28T15:15:30.155Z" }
wheels = [
    { url = "https://files.pythonhosted.org/packages/22/a6/858897256d0deac81a172289110f31629fc4cee19b6f01283303e18c8db3/ptyprocess-0.7.0-py2.py3-none-any.whl", hash = "sha256:4b41f3967fce3af57cc7e94b888626c18bf37a083e3651ca8feeb66d492fef35", size = 13993, upload-time = "2020-12-28T15:15:28.35Z" },
]

[[package]]
name = "pure-eval"
version = "0.2.3"
source = { registry = "https://pypi.org/simple" }
sdist = { url = "https://files.pythonhosted.org/packages/cd/05/0a34433a064256a578f1783a10da6df098ceaa4a57bbeaa96a6c0352786b/pure_eval-0.2.3.tar.gz", hash = "sha256:5f4e983f40564c576c7c8635ae88db5956bb2229d7e9237d03b3c0b0190eaf42", size = 19752, upload-time = "2024-07-21T12:58:21.801Z" }
wheels = [
    { url = "https://files.pythonhosted.org/packages/8e/37/efad0257dc6e593a18957422533ff0f87ede7c9c6ea010a2177d738fb82f/pure_eval-0.2.3-py3-none-any.whl", hash = "sha256:1db8e35b67b3d218d818ae653e27f06c3aa420901fa7b081ca98cbedc874e0d0", size = 11842, upload-time = "2024-07-21T12:58:20.04Z" },
]

[[package]]
name = "pyasn1"
version = "0.6.1"
source = { registry = "https://pypi.org/simple" }
sdist = { url = "https://files.pythonhosted.org/packages/ba/e9/01f1a64245b89f039897cb0130016d79f77d52669aae6ee7b159a6c4c018/pyasn1-0.6.1.tar.gz", hash = "sha256:6f580d2bdd84365380830acf45550f2511469f673cb4a5ae3857a3170128b034", size = 145322, upload-time = "2024-09-10T22:41:42.55Z" }
wheels = [
    { url = "https://files.pythonhosted.org/packages/c8/f1/d6a797abb14f6283c0ddff96bbdd46937f64122b8c925cab503dd37f8214/pyasn1-0.6.1-py3-none-any.whl", hash = "sha256:0d632f46f2ba09143da3a8afe9e33fb6f92fa2320ab7e886e2d0f7672af84629", size = 83135, upload-time = "2024-09-11T16:00:36.122Z" },
]

[[package]]
name = "pyasn1-modules"
version = "0.4.2"
source = { registry = "https://pypi.org/simple" }
dependencies = [
    { name = "pyasn1" },
]
sdist = { url = "https://files.pythonhosted.org/packages/e9/e6/78ebbb10a8c8e4b61a59249394a4a594c1a7af95593dc933a349c8d00964/pyasn1_modules-0.4.2.tar.gz", hash = "sha256:677091de870a80aae844b1ca6134f54652fa2c8c5a52aa396440ac3106e941e6", size = 307892, upload-time = "2025-03-28T02:41:22.17Z" }
wheels = [
    { url = "https://files.pythonhosted.org/packages/47/8d/d529b5d697919ba8c11ad626e835d4039be708a35b0d22de83a269a6682c/pyasn1_modules-0.4.2-py3-none-any.whl", hash = "sha256:29253a9207ce32b64c3ac6600edc75368f98473906e8fd1043bd6b5b1de2c14a", size = 181259, upload-time = "2025-03-28T02:41:19.028Z" },
]

[[package]]
name = "pycparser"
version = "2.23"
source = { registry = "https://pypi.org/simple" }
sdist = { url = "https://files.pythonhosted.org/packages/fe/cf/d2d3b9f5699fb1e4615c8e32ff220203e43b248e1dfcc6736ad9057731ca/pycparser-2.23.tar.gz", hash = "sha256:78816d4f24add8f10a06d6f05b4d424ad9e96cfebf68a4ddc99c65c0720d00c2", size = 173734, upload-time = "2025-09-09T13:23:47.91Z" }
wheels = [
    { url = "https://files.pythonhosted.org/packages/a0/e3/59cd50310fc9b59512193629e1984c1f95e5c8ae6e5d8c69532ccc65a7fe/pycparser-2.23-py3-none-any.whl", hash = "sha256:e5c6e8d3fbad53479cab09ac03729e0a9faf2bee3db8208a550daf5af81a5934", size = 118140, upload-time = "2025-09-09T13:23:46.651Z" },
]

[[package]]
name = "pydantic"
version = "2.12.5"
source = { registry = "https://pypi.org/simple" }
dependencies = [
    { name = "annotated-types" },
    { name = "pydantic-core" },
    { name = "typing-extensions" },
    { name = "typing-inspection" },
]
sdist = { url = "https://files.pythonhosted.org/packages/69/44/36f1a6e523abc58ae5f928898e4aca2e0ea509b5aa6f6f392a5d882be928/pydantic-2.12.5.tar.gz", hash = "sha256:4d351024c75c0f085a9febbb665ce8c0c6ec5d30e903bdb6394b7ede26aebb49", size = 821591, upload-time = "2025-11-26T15:11:46.471Z" }
wheels = [
    { url = "https://files.pythonhosted.org/packages/5a/87/b70ad306ebb6f9b585f114d0ac2137d792b48be34d732d60e597c2f8465a/pydantic-2.12.5-py3-none-any.whl", hash = "sha256:e561593fccf61e8a20fc46dfc2dfe075b8be7d0188df33f221ad1f0139180f9d", size = 463580, upload-time = "2025-11-26T15:11:44.605Z" },
]

[[package]]
name = "pydantic-core"
version = "2.41.5"
source = { registry = "https://pypi.org/simple" }
dependencies = [
    { name = "typing-extensions" },
]
sdist = { url = "https://files.pythonhosted.org/packages/71/70/23b021c950c2addd24ec408e9ab05d59b035b39d97cdc1130e1bce647bb6/pydantic_core-2.41.5.tar.gz", hash = "sha256:08daa51ea16ad373ffd5e7606252cc32f07bc72b28284b6bc9c6df804816476e", size = 460952, upload-time = "2025-11-04T13:43:49.098Z" }
wheels = [
    { url = "https://files.pythonhosted.org/packages/5f/5d/5f6c63eebb5afee93bcaae4ce9a898f3373ca23df3ccaef086d0233a35a7/pydantic_core-2.41.5-cp312-cp312-macosx_10_12_x86_64.whl", hash = "sha256:f41a7489d32336dbf2199c8c0a215390a751c5b014c2c1c5366e817202e9cdf7", size = 2110990, upload-time = "2025-11-04T13:39:58.079Z" },
    { url = "https://files.pythonhosted.org/packages/aa/32/9c2e8ccb57c01111e0fd091f236c7b371c1bccea0fa85247ac55b1e2b6b6/pydantic_core-2.41.5-cp312-cp312-macosx_11_0_arm64.whl", hash = "sha256:070259a8818988b9a84a449a2a7337c7f430a22acc0859c6b110aa7212a6d9c0", size = 1896003, upload-time = "2025-11-04T13:39:59.956Z" },
    { url = "https://files.pythonhosted.org/packages/68/b8/a01b53cb0e59139fbc9e4fda3e9724ede8de279097179be4ff31f1abb65a/pydantic_core-2.41.5-cp312-cp312-manylinux_2_17_aarch64.manylinux2014_aarch64.whl", hash = "sha256:e96cea19e34778f8d59fe40775a7a574d95816eb150850a85a7a4c8f4b94ac69", size = 1919200, upload-time = "2025-11-04T13:40:02.241Z" },
    { url = "https://files.pythonhosted.org/packages/38/de/8c36b5198a29bdaade07b5985e80a233a5ac27137846f3bc2d3b40a47360/pydantic_core-2.41.5-cp312-cp312-manylinux_2_17_armv7l.manylinux2014_armv7l.whl", hash = "sha256:ed2e99c456e3fadd05c991f8f437ef902e00eedf34320ba2b0842bd1c3ca3a75", size = 2052578, upload-time = "2025-11-04T13:40:04.401Z" },
    { url = "https://files.pythonhosted.org/packages/00/b5/0e8e4b5b081eac6cb3dbb7e60a65907549a1ce035a724368c330112adfdd/pydantic_core-2.41.5-cp312-cp312-manylinux_2_17_ppc64le.manylinux2014_ppc64le.whl", hash = "sha256:65840751b72fbfd82c3c640cff9284545342a4f1eb1586ad0636955b261b0b05", size = 2208504, upload-time = "2025-11-04T13:40:06.072Z" },
    { url = "https://files.pythonhosted.org/packages/77/56/87a61aad59c7c5b9dc8caad5a41a5545cba3810c3e828708b3d7404f6cef/pydantic_core-2.41.5-cp312-cp312-manylinux_2_17_s390x.manylinux2014_s390x.whl", hash = "sha256:e536c98a7626a98feb2d3eaf75944ef6f3dbee447e1f841eae16f2f0a72d8ddc", size = 2335816, upload-time = "2025-11-04T13:40:07.835Z" },
    { url = "https://files.pythonhosted.org/packages/0d/76/941cc9f73529988688a665a5c0ecff1112b3d95ab48f81db5f7606f522d3/pydantic_core-2.41.5-cp312-cp312-manylinux_2_17_x86_64.manylinux2014_x86_64.whl", hash = "sha256:eceb81a8d74f9267ef4081e246ffd6d129da5d87e37a77c9bde550cb04870c1c", size = 2075366, upload-time = "2025-11-04T13:40:09.804Z" },
    { url = "https://files.pythonhosted.org/packages/d3/43/ebef01f69baa07a482844faaa0a591bad1ef129253ffd0cdaa9d8a7f72d3/pydantic_core-2.41.5-cp312-cp312-manylinux_2_5_i686.manylinux1_i686.whl", hash = "sha256:d38548150c39b74aeeb0ce8ee1d8e82696f4a4e16ddc6de7b1d8823f7de4b9b5", size = 2171698, upload-time = "2025-11-04T13:40:12.004Z" },
    { url = "https://files.pythonhosted.org/packages/b1/87/41f3202e4193e3bacfc2c065fab7706ebe81af46a83d3e27605029c1f5a6/pydantic_core-2.41.5-cp312-cp312-musllinux_1_1_aarch64.whl", hash = "sha256:c23e27686783f60290e36827f9c626e63154b82b116d7fe9adba1fda36da706c", size = 2132603, upload-time = "2025-11-04T13:40:13.868Z" },
    { url = "https://files.pythonhosted.org/packages/49/7d/4c00df99cb12070b6bccdef4a195255e6020a550d572768d92cc54dba91a/pydantic_core-2.41.5-cp312-cp312-musllinux_1_1_armv7l.whl", hash = "sha256:482c982f814460eabe1d3bb0adfdc583387bd4691ef00b90575ca0d2b6fe2294", size = 2329591, upload-time = "2025-11-04T13:40:15.672Z" },
    { url = "https://files.pythonhosted.org/packages/cc/6a/ebf4b1d65d458f3cda6a7335d141305dfa19bdc61140a884d165a8a1bbc7/pydantic_core-2.41.5-cp312-cp312-musllinux_1_1_x86_64.whl", hash = "sha256:bfea2a5f0b4d8d43adf9d7b8bf019fb46fdd10a2e5cde477fbcb9d1fa08c68e1", size = 2319068, upload-time = "2025-11-04T13:40:17.532Z" },
    { url = "https://files.pythonhosted.org/packages/49/3b/774f2b5cd4192d5ab75870ce4381fd89cf218af999515baf07e7206753f0/pydantic_core-2.41.5-cp312-cp312-win32.whl", hash = "sha256:b74557b16e390ec12dca509bce9264c3bbd128f8a2c376eaa68003d7f327276d", size = 1985908, upload-time = "2025-11-04T13:40:19.309Z" },
    { url = "https://files.pythonhosted.org/packages/86/45/00173a033c801cacf67c190fef088789394feaf88a98a7035b0e40d53dc9/pydantic_core-2.41.5-cp312-cp312-win_amd64.whl", hash = "sha256:1962293292865bca8e54702b08a4f26da73adc83dd1fcf26fbc875b35d81c815", size = 2020145, upload-time = "2025-11-04T13:40:21.548Z" },
    { url = "https://files.pythonhosted.org/packages/f9/22/91fbc821fa6d261b376a3f73809f907cec5ca6025642c463d3488aad22fb/pydantic_core-2.41.5-cp312-cp312-win_arm64.whl", hash = "sha256:1746d4a3d9a794cacae06a5eaaccb4b8643a131d45fbc9af23e353dc0a5ba5c3", size = 1976179, upload-time = "2025-11-04T13:40:23.393Z" },
    { url = "https://files.pythonhosted.org/packages/87/06/8806241ff1f70d9939f9af039c6c35f2360cf16e93c2ca76f184e76b1564/pydantic_core-2.41.5-cp313-cp313-macosx_10_12_x86_64.whl", hash = "sha256:941103c9be18ac8daf7b7adca8228f8ed6bb7a1849020f643b3a14d15b1924d9", size = 2120403, upload-time = "2025-11-04T13:40:25.248Z" },
    { url = "https://files.pythonhosted.org/packages/94/02/abfa0e0bda67faa65fef1c84971c7e45928e108fe24333c81f3bfe35d5f5/pydantic_core-2.41.5-cp313-cp313-macosx_11_0_arm64.whl", hash = "sha256:112e305c3314f40c93998e567879e887a3160bb8689ef3d2c04b6cc62c33ac34", size = 1896206, upload-time = "2025-11-04T13:40:27.099Z" },
    { url = "https://files.pythonhosted.org/packages/15/df/a4c740c0943e93e6500f9eb23f4ca7ec9bf71b19e608ae5b579678c8d02f/pydantic_core-2.41.5-cp313-cp313-manylinux_2_17_aarch64.manylinux2014_aarch64.whl", hash = "sha256:0cbaad15cb0c90aa221d43c00e77bb33c93e8d36e0bf74760cd00e732d10a6a0", size = 1919307, upload-time = "2025-11-04T13:40:29.806Z" },
    { url = "https://files.pythonhosted.org/packages/9a/e3/6324802931ae1d123528988e0e86587c2072ac2e5394b4bc2bc34b61ff6e/pydantic_core-2.41.5-cp313-cp313-manylinux_2_17_armv7l.manylinux2014_armv7l.whl", hash = "sha256:03ca43e12fab6023fc79d28ca6b39b05f794ad08ec2feccc59a339b02f2b3d33", size = 2063258, upload-time = "2025-11-04T13:40:33.544Z" },
    { url = "https://files.pythonhosted.org/packages/c9/d4/2230d7151d4957dd79c3044ea26346c148c98fbf0ee6ebd41056f2d62ab5/pydantic_core-2.41.5-cp313-cp313-manylinux_2_17_ppc64le.manylinux2014_ppc64le.whl", hash = "sha256:dc799088c08fa04e43144b164feb0c13f9a0bc40503f8df3e9fde58a3c0c101e", size = 2214917, upload-time = "2025-11-04T13:40:35.479Z" },
    { url = "https://files.pythonhosted.org/packages/e6/9f/eaac5df17a3672fef0081b6c1bb0b82b33ee89aa5cec0d7b05f52fd4a1fa/pydantic_core-2.41.5-cp313-cp313-manylinux_2_17_s390x.manylinux2014_s390x.whl", hash = "sha256:97aeba56665b4c3235a0e52b2c2f5ae9cd071b8a8310ad27bddb3f7fb30e9aa2", size = 2332186, upload-time = "2025-11-04T13:40:37.436Z" },
    { url = "https://files.pythonhosted.org/packages/cf/4e/35a80cae583a37cf15604b44240e45c05e04e86f9cfd766623149297e971/pydantic_core-2.41.5-cp313-cp313-manylinux_2_17_x86_64.manylinux2014_x86_64.whl", hash = "sha256:406bf18d345822d6c21366031003612b9c77b3e29ffdb0f612367352aab7d586", size = 2073164, upload-time = "2025-11-04T13:40:40.289Z" },
    { url = "https://files.pythonhosted.org/packages/bf/e3/f6e262673c6140dd3305d144d032f7bd5f7497d3871c1428521f19f9efa2/pydantic_core-2.41.5-cp313-cp313-manylinux_2_5_i686.manylinux1_i686.whl", hash = "sha256:b93590ae81f7010dbe380cdeab6f515902ebcbefe0b9327cc4804d74e93ae69d", size = 2179146, upload-time = "2025-11-04T13:40:42.809Z" },
    { url = "https://files.pythonhosted.org/packages/75/c7/20bd7fc05f0c6ea2056a4565c6f36f8968c0924f19b7d97bbfea55780e73/pydantic_core-2.41.5-cp313-cp313-musllinux_1_1_aarch64.whl", hash = "sha256:01a3d0ab748ee531f4ea6c3e48ad9dac84ddba4b0d82291f87248f2f9de8d740", size = 2137788, upload-time = "2025-11-04T13:40:44.752Z" },
    { url = "https://files.pythonhosted.org/packages/3a/8d/34318ef985c45196e004bc46c6eab2eda437e744c124ef0dbe1ff2c9d06b/pydantic_core-2.41.5-cp313-cp313-musllinux_1_1_armv7l.whl", hash = "sha256:6561e94ba9dacc9c61bce40e2d6bdc3bfaa0259d3ff36ace3b1e6901936d2e3e", size = 2340133, upload-time = "2025-11-04T13:40:46.66Z" },
    { url = "https://files.pythonhosted.org/packages/9c/59/013626bf8c78a5a5d9350d12e7697d3d4de951a75565496abd40ccd46bee/pydantic_core-2.41.5-cp313-cp313-musllinux_1_1_x86_64.whl", hash = "sha256:915c3d10f81bec3a74fbd4faebe8391013ba61e5a1a8d48c4455b923bdda7858", size = 2324852, upload-time = "2025-11-04T13:40:48.575Z" },
    { url = "https://files.pythonhosted.org/packages/1a/d9/c248c103856f807ef70c18a4f986693a46a8ffe1602e5d361485da502d20/pydantic_core-2.41.5-cp313-cp313-win32.whl", hash = "sha256:650ae77860b45cfa6e2cdafc42618ceafab3a2d9a3811fcfbd3bbf8ac3c40d36", size = 1994679, upload-time = "2025-11-04T13:40:50.619Z" },
    { url = "https://files.pythonhosted.org/packages/9e/8b/341991b158ddab181cff136acd2552c9f35bd30380422a639c0671e99a91/pydantic_core-2.41.5-cp313-cp313-win_amd64.whl", hash = "sha256:79ec52ec461e99e13791ec6508c722742ad745571f234ea6255bed38c6480f11", size = 2019766, upload-time = "2025-11-04T13:40:52.631Z" },
    { url = "https://files.pythonhosted.org/packages/73/7d/f2f9db34af103bea3e09735bb40b021788a5e834c81eedb541991badf8f5/pydantic_core-2.41.5-cp313-cp313-win_arm64.whl", hash = "sha256:3f84d5c1b4ab906093bdc1ff10484838aca54ef08de4afa9de0f5f14d69639cd", size = 1981005, upload-time = "2025-11-04T13:40:54.734Z" },
    { url = "https://files.pythonhosted.org/packages/09/32/59b0c7e63e277fa7911c2fc70ccfb45ce4b98991e7ef37110663437005af/pydantic_core-2.41.5-graalpy312-graalpy250_312_native-macosx_10_12_x86_64.whl", hash = "sha256:7da7087d756b19037bc2c06edc6c170eeef3c3bafcb8f532ff17d64dc427adfd", size = 2110495, upload-time = "2025-11-04T13:42:49.689Z" },
    { url = "https://files.pythonhosted.org/packages/aa/81/05e400037eaf55ad400bcd318c05bb345b57e708887f07ddb2d20e3f0e98/pydantic_core-2.41.5-graalpy312-graalpy250_312_native-macosx_11_0_arm64.whl", hash = "sha256:aabf5777b5c8ca26f7824cb4a120a740c9588ed58df9b2d196ce92fba42ff8dc", size = 1915388, upload-time = "2025-11-04T13:42:52.215Z" },
    { url = "https://files.pythonhosted.org/packages/6e/0d/e3549b2399f71d56476b77dbf3cf8937cec5cd70536bdc0e374a421d0599/pydantic_core-2.41.5-graalpy312-graalpy250_312_native-manylinux_2_17_aarch64.manylinux2014_aarch64.whl", hash = "sha256:c007fe8a43d43b3969e8469004e9845944f1a80e6acd47c150856bb87f230c56", size = 1942879, upload-time = "2025-11-04T13:42:56.483Z" },
    { url = "https://files.pythonhosted.org/packages/f7/07/34573da085946b6a313d7c42f82f16e8920bfd730665de2d11c0c37a74b5/pydantic_core-2.41.5-graalpy312-graalpy250_312_native-manylinux_2_17_x86_64.manylinux2014_x86_64.whl", hash = "sha256:76d0819de158cd855d1cbb8fcafdf6f5cf1eb8e470abe056d5d161106e38062b", size = 2139017, upload-time = "2025-11-04T13:42:59.471Z" },
]

[[package]]
name = "pydantic-settings"
version = "2.12.0"
source = { registry = "https://pypi.org/simple" }
dependencies = [
    { name = "pydantic" },
    { name = "python-dotenv" },
    { name = "typing-inspection" },
]
sdist = { url = "https://files.pythonhosted.org/packages/43/4b/ac7e0aae12027748076d72a8764ff1c9d82ca75a7a52622e67ed3f765c54/pydantic_settings-2.12.0.tar.gz", hash = "sha256:005538ef951e3c2a68e1c08b292b5f2e71490def8589d4221b95dab00dafcfd0", size = 194184, upload-time = "2025-11-10T14:25:47.013Z" }
wheels = [
    { url = "https://files.pythonhosted.org/packages/c1/60/5d4751ba3f4a40a6891f24eec885f51afd78d208498268c734e256fb13c4/pydantic_settings-2.12.0-py3-none-any.whl", hash = "sha256:fddb9fd99a5b18da837b29710391e945b1e30c135477f484084ee513adb93809", size = 51880, upload-time = "2025-11-10T14:25:45.546Z" },
]

[[package]]
name = "pygments"
version = "2.19.2"
source = { registry = "https://pypi.org/simple" }
sdist = { url = "https://files.pythonhosted.org/packages/b0/77/a5b8c569bf593b0140bde72ea885a803b82086995367bf2037de0159d924/pygments-2.19.2.tar.gz", hash = "sha256:636cb2477cec7f8952536970bc533bc43743542f70392ae026374600add5b887", size = 4968631, upload-time = "2025-06-21T13:39:12.283Z" }
wheels = [
    { url = "https://files.pythonhosted.org/packages/c7/21/705964c7812476f378728bdf590ca4b771ec72385c533964653c68e86bdc/pygments-2.19.2-py3-none-any.whl", hash = "sha256:86540386c03d588bb81d44bc3928634ff26449851e99741617ecb9037ee5ec0b", size = 1225217, upload-time = "2025-06-21T13:39:07.939Z" },
]

[[package]]
name = "pyjsg"
version = "0.11.10"
source = { registry = "https://pypi.org/simple" }
dependencies = [
    { name = "antlr4-python3-runtime" },
    { name = "jsonasobj" },
]
sdist = { url = "https://files.pythonhosted.org/packages/90/61/e001a4b679a171f84783deb8e215a91c9f614cb498807e24e4f73ea4e5ed/PyJSG-0.11.10.tar.gz", hash = "sha256:4bd6e3ff2833fa2b395bbe803a2d72a5f0bab5b7285bccd0da1a1bc0aee88bfa", size = 130742, upload-time = "2022-04-14T17:18:24.511Z" }
wheels = [
    { url = "https://files.pythonhosted.org/packages/96/ee/370c3b1908327dac967841ff723db391a02f3637c95c6898160e5ffe1060/PyJSG-0.11.10-py3-none-any.whl", hash = "sha256:10af60ff42219be7e85bf7f11c19b648715b0b29eb2ddbd269e87069a7c3f26d", size = 80763, upload-time = "2022-04-14T17:18:23.169Z" },
]

[[package]]
name = "pymdown-extensions"
version = "10.18"
source = { registry = "https://pypi.org/simple" }
dependencies = [
    { name = "markdown" },
    { name = "pyyaml" },
]
sdist = { url = "https://files.pythonhosted.org/packages/d4/95/e4fa281e3f13b3d9c4aaebb21ef44879840325fa418276dd921209a5e9f9/pymdown_extensions-10.18.tar.gz", hash = "sha256:20252abe6367354b24191431617a072ee6be9f68c5afcc74ea5573508a61f9e5", size = 847697, upload-time = "2025-12-07T17:22:12.857Z" }
wheels = [
    { url = "https://files.pythonhosted.org/packages/46/a4/aa2bada4a2fd648f40f19affa55d2c01dc7ff5ea9cffd3dfdeb6114951db/pymdown_extensions-10.18-py3-none-any.whl", hash = "sha256:090bca72be43f7d3186374e23c782899dbef9dc153ef24c59dcd3c346f9ffcae", size = 266703, upload-time = "2025-12-07T17:22:11.22Z" },
]

[[package]]
name = "pyparsing"
version = "3.2.5"
source = { registry = "https://pypi.org/simple" }
sdist = { url = "https://files.pythonhosted.org/packages/f2/a5/181488fc2b9d093e3972d2a472855aae8a03f000592dbfce716a512b3359/pyparsing-3.2.5.tar.gz", hash = "sha256:2df8d5b7b2802ef88e8d016a2eb9c7aeaa923529cd251ed0fe4608275d4105b6", size = 1099274, upload-time = "2025-09-21T04:11:06.277Z" }
wheels = [
    { url = "https://files.pythonhosted.org/packages/10/5e/1aa9a93198c6b64513c9d7752de7422c06402de6600a8767da1524f9570b/pyparsing-3.2.5-py3-none-any.whl", hash = "sha256:e38a4f02064cf41fe6593d328d0512495ad1f3d8a91c4f73fc401b3079a59a5e", size = 113890, upload-time = "2025-09-21T04:11:04.117Z" },
]

[[package]]
name = "pyproject-hooks"
version = "1.2.0"
source = { registry = "https://pypi.org/simple" }
sdist = { url = "https://files.pythonhosted.org/packages/e7/82/28175b2414effca1cdac8dc99f76d660e7a4fb0ceefa4b4ab8f5f6742925/pyproject_hooks-1.2.0.tar.gz", hash = "sha256:1e859bd5c40fae9448642dd871adf459e5e2084186e8d2c2a79a824c970da1f8", size = 19228, upload-time = "2024-09-29T09:24:13.293Z" }
wheels = [
    { url = "https://files.pythonhosted.org/packages/bd/24/12818598c362d7f300f18e74db45963dbcb85150324092410c8b49405e42/pyproject_hooks-1.2.0-py3-none-any.whl", hash = "sha256:9e5c6bfa8dcc30091c74b0cf803c81fdd29d94f01992a7707bc97babb1141913", size = 10216, upload-time = "2024-09-29T09:24:11.978Z" },
]

[[package]]
name = "pyshex"
version = "0.8.1"
source = { registry = "https://pypi.org/simple" }
dependencies = [
    { name = "cfgraph" },
    { name = "chardet" },
    { name = "pyshexc" },
    { name = "rdflib-shim" },
    { name = "requests" },
    { name = "shexjsg" },
    { name = "sparqlslurper" },
    { name = "sparqlwrapper" },
    { name = "urllib3" },
]
sdist = { url = "https://files.pythonhosted.org/packages/97/d7/420ce2df4e8688e06fa8e1fc353fdf3875eb70f6fc2e17493d0526d778ff/PyShEx-0.8.1.tar.gz", hash = "sha256:3c5c4d45fe27faaadae803cb008c41acf8ee784da7868b04fd84967e75be70d0", size = 475611, upload-time = "2022-04-14T21:14:58.769Z" }
wheels = [
    { url = "https://files.pythonhosted.org/packages/9b/48/efb1b1d3f3aee8cfc9f256738ca6e79ec362edbfc3a3abecbaf84db04643/PyShEx-0.8.1-py3-none-any.whl", hash = "sha256:6da1b10123e191abf8dcb6bf3e54aa3e1fcf771df5d1a0ed453217c8900c8e6a", size = 51861, upload-time = "2022-04-14T21:14:57.254Z" },
]

[[package]]
name = "pyshexc"
version = "0.9.1"
source = { registry = "https://pypi.org/simple" }
dependencies = [
    { name = "antlr4-python3-runtime" },
    { name = "chardet" },
    { name = "jsonasobj" },
    { name = "pyjsg" },
    { name = "rdflib-shim" },
    { name = "shexjsg" },
]
sdist = { url = "https://files.pythonhosted.org/packages/2a/31/95c590e8ed6e8cff141b6dd2a3de93b540f9dc3fba54621a20fd1cdb11e4/PyShExC-0.9.1.tar.gz", hash = "sha256:35a9975d4b9afeb20ef710fb6680871756381d0c39fbb5470b3b506581a304d3", size = 96070, upload-time = "2022-04-14T18:51:45.979Z" }
wheels = [
    { url = "https://files.pythonhosted.org/packages/39/7d/ff5000e0882f2b3995bef20b667945d3faa9289b556295e4cc5d2e91f104/PyShExC-0.9.1-py2.py3-none-any.whl", hash = "sha256:efc55ed5cb2453e9df569b03e282505e96bb06597934288f3b23dd980ef10028", size = 69792, upload-time = "2022-04-14T18:51:44.148Z" },
]

[[package]]
name = "pysocks"
version = "1.7.1"
source = { registry = "https://pypi.org/simple" }
sdist = { url = "https://files.pythonhosted.org/packages/bd/11/293dd436aea955d45fc4e8a35b6ae7270f5b8e00b53cf6c024c83b657a11/PySocks-1.7.1.tar.gz", hash = "sha256:3f8804571ebe159c380ac6de37643bb4685970655d3bba243530d6558b799aa0", size = 284429, upload-time = "2019-09-20T02:07:35.714Z" }
wheels = [
    { url = "https://files.pythonhosted.org/packages/8d/59/b4572118e098ac8e46e399a1dd0f2d85403ce8bbaad9ec79373ed6badaf9/PySocks-1.7.1-py3-none-any.whl", hash = "sha256:2725bd0a9925919b9b51739eea5f9e2bae91e83288108a9ad338b2e3a4435ee5", size = 16725, upload-time = "2019-09-20T02:06:22.938Z" },
]

[[package]]
name = "pytest"
version = "8.4.2"
source = { registry = "https://pypi.org/simple" }
dependencies = [
    { name = "colorama", marker = "sys_platform == 'win32'" },
    { name = "iniconfig" },
    { name = "packaging" },
    { name = "pluggy" },
    { name = "pygments" },
]
sdist = { url = "https://files.pythonhosted.org/packages/a3/5c/00a0e072241553e1a7496d638deababa67c5058571567b92a7eaa258397c/pytest-8.4.2.tar.gz", hash = "sha256:86c0d0b93306b961d58d62a4db4879f27fe25513d4b969df351abdddb3c30e01", size = 1519618, upload-time = "2025-09-04T14:34:22.711Z" }
wheels = [
    { url = "https://files.pythonhosted.org/packages/a8/a4/20da314d277121d6534b3a980b29035dcd51e6744bd79075a6ce8fa4eb8d/pytest-8.4.2-py3-none-any.whl", hash = "sha256:872f880de3fc3a5bdc88a11b39c9710c3497a547cfa9320bc3c5e62fbf272e79", size = 365750, upload-time = "2025-09-04T14:34:20.226Z" },
]

[[package]]
name = "pytest-logging"
version = "2015.11.4"
source = { registry = "https://pypi.org/simple" }
dependencies = [
    { name = "pytest" },
]
sdist = { url = "https://files.pythonhosted.org/packages/dc/1e/fb11174c9eaebcec27d36e9e994b90ffa168bc3226925900b9dbbf16c9da/pytest-logging-2015.11.4.tar.gz", hash = "sha256:cec5c85ecf18aab7b2ead5498a31b9f758680ef5a902b9054ab3f2bdbb77c896", size = 3916, upload-time = "2015-11-04T12:15:54.122Z" }

[[package]]
name = "python-dateutil"
version = "2.9.0.post0"
source = { registry = "https://pypi.org/simple" }
dependencies = [
    { name = "six" },
]
sdist = { url = "https://files.pythonhosted.org/packages/66/c0/0c8b6ad9f17a802ee498c46e004a0eb49bc148f2fd230864601a86dcf6db/python-dateutil-2.9.0.post0.tar.gz", hash = "sha256:37dd54208da7e1cd875388217d5e00ebd4179249f90fb72437e91a35459a0ad3", size = 342432, upload-time = "2024-03-01T18:36:20.211Z" }
wheels = [
    { url = "https://files.pythonhosted.org/packages/ec/57/56b9bcc3c9c6a792fcbaf139543cee77261f3651ca9da0c93f5c1221264b/python_dateutil-2.9.0.post0-py2.py3-none-any.whl", hash = "sha256:a8b2bc7bffae282281c8140a97d3aa9c14da0b136dfe83f850eea9a5f7470427", size = 229892, upload-time = "2024-03-01T18:36:18.57Z" },
]

[[package]]
name = "python-dotenv"
version = "1.2.1"
source = { registry = "https://pypi.org/simple" }
sdist = { url = "https://files.pythonhosted.org/packages/f0/26/19cadc79a718c5edbec86fd4919a6b6d3f681039a2f6d66d14be94e75fb9/python_dotenv-1.2.1.tar.gz", hash = "sha256:42667e897e16ab0d66954af0e60a9caa94f0fd4ecf3aaf6d2d260eec1aa36ad6", size = 44221, upload-time = "2025-10-26T15:12:10.434Z" }
wheels = [
    { url = "https://files.pythonhosted.org/packages/14/1b/a298b06749107c305e1fe0f814c6c74aea7b2f1e10989cb30f544a1b3253/python_dotenv-1.2.1-py3-none-any.whl", hash = "sha256:b81ee9561e9ca4004139c6cbba3a238c32b03e4894671e181b671e8cb8425d61", size = 21230, upload-time = "2025-10-26T15:12:09.109Z" },
]

[[package]]
name = "python-json-logger"
version = "4.0.0"
source = { registry = "https://pypi.org/simple" }
sdist = { url = "https://files.pythonhosted.org/packages/29/bf/eca6a3d43db1dae7070f70e160ab20b807627ba953663ba07928cdd3dc58/python_json_logger-4.0.0.tar.gz", hash = "sha256:f58e68eb46e1faed27e0f574a55a0455eecd7b8a5b88b85a784519ba3cff047f", size = 17683, upload-time = "2025-10-06T04:15:18.984Z" }
wheels = [
    { url = "https://files.pythonhosted.org/packages/51/e5/fecf13f06e5e5f67e8837d777d1bc43fac0ed2b77a676804df5c34744727/python_json_logger-4.0.0-py3-none-any.whl", hash = "sha256:af09c9daf6a813aa4cc7180395f50f2a9e5fa056034c9953aec92e381c5ba1e2", size = 15548, upload-time = "2025-10-06T04:15:17.553Z" },
]

[[package]]
name = "pytokens"
version = "0.3.0"
source = { registry = "https://pypi.org/simple" }
sdist = { url = "https://files.pythonhosted.org/packages/4e/8d/a762be14dae1c3bf280202ba3172020b2b0b4c537f94427435f19c413b72/pytokens-0.3.0.tar.gz", hash = "sha256:2f932b14ed08de5fcf0b391ace2642f858f1394c0857202959000b68ed7a458a", size = 17644, upload-time = "2025-11-05T13:36:35.34Z" }
wheels = [
    { url = "https://files.pythonhosted.org/packages/84/25/d9db8be44e205a124f6c98bc0324b2bb149b7431c53877fc6d1038dddaf5/pytokens-0.3.0-py3-none-any.whl", hash = "sha256:95b2b5eaf832e469d141a378872480ede3f251a5a5041b8ec6e581d3ac71bbf3", size = 12195, upload-time = "2025-11-05T13:36:33.183Z" },
]

[[package]]
name = "pytrie"
version = "0.4.0"
source = { registry = "https://pypi.org/simple" }
dependencies = [
    { name = "sortedcontainers" },
]
sdist = { url = "https://files.pythonhosted.org/packages/d3/19/15ec77ab9c85f7c36eb590d6ab7dd529f8c8516c0e2219f1a77a99d7ee77/PyTrie-0.4.0.tar.gz", hash = "sha256:8f4488f402d3465993fb6b6efa09866849ed8cda7903b50647b7d0342b805379", size = 95139, upload-time = "2020-10-21T15:39:30.334Z" }
wheels = [
    { url = "https://files.pythonhosted.org/packages/b9/fd/499b261a34e9c6e39b9f5711c4b3093bca980b8db4b49de3009d808f41c9/PyTrie-0.4.0-py3-none-any.whl", hash = "sha256:f687c224ee8c66cda8e8628a903011b692635ffbb08d4b39c5f92b18eb78c950", size = 6061, upload-time = "2024-03-09T16:59:46.768Z" },
]

[[package]]
name = "pytz"
version = "2025.2"
source = { registry = "https://pypi.org/simple" }
sdist = { url = "https://files.pythonhosted.org/packages/f8/bf/abbd3cdfb8fbc7fb3d4d38d320f2441b1e7cbe29be4f23797b4a2b5d8aac/pytz-2025.2.tar.gz", hash = "sha256:360b9e3dbb49a209c21ad61809c7fb453643e048b38924c765813546746e81c3", size = 320884, upload-time = "2025-03-25T02:25:00.538Z" }
wheels = [
    { url = "https://files.pythonhosted.org/packages/81/c4/34e93fe5f5429d7570ec1fa436f1986fb1f00c3e0f43a589fe2bbcd22c3f/pytz-2025.2-py2.py3-none-any.whl", hash = "sha256:5ddf76296dd8c44c26eb8f4b6f35488f3ccbf6fbbd7adee0b7262d43f0ec2f00", size = 509225, upload-time = "2025-03-25T02:24:58.468Z" },
]

[[package]]
name = "pywin32-ctypes"
version = "0.2.3"
source = { registry = "https://pypi.org/simple" }
sdist = { url = "https://files.pythonhosted.org/packages/85/9f/01a1a99704853cb63f253eea009390c88e7131c67e66a0a02099a8c917cb/pywin32-ctypes-0.2.3.tar.gz", hash = "sha256:d162dc04946d704503b2edc4d55f3dba5c1d539ead017afa00142c38b9885755", size = 29471, upload-time = "2024-08-14T10:15:34.626Z" }
wheels = [
    { url = "https://files.pythonhosted.org/packages/de/3d/8161f7711c017e01ac9f008dfddd9410dff3674334c233bde66e7ba65bbf/pywin32_ctypes-0.2.3-py3-none-any.whl", hash = "sha256:8a1513379d709975552d202d942d9837758905c8d01eb82b8bcc30918929e7b8", size = 30756, upload-time = "2024-08-14T10:15:33.187Z" },
]

[[package]]
name = "pywinpty"
version = "3.0.2"
source = { registry = "https://pypi.org/simple" }
sdist = { url = "https://files.pythonhosted.org/packages/f3/bb/a7cc2967c5c4eceb6cc49cfe39447d4bfc56e6c865e7c2249b6eb978935f/pywinpty-3.0.2.tar.gz", hash = "sha256:1505cc4cb248af42cb6285a65c9c2086ee9e7e574078ee60933d5d7fa86fb004", size = 30669, upload-time = "2025-10-03T21:16:29.205Z" }
wheels = [
    { url = "https://files.pythonhosted.org/packages/02/4e/1098484e042c9485f56f16eb2b69b43b874bd526044ee401512234cf9e04/pywinpty-3.0.2-cp312-cp312-win_amd64.whl", hash = "sha256:99fdd9b455f0ad6419aba6731a7a0d2f88ced83c3c94a80ff9533d95fa8d8a9e", size = 2050391, upload-time = "2025-10-03T21:19:01.642Z" },
    { url = "https://files.pythonhosted.org/packages/fc/19/b757fe28008236a4a713e813283721b8a40aa60cd7d3f83549f2e25a3155/pywinpty-3.0.2-cp313-cp313-win_amd64.whl", hash = "sha256:18f78b81e4cfee6aabe7ea8688441d30247b73e52cd9657138015c5f4ee13a51", size = 2050057, upload-time = "2025-10-03T21:19:26.732Z" },
    { url = "https://files.pythonhosted.org/packages/cb/44/cbae12ecf6f4fa4129c36871fd09c6bef4f98d5f625ecefb5e2449765508/pywinpty-3.0.2-cp313-cp313t-win_amd64.whl", hash = "sha256:663383ecfab7fc382cc97ea5c4f7f0bb32c2f889259855df6ea34e5df42d305b", size = 2049874, upload-time = "2025-10-03T21:18:53.923Z" },
]

[[package]]
name = "pyyaml"
version = "6.0.3"
source = { registry = "https://pypi.org/simple" }
sdist = { url = "https://files.pythonhosted.org/packages/05/8e/961c0007c59b8dd7729d542c61a4d537767a59645b82a0b521206e1e25c2/pyyaml-6.0.3.tar.gz", hash = "sha256:d76623373421df22fb4cf8817020cbb7ef15c725b9d5e45f17e189bfc384190f", size = 130960, upload-time = "2025-09-25T21:33:16.546Z" }
wheels = [
    { url = "https://files.pythonhosted.org/packages/d1/33/422b98d2195232ca1826284a76852ad5a86fe23e31b009c9886b2d0fb8b2/pyyaml-6.0.3-cp312-cp312-macosx_10_13_x86_64.whl", hash = "sha256:7f047e29dcae44602496db43be01ad42fc6f1cc0d8cd6c83d342306c32270196", size = 182063, upload-time = "2025-09-25T21:32:11.445Z" },
    { url = "https://files.pythonhosted.org/packages/89/a0/6cf41a19a1f2f3feab0e9c0b74134aa2ce6849093d5517a0c550fe37a648/pyyaml-6.0.3-cp312-cp312-macosx_11_0_arm64.whl", hash = "sha256:fc09d0aa354569bc501d4e787133afc08552722d3ab34836a80547331bb5d4a0", size = 173973, upload-time = "2025-09-25T21:32:12.492Z" },
    { url = "https://files.pythonhosted.org/packages/ed/23/7a778b6bd0b9a8039df8b1b1d80e2e2ad78aa04171592c8a5c43a56a6af4/pyyaml-6.0.3-cp312-cp312-manylinux2014_aarch64.manylinux_2_17_aarch64.manylinux_2_28_aarch64.whl", hash = "sha256:9149cad251584d5fb4981be1ecde53a1ca46c891a79788c0df828d2f166bda28", size = 775116, upload-time = "2025-09-25T21:32:13.652Z" },
    { url = "https://files.pythonhosted.org/packages/65/30/d7353c338e12baef4ecc1b09e877c1970bd3382789c159b4f89d6a70dc09/pyyaml-6.0.3-cp312-cp312-manylinux2014_s390x.manylinux_2_17_s390x.manylinux_2_28_s390x.whl", hash = "sha256:5fdec68f91a0c6739b380c83b951e2c72ac0197ace422360e6d5a959d8d97b2c", size = 844011, upload-time = "2025-09-25T21:32:15.21Z" },
    { url = "https://files.pythonhosted.org/packages/8b/9d/b3589d3877982d4f2329302ef98a8026e7f4443c765c46cfecc8858c6b4b/pyyaml-6.0.3-cp312-cp312-manylinux2014_x86_64.manylinux_2_17_x86_64.manylinux_2_28_x86_64.whl", hash = "sha256:ba1cc08a7ccde2d2ec775841541641e4548226580ab850948cbfda66a1befcdc", size = 807870, upload-time = "2025-09-25T21:32:16.431Z" },
    { url = "https://files.pythonhosted.org/packages/05/c0/b3be26a015601b822b97d9149ff8cb5ead58c66f981e04fedf4e762f4bd4/pyyaml-6.0.3-cp312-cp312-musllinux_1_2_aarch64.whl", hash = "sha256:8dc52c23056b9ddd46818a57b78404882310fb473d63f17b07d5c40421e47f8e", size = 761089, upload-time = "2025-09-25T21:32:17.56Z" },
    { url = "https://files.pythonhosted.org/packages/be/8e/98435a21d1d4b46590d5459a22d88128103f8da4c2d4cb8f14f2a96504e1/pyyaml-6.0.3-cp312-cp312-musllinux_1_2_x86_64.whl", hash = "sha256:41715c910c881bc081f1e8872880d3c650acf13dfa8214bad49ed4cede7c34ea", size = 790181, upload-time = "2025-09-25T21:32:18.834Z" },
    { url = "https://files.pythonhosted.org/packages/74/93/7baea19427dcfbe1e5a372d81473250b379f04b1bd3c4c5ff825e2327202/pyyaml-6.0.3-cp312-cp312-win32.whl", hash = "sha256:96b533f0e99f6579b3d4d4995707cf36df9100d67e0c8303a0c55b27b5f99bc5", size = 137658, upload-time = "2025-09-25T21:32:20.209Z" },
    { url = "https://files.pythonhosted.org/packages/86/bf/899e81e4cce32febab4fb42bb97dcdf66bc135272882d1987881a4b519e9/pyyaml-6.0.3-cp312-cp312-win_amd64.whl", hash = "sha256:5fcd34e47f6e0b794d17de1b4ff496c00986e1c83f7ab2fb8fcfe9616ff7477b", size = 154003, upload-time = "2025-09-25T21:32:21.167Z" },
    { url = "https://files.pythonhosted.org/packages/1a/08/67bd04656199bbb51dbed1439b7f27601dfb576fb864099c7ef0c3e55531/pyyaml-6.0.3-cp312-cp312-win_arm64.whl", hash = "sha256:64386e5e707d03a7e172c0701abfb7e10f0fb753ee1d773128192742712a98fd", size = 140344, upload-time = "2025-09-25T21:32:22.617Z" },
    { url = "https://files.pythonhosted.org/packages/d1/11/0fd08f8192109f7169db964b5707a2f1e8b745d4e239b784a5a1dd80d1db/pyyaml-6.0.3-cp313-cp313-macosx_10_13_x86_64.whl", hash = "sha256:8da9669d359f02c0b91ccc01cac4a67f16afec0dac22c2ad09f46bee0697eba8", size = 181669, upload-time = "2025-09-25T21:32:23.673Z" },
    { url = "https://files.pythonhosted.org/packages/b1/16/95309993f1d3748cd644e02e38b75d50cbc0d9561d21f390a76242ce073f/pyyaml-6.0.3-cp313-cp313-macosx_11_0_arm64.whl", hash = "sha256:2283a07e2c21a2aa78d9c4442724ec1eb15f5e42a723b99cb3d822d48f5f7ad1", size = 173252, upload-time = "2025-09-25T21:32:25.149Z" },
    { url = "https://files.pythonhosted.org/packages/50/31/b20f376d3f810b9b2371e72ef5adb33879b25edb7a6d072cb7ca0c486398/pyyaml-6.0.3-cp313-cp313-manylinux2014_aarch64.manylinux_2_17_aarch64.manylinux_2_28_aarch64.whl", hash = "sha256:ee2922902c45ae8ccada2c5b501ab86c36525b883eff4255313a253a3160861c", size = 767081, upload-time = "2025-09-25T21:32:26.575Z" },
    { url = "https://files.pythonhosted.org/packages/49/1e/a55ca81e949270d5d4432fbbd19dfea5321eda7c41a849d443dc92fd1ff7/pyyaml-6.0.3-cp313-cp313-manylinux2014_s390x.manylinux_2_17_s390x.manylinux_2_28_s390x.whl", hash = "sha256:a33284e20b78bd4a18c8c2282d549d10bc8408a2a7ff57653c0cf0b9be0afce5", size = 841159, upload-time = "2025-09-25T21:32:27.727Z" },
    { url = "https://files.pythonhosted.org/packages/74/27/e5b8f34d02d9995b80abcef563ea1f8b56d20134d8f4e5e81733b1feceb2/pyyaml-6.0.3-cp313-cp313-manylinux2014_x86_64.manylinux_2_17_x86_64.manylinux_2_28_x86_64.whl", hash = "sha256:0f29edc409a6392443abf94b9cf89ce99889a1dd5376d94316ae5145dfedd5d6", size = 801626, upload-time = "2025-09-25T21:32:28.878Z" },
    { url = "https://files.pythonhosted.org/packages/f9/11/ba845c23988798f40e52ba45f34849aa8a1f2d4af4b798588010792ebad6/pyyaml-6.0.3-cp313-cp313-musllinux_1_2_aarch64.whl", hash = "sha256:f7057c9a337546edc7973c0d3ba84ddcdf0daa14533c2065749c9075001090e6", size = 753613, upload-time = "2025-09-25T21:32:30.178Z" },
    { url = "https://files.pythonhosted.org/packages/3d/e0/7966e1a7bfc0a45bf0a7fb6b98ea03fc9b8d84fa7f2229e9659680b69ee3/pyyaml-6.0.3-cp313-cp313-musllinux_1_2_x86_64.whl", hash = "sha256:eda16858a3cab07b80edaf74336ece1f986ba330fdb8ee0d6c0d68fe82bc96be", size = 794115, upload-time = "2025-09-25T21:32:31.353Z" },
    { url = "https://files.pythonhosted.org/packages/de/94/980b50a6531b3019e45ddeada0626d45fa85cbe22300844a7983285bed3b/pyyaml-6.0.3-cp313-cp313-win32.whl", hash = "sha256:d0eae10f8159e8fdad514efdc92d74fd8d682c933a6dd088030f3834bc8e6b26", size = 137427, upload-time = "2025-09-25T21:32:32.58Z" },
    { url = "https://files.pythonhosted.org/packages/97/c9/39d5b874e8b28845e4ec2202b5da735d0199dbe5b8fb85f91398814a9a46/pyyaml-6.0.3-cp313-cp313-win_amd64.whl", hash = "sha256:79005a0d97d5ddabfeeea4cf676af11e647e41d81c9a7722a193022accdb6b7c", size = 154090, upload-time = "2025-09-25T21:32:33.659Z" },
    { url = "https://files.pythonhosted.org/packages/73/e8/2bdf3ca2090f68bb3d75b44da7bbc71843b19c9f2b9cb9b0f4ab7a5a4329/pyyaml-6.0.3-cp313-cp313-win_arm64.whl", hash = "sha256:5498cd1645aa724a7c71c8f378eb29ebe23da2fc0d7a08071d89469bf1d2defb", size = 140246, upload-time = "2025-09-25T21:32:34.663Z" },
]

[[package]]
name = "pyyaml-env-tag"
version = "1.1"
source = { registry = "https://pypi.org/simple" }
dependencies = [
    { name = "pyyaml" },
]
sdist = { url = "https://files.pythonhosted.org/packages/eb/2e/79c822141bfd05a853236b504869ebc6b70159afc570e1d5a20641782eaa/pyyaml_env_tag-1.1.tar.gz", hash = "sha256:2eb38b75a2d21ee0475d6d97ec19c63287a7e140231e4214969d0eac923cd7ff", size = 5737, upload-time = "2025-05-13T15:24:01.64Z" }
wheels = [
    { url = "https://files.pythonhosted.org/packages/04/11/432f32f8097b03e3cd5fe57e88efb685d964e2e5178a48ed61e841f7fdce/pyyaml_env_tag-1.1-py3-none-any.whl", hash = "sha256:17109e1a528561e32f026364712fee1264bc2ea6715120891174ed1b980d2e04", size = 4722, upload-time = "2025-05-13T15:23:59.629Z" },
]

[[package]]
name = "pyzmq"
version = "27.1.0"
source = { registry = "https://pypi.org/simple" }
dependencies = [
    { name = "cffi", marker = "implementation_name == 'pypy'" },
]
sdist = { url = "https://files.pythonhosted.org/packages/04/0b/3c9baedbdf613ecaa7aa07027780b8867f57b6293b6ee50de316c9f3222b/pyzmq-27.1.0.tar.gz", hash = "sha256:ac0765e3d44455adb6ddbf4417dcce460fc40a05978c08efdf2948072f6db540", size = 281750, upload-time = "2025-09-08T23:10:18.157Z" }
wheels = [
    { url = "https://files.pythonhosted.org/packages/92/e7/038aab64a946d535901103da16b953c8c9cc9c961dadcbf3609ed6428d23/pyzmq-27.1.0-cp312-abi3-macosx_10_15_universal2.whl", hash = "sha256:452631b640340c928fa343801b0d07eb0c3789a5ffa843f6e1a9cee0ba4eb4fc", size = 1306279, upload-time = "2025-09-08T23:08:03.807Z" },
    { url = "https://files.pythonhosted.org/packages/e8/5e/c3c49fdd0f535ef45eefcc16934648e9e59dace4a37ee88fc53f6cd8e641/pyzmq-27.1.0-cp312-abi3-manylinux2014_i686.manylinux_2_17_i686.whl", hash = "sha256:1c179799b118e554b66da67d88ed66cd37a169f1f23b5d9f0a231b4e8d44a113", size = 895645, upload-time = "2025-09-08T23:08:05.301Z" },
    { url = "https://files.pythonhosted.org/packages/f8/e5/b0b2504cb4e903a74dcf1ebae157f9e20ebb6ea76095f6cfffea28c42ecd/pyzmq-27.1.0-cp312-abi3-manylinux_2_26_aarch64.manylinux_2_28_aarch64.whl", hash = "sha256:3837439b7f99e60312f0c926a6ad437b067356dc2bc2ec96eb395fd0fe804233", size = 652574, upload-time = "2025-09-08T23:08:06.828Z" },
    { url = "https://files.pythonhosted.org/packages/f8/9b/c108cdb55560eaf253f0cbdb61b29971e9fb34d9c3499b0e96e4e60ed8a5/pyzmq-27.1.0-cp312-abi3-manylinux_2_26_x86_64.manylinux_2_28_x86_64.whl", hash = "sha256:43ad9a73e3da1fab5b0e7e13402f0b2fb934ae1c876c51d0afff0e7c052eca31", size = 840995, upload-time = "2025-09-08T23:08:08.396Z" },
    { url = "https://files.pythonhosted.org/packages/c2/bb/b79798ca177b9eb0825b4c9998c6af8cd2a7f15a6a1a4272c1d1a21d382f/pyzmq-27.1.0-cp312-abi3-musllinux_1_2_aarch64.whl", hash = "sha256:0de3028d69d4cdc475bfe47a6128eb38d8bc0e8f4d69646adfbcd840facbac28", size = 1642070, upload-time = "2025-09-08T23:08:09.989Z" },
    { url = "https://files.pythonhosted.org/packages/9c/80/2df2e7977c4ede24c79ae39dcef3899bfc5f34d1ca7a5b24f182c9b7a9ca/pyzmq-27.1.0-cp312-abi3-musllinux_1_2_i686.whl", hash = "sha256:cf44a7763aea9298c0aa7dbf859f87ed7012de8bda0f3977b6fb1d96745df856", size = 2021121, upload-time = "2025-09-08T23:08:11.907Z" },
    { url = "https://files.pythonhosted.org/packages/46/bd/2d45ad24f5f5ae7e8d01525eb76786fa7557136555cac7d929880519e33a/pyzmq-27.1.0-cp312-abi3-musllinux_1_2_x86_64.whl", hash = "sha256:f30f395a9e6fbca195400ce833c731e7b64c3919aa481af4d88c3759e0cb7496", size = 1878550, upload-time = "2025-09-08T23:08:13.513Z" },
    { url = "https://files.pythonhosted.org/packages/e6/2f/104c0a3c778d7c2ab8190e9db4f62f0b6957b53c9d87db77c284b69f33ea/pyzmq-27.1.0-cp312-abi3-win32.whl", hash = "sha256:250e5436a4ba13885494412b3da5d518cd0d3a278a1ae640e113c073a5f88edd", size = 559184, upload-time = "2025-09-08T23:08:15.163Z" },
    { url = "https://files.pythonhosted.org/packages/fc/7f/a21b20d577e4100c6a41795842028235998a643b1ad406a6d4163ea8f53e/pyzmq-27.1.0-cp312-abi3-win_amd64.whl", hash = "sha256:9ce490cf1d2ca2ad84733aa1d69ce6855372cb5ce9223802450c9b2a7cba0ccf", size = 619480, upload-time = "2025-09-08T23:08:17.192Z" },
    { url = "https://files.pythonhosted.org/packages/78/c2/c012beae5f76b72f007a9e91ee9401cb88c51d0f83c6257a03e785c81cc2/pyzmq-27.1.0-cp312-abi3-win_arm64.whl", hash = "sha256:75a2f36223f0d535a0c919e23615fc85a1e23b71f40c7eb43d7b1dedb4d8f15f", size = 552993, upload-time = "2025-09-08T23:08:18.926Z" },
    { url = "https://files.pythonhosted.org/packages/60/cb/84a13459c51da6cec1b7b1dc1a47e6db6da50b77ad7fd9c145842750a011/pyzmq-27.1.0-cp313-cp313-android_24_arm64_v8a.whl", hash = "sha256:93ad4b0855a664229559e45c8d23797ceac03183c7b6f5b4428152a6b06684a5", size = 1122436, upload-time = "2025-09-08T23:08:20.801Z" },
    { url = "https://files.pythonhosted.org/packages/dc/b6/94414759a69a26c3dd674570a81813c46a078767d931a6c70ad29fc585cb/pyzmq-27.1.0-cp313-cp313-android_24_x86_64.whl", hash = "sha256:fbb4f2400bfda24f12f009cba62ad5734148569ff4949b1b6ec3b519444342e6", size = 1156301, upload-time = "2025-09-08T23:08:22.47Z" },
    { url = "https://files.pythonhosted.org/packages/a5/ad/15906493fd40c316377fd8a8f6b1f93104f97a752667763c9b9c1b71d42d/pyzmq-27.1.0-cp313-cp313t-macosx_10_15_universal2.whl", hash = "sha256:e343d067f7b151cfe4eb3bb796a7752c9d369eed007b91231e817071d2c2fec7", size = 1341197, upload-time = "2025-09-08T23:08:24.286Z" },
    { url = "https://files.pythonhosted.org/packages/14/1d/d343f3ce13db53a54cb8946594e567410b2125394dafcc0268d8dda027e0/pyzmq-27.1.0-cp313-cp313t-manylinux2014_i686.manylinux_2_17_i686.whl", hash = "sha256:08363b2011dec81c354d694bdecaef4770e0ae96b9afea70b3f47b973655cc05", size = 897275, upload-time = "2025-09-08T23:08:26.063Z" },
    { url = "https://files.pythonhosted.org/packages/69/2d/d83dd6d7ca929a2fc67d2c3005415cdf322af7751d773524809f9e585129/pyzmq-27.1.0-cp313-cp313t-manylinux_2_26_aarch64.manylinux_2_28_aarch64.whl", hash = "sha256:d54530c8c8b5b8ddb3318f481297441af102517602b569146185fa10b63f4fa9", size = 660469, upload-time = "2025-09-08T23:08:27.623Z" },
    { url = "https://files.pythonhosted.org/packages/3e/cd/9822a7af117f4bc0f1952dbe9ef8358eb50a24928efd5edf54210b850259/pyzmq-27.1.0-cp313-cp313t-manylinux_2_26_x86_64.manylinux_2_28_x86_64.whl", hash = "sha256:6f3afa12c392f0a44a2414056d730eebc33ec0926aae92b5ad5cf26ebb6cc128", size = 847961, upload-time = "2025-09-08T23:08:29.672Z" },
    { url = "https://files.pythonhosted.org/packages/9a/12/f003e824a19ed73be15542f172fd0ec4ad0b60cf37436652c93b9df7c585/pyzmq-27.1.0-cp313-cp313t-musllinux_1_2_aarch64.whl", hash = "sha256:c65047adafe573ff023b3187bb93faa583151627bc9c51fc4fb2c561ed689d39", size = 1650282, upload-time = "2025-09-08T23:08:31.349Z" },
    { url = "https://files.pythonhosted.org/packages/d5/4a/e82d788ed58e9a23995cee70dbc20c9aded3d13a92d30d57ec2291f1e8a3/pyzmq-27.1.0-cp313-cp313t-musllinux_1_2_i686.whl", hash = "sha256:90e6e9441c946a8b0a667356f7078d96411391a3b8f80980315455574177ec97", size = 2024468, upload-time = "2025-09-08T23:08:33.543Z" },
    { url = "https://files.pythonhosted.org/packages/d9/94/2da0a60841f757481e402b34bf4c8bf57fa54a5466b965de791b1e6f747d/pyzmq-27.1.0-cp313-cp313t-musllinux_1_2_x86_64.whl", hash = "sha256:add071b2d25f84e8189aaf0882d39a285b42fa3853016ebab234a5e78c7a43db", size = 1885394, upload-time = "2025-09-08T23:08:35.51Z" },
    { url = "https://files.pythonhosted.org/packages/4f/6f/55c10e2e49ad52d080dc24e37adb215e5b0d64990b57598abc2e3f01725b/pyzmq-27.1.0-cp313-cp313t-win32.whl", hash = "sha256:7ccc0700cfdf7bd487bea8d850ec38f204478681ea02a582a8da8171b7f90a1c", size = 574964, upload-time = "2025-09-08T23:08:37.178Z" },
    { url = "https://files.pythonhosted.org/packages/87/4d/2534970ba63dd7c522d8ca80fb92777f362c0f321900667c615e2067cb29/pyzmq-27.1.0-cp313-cp313t-win_amd64.whl", hash = "sha256:8085a9fba668216b9b4323be338ee5437a235fe275b9d1610e422ccc279733e2", size = 641029, upload-time = "2025-09-08T23:08:40.595Z" },
    { url = "https://files.pythonhosted.org/packages/f6/fa/f8aea7a28b0641f31d40dea42d7ef003fded31e184ef47db696bc74cd610/pyzmq-27.1.0-cp313-cp313t-win_arm64.whl", hash = "sha256:6bb54ca21bcfe361e445256c15eedf083f153811c37be87e0514934d6913061e", size = 561541, upload-time = "2025-09-08T23:08:42.668Z" },
]

[[package]]
name = "rapidfuzz"
version = "3.14.3"
source = { registry = "https://pypi.org/simple" }
sdist = { url = "https://files.pythonhosted.org/packages/d3/28/9d808fe62375b9aab5ba92fa9b29371297b067c2790b2d7cda648b1e2f8d/rapidfuzz-3.14.3.tar.gz", hash = "sha256:2491937177868bc4b1e469087601d53f925e8d270ccc21e07404b4b5814b7b5f", size = 57863900, upload-time = "2025-11-01T11:54:52.321Z" }
wheels = [
    { url = "https://files.pythonhosted.org/packages/fa/8e/3c215e860b458cfbedb3ed73bc72e98eb7e0ed72f6b48099604a7a3260c2/rapidfuzz-3.14.3-cp312-cp312-macosx_10_13_x86_64.whl", hash = "sha256:685c93ea961d135893b5984a5a9851637d23767feabe414ec974f43babbd8226", size = 1945306, upload-time = "2025-11-01T11:53:06.452Z" },
    { url = "https://files.pythonhosted.org/packages/36/d9/31b33512015c899f4a6e6af64df8dfe8acddf4c8b40a4b3e0e6e1bcd00e5/rapidfuzz-3.14.3-cp312-cp312-macosx_11_0_arm64.whl", hash = "sha256:fa7c8f26f009f8c673fbfb443792f0cf8cf50c4e18121ff1e285b5e08a94fbdb", size = 1390788, upload-time = "2025-11-01T11:53:08.721Z" },
    { url = "https://files.pythonhosted.org/packages/a9/67/2ee6f8de6e2081ccd560a571d9c9063184fe467f484a17fa90311a7f4a2e/rapidfuzz-3.14.3-cp312-cp312-manylinux_2_26_aarch64.manylinux_2_28_aarch64.whl", hash = "sha256:57f878330c8d361b2ce76cebb8e3e1dc827293b6abf404e67d53260d27b5d941", size = 1374580, upload-time = "2025-11-01T11:53:10.164Z" },
    { url = "https://files.pythonhosted.org/packages/30/83/80d22997acd928eda7deadc19ccd15883904622396d6571e935993e0453a/rapidfuzz-3.14.3-cp312-cp312-manylinux_2_27_x86_64.manylinux_2_28_x86_64.whl", hash = "sha256:6c5f545f454871e6af05753a0172849c82feaf0f521c5ca62ba09e1b382d6382", size = 3154947, upload-time = "2025-11-01T11:53:12.093Z" },
    { url = "https://files.pythonhosted.org/packages/5b/cf/9f49831085a16384695f9fb096b99662f589e30b89b4a589a1ebc1a19d34/rapidfuzz-3.14.3-cp312-cp312-manylinux_2_31_armv7l.whl", hash = "sha256:07aa0b5d8863e3151e05026a28e0d924accf0a7a3b605da978f0359bb804df43", size = 1223872, upload-time = "2025-11-01T11:53:13.664Z" },
    { url = "https://files.pythonhosted.org/packages/c8/0f/41ee8034e744b871c2e071ef0d360686f5ccfe5659f4fd96c3ec406b3c8b/rapidfuzz-3.14.3-cp312-cp312-musllinux_1_2_aarch64.whl", hash = "sha256:73b07566bc7e010e7b5bd490fb04bb312e820970180df6b5655e9e6224c137db", size = 2392512, upload-time = "2025-11-01T11:53:15.109Z" },
    { url = "https://files.pythonhosted.org/packages/da/86/280038b6b0c2ccec54fb957c732ad6b41cc1fd03b288d76545b9cf98343f/rapidfuzz-3.14.3-cp312-cp312-musllinux_1_2_armv7l.whl", hash = "sha256:6de00eb84c71476af7d3110cf25d8fe7c792d7f5fa86764ef0b4ca97e78ca3ed", size = 2521398, upload-time = "2025-11-01T11:53:17.146Z" },
    { url = "https://files.pythonhosted.org/packages/fa/7b/05c26f939607dca0006505e3216248ae2de631e39ef94dd63dbbf0860021/rapidfuzz-3.14.3-cp312-cp312-musllinux_1_2_x86_64.whl", hash = "sha256:d7843a1abf0091773a530636fdd2a49a41bcae22f9910b86b4f903e76ddc82dc", size = 4259416, upload-time = "2025-11-01T11:53:19.34Z" },
    { url = "https://files.pythonhosted.org/packages/40/eb/9e3af4103d91788f81111af1b54a28de347cdbed8eaa6c91d5e98a889aab/rapidfuzz-3.14.3-cp312-cp312-win32.whl", hash = "sha256:dea97ac3ca18cd3ba8f3d04b5c1fe4aa60e58e8d9b7793d3bd595fdb04128d7a", size = 1709527, upload-time = "2025-11-01T11:53:20.949Z" },
    { url = "https://files.pythonhosted.org/packages/b8/63/d06ecce90e2cf1747e29aeab9f823d21e5877a4c51b79720b2d3be7848f8/rapidfuzz-3.14.3-cp312-cp312-win_amd64.whl", hash = "sha256:b5100fd6bcee4d27f28f4e0a1c6b5127bc8ba7c2a9959cad9eab0bf4a7ab3329", size = 1538989, upload-time = "2025-11-01T11:53:22.428Z" },
    { url = "https://files.pythonhosted.org/packages/fc/6d/beee32dcda64af8128aab3ace2ccb33d797ed58c434c6419eea015fec779/rapidfuzz-3.14.3-cp312-cp312-win_arm64.whl", hash = "sha256:4e49c9e992bc5fc873bd0fff7ef16a4405130ec42f2ce3d2b735ba5d3d4eb70f", size = 811161, upload-time = "2025-11-01T11:53:23.811Z" },
    { url = "https://files.pythonhosted.org/packages/e4/4f/0d94d09646853bd26978cb3a7541b6233c5760687777fa97da8de0d9a6ac/rapidfuzz-3.14.3-cp313-cp313-macosx_10_13_x86_64.whl", hash = "sha256:dbcb726064b12f356bf10fffdb6db4b6dce5390b23627c08652b3f6e49aa56ae", size = 1939646, upload-time = "2025-11-01T11:53:25.292Z" },
    { url = "https://files.pythonhosted.org/packages/b6/eb/f96aefc00f3bbdbab9c0657363ea8437a207d7545ac1c3789673e05d80bd/rapidfuzz-3.14.3-cp313-cp313-macosx_11_0_arm64.whl", hash = "sha256:1704fc70d214294e554a2421b473779bcdeef715881c5e927dc0f11e1692a0ff", size = 1385512, upload-time = "2025-11-01T11:53:27.594Z" },
    { url = "https://files.pythonhosted.org/packages/26/34/71c4f7749c12ee223dba90017a5947e8f03731a7cc9f489b662a8e9e643d/rapidfuzz-3.14.3-cp313-cp313-manylinux_2_26_aarch64.manylinux_2_28_aarch64.whl", hash = "sha256:cc65e72790ddfd310c2c8912b45106e3800fefe160b0c2ef4d6b6fec4e826457", size = 1373571, upload-time = "2025-11-01T11:53:29.096Z" },
    { url = "https://files.pythonhosted.org/packages/32/00/ec8597a64f2be301ce1ee3290d067f49f6a7afb226b67d5f15b56d772ba5/rapidfuzz-3.14.3-cp313-cp313-manylinux_2_27_x86_64.manylinux_2_28_x86_64.whl", hash = "sha256:43e38c1305cffae8472572a0584d4ffc2f130865586a81038ca3965301f7c97c", size = 3156759, upload-time = "2025-11-01T11:53:30.777Z" },
    { url = "https://files.pythonhosted.org/packages/61/d5/b41eeb4930501cc899d5a9a7b5c9a33d85a670200d7e81658626dcc0ecc0/rapidfuzz-3.14.3-cp313-cp313-manylinux_2_31_armv7l.whl", hash = "sha256:e195a77d06c03c98b3fc06b8a28576ba824392ce40de8c708f96ce04849a052e", size = 1222067, upload-time = "2025-11-01T11:53:32.334Z" },
    { url = "https://files.pythonhosted.org/packages/2a/7d/6d9abb4ffd1027c6ed837b425834f3bed8344472eb3a503ab55b3407c721/rapidfuzz-3.14.3-cp313-cp313-musllinux_1_2_aarch64.whl", hash = "sha256:1b7ef2f4b8583a744338a18f12c69693c194fb6777c0e9ada98cd4d9e8f09d10", size = 2394775, upload-time = "2025-11-01T11:53:34.24Z" },
    { url = "https://files.pythonhosted.org/packages/15/ce/4f3ab4c401c5a55364da1ffff8cc879fc97b4e5f4fa96033827da491a973/rapidfuzz-3.14.3-cp313-cp313-musllinux_1_2_armv7l.whl", hash = "sha256:a2135b138bcdcb4c3742d417f215ac2d8c2b87bde15b0feede231ae95f09ec41", size = 2526123, upload-time = "2025-11-01T11:53:35.779Z" },
    { url = "https://files.pythonhosted.org/packages/c1/4b/54f804975376a328f57293bd817c12c9036171d15cf7292032e3f5820b2d/rapidfuzz-3.14.3-cp313-cp313-musllinux_1_2_x86_64.whl", hash = "sha256:33a325ed0e8e1aa20c3e75f8ab057a7b248fdea7843c2a19ade0008906c14af0", size = 4262874, upload-time = "2025-11-01T11:53:37.866Z" },
    { url = "https://files.pythonhosted.org/packages/e9/b6/958db27d8a29a50ee6edd45d33debd3ce732e7209183a72f57544cd5fe22/rapidfuzz-3.14.3-cp313-cp313-win32.whl", hash = "sha256:8383b6d0d92f6cd008f3c9216535be215a064b2cc890398a678b56e6d280cb63", size = 1707972, upload-time = "2025-11-01T11:53:39.442Z" },
    { url = "https://files.pythonhosted.org/packages/07/75/fde1f334b0cec15b5946d9f84d73250fbfcc73c236b4bc1b25129d90876b/rapidfuzz-3.14.3-cp313-cp313-win_amd64.whl", hash = "sha256:e6b5e3036976f0fde888687d91be86d81f9ac5f7b02e218913c38285b756be6c", size = 1537011, upload-time = "2025-11-01T11:53:40.92Z" },
    { url = "https://files.pythonhosted.org/packages/2e/d7/d83fe001ce599dc7ead57ba1debf923dc961b6bdce522b741e6b8c82f55c/rapidfuzz-3.14.3-cp313-cp313-win_arm64.whl", hash = "sha256:7ba009977601d8b0828bfac9a110b195b3e4e79b350dcfa48c11269a9f1918a0", size = 810744, upload-time = "2025-11-01T11:53:42.723Z" },
    { url = "https://files.pythonhosted.org/packages/92/13/a486369e63ff3c1a58444d16b15c5feb943edd0e6c28a1d7d67cb8946b8f/rapidfuzz-3.14.3-cp313-cp313t-macosx_10_13_x86_64.whl", hash = "sha256:a0a28add871425c2fe94358c6300bbeb0bc2ed828ca003420ac6825408f5a424", size = 1967702, upload-time = "2025-11-01T11:53:44.554Z" },
    { url = "https://files.pythonhosted.org/packages/f1/82/efad25e260b7810f01d6b69122685e355bed78c94a12784bac4e0beb2afb/rapidfuzz-3.14.3-cp313-cp313t-macosx_11_0_arm64.whl", hash = "sha256:010e12e2411a4854b0434f920e72b717c43f8ec48d57e7affe5c42ecfa05dd0e", size = 1410702, upload-time = "2025-11-01T11:53:46.066Z" },
    { url = "https://files.pythonhosted.org/packages/ba/1a/34c977b860cde91082eae4a97ae503f43e0d84d4af301d857679b66f9869/rapidfuzz-3.14.3-cp313-cp313t-manylinux_2_26_aarch64.manylinux_2_28_aarch64.whl", hash = "sha256:5cfc3d57abd83c734d1714ec39c88a34dd69c85474918ebc21296f1e61eb5ca8", size = 1382337, upload-time = "2025-11-01T11:53:47.62Z" },
    { url = "https://files.pythonhosted.org/packages/88/74/f50ea0e24a5880a9159e8fd256b84d8f4634c2f6b4f98028bdd31891d907/rapidfuzz-3.14.3-cp313-cp313t-manylinux_2_27_x86_64.manylinux_2_28_x86_64.whl", hash = "sha256:89acb8cbb52904f763e5ac238083b9fc193bed8d1f03c80568b20e4cef43a519", size = 3165563, upload-time = "2025-11-01T11:53:49.216Z" },
    { url = "https://files.pythonhosted.org/packages/e8/7a/e744359404d7737049c26099423fc54bcbf303de5d870d07d2fb1410f567/rapidfuzz-3.14.3-cp313-cp313t-manylinux_2_31_armv7l.whl", hash = "sha256:7d9af908c2f371bfb9c985bd134e295038e3031e666e4b2ade1e7cb7f5af2f1a", size = 1214727, upload-time = "2025-11-01T11:53:50.883Z" },
    { url = "https://files.pythonhosted.org/packages/d3/2e/87adfe14ce75768ec6c2b8acd0e05e85e84be4be5e3d283cdae360afc4fe/rapidfuzz-3.14.3-cp313-cp313t-musllinux_1_2_aarch64.whl", hash = "sha256:1f1925619627f8798f8c3a391d81071336942e5fe8467bc3c567f982e7ce2897", size = 2403349, upload-time = "2025-11-01T11:53:52.322Z" },
    { url = "https://files.pythonhosted.org/packages/70/17/6c0b2b2bff9c8b12e12624c07aa22e922b0c72a490f180fa9183d1ef2c75/rapidfuzz-3.14.3-cp313-cp313t-musllinux_1_2_armv7l.whl", hash = "sha256:152555187360978119e98ce3e8263d70dd0c40c7541193fc302e9b7125cf8f58", size = 2507596, upload-time = "2025-11-01T11:53:53.835Z" },
    { url = "https://files.pythonhosted.org/packages/c3/d1/87852a7cbe4da7b962174c749a47433881a63a817d04f3e385ea9babcd9e/rapidfuzz-3.14.3-cp313-cp313t-musllinux_1_2_x86_64.whl", hash = "sha256:52619d25a09546b8db078981ca88939d72caa6b8701edd8b22e16482a38e799f", size = 4273595, upload-time = "2025-11-01T11:53:55.961Z" },
    { url = "https://files.pythonhosted.org/packages/c1/ab/1d0354b7d1771a28fa7fe089bc23acec2bdd3756efa2419f463e3ed80e16/rapidfuzz-3.14.3-cp313-cp313t-win32.whl", hash = "sha256:489ce98a895c98cad284f0a47960c3e264c724cb4cfd47a1430fa091c0c25204", size = 1757773, upload-time = "2025-11-01T11:53:57.628Z" },
    { url = "https://files.pythonhosted.org/packages/0b/0c/71ef356adc29e2bdf74cd284317b34a16b80258fa0e7e242dd92cc1e6d10/rapidfuzz-3.14.3-cp313-cp313t-win_amd64.whl", hash = "sha256:656e52b054d5b5c2524169240e50cfa080b04b1c613c5f90a2465e84888d6f15", size = 1576797, upload-time = "2025-11-01T11:53:59.455Z" },
    { url = "https://files.pythonhosted.org/packages/fe/d2/0e64fc27bb08d4304aa3d11154eb5480bcf5d62d60140a7ee984dc07468a/rapidfuzz-3.14.3-cp313-cp313t-win_arm64.whl", hash = "sha256:c7e40c0a0af02ad6e57e89f62bef8604f55a04ecae90b0ceeda591bbf5923317", size = 829940, upload-time = "2025-11-01T11:54:01.1Z" },
]

[[package]]
name = "rdflib"
version = "7.5.0"
source = { registry = "https://pypi.org/simple" }
dependencies = [
    { name = "pyparsing" },
]
sdist = { url = "https://files.pythonhosted.org/packages/ec/1b/4cd9a29841951371304828d13282e27a5f25993702c7c87dcb7e0604bd25/rdflib-7.5.0.tar.gz", hash = "sha256:663083443908b1830e567350d72e74d9948b310f827966358d76eebdc92bf592", size = 4903859, upload-time = "2025-11-28T05:51:54.562Z" }
wheels = [
    { url = "https://files.pythonhosted.org/packages/b9/20/35d2baebacf357b562bd081936b66cd845775442973cb033a377fd639a84/rdflib-7.5.0-py3-none-any.whl", hash = "sha256:b011dfc40d0fc8a44252e906dcd8fc806a7859bc231be190c37e9568a31ac572", size = 587215, upload-time = "2025-11-28T05:51:38.178Z" },
]

[[package]]
name = "rdflib-jsonld"
version = "0.6.1"
source = { registry = "https://pypi.org/simple" }
dependencies = [
    { name = "rdflib" },
]
sdist = { url = "https://files.pythonhosted.org/packages/5a/48/9eaecac5f5ba6b31dd932fbbe67206afcbd24a7a696c03c6c920ac7ddc39/rdflib-jsonld-0.6.1.tar.gz", hash = "sha256:eda5a42a2e09f80d4da78e32b5c684bccdf275368f1541e6b7bcddfb1382a0e0", size = 130465, upload-time = "2021-09-14T12:22:20.082Z" }
wheels = [
    { url = "https://files.pythonhosted.org/packages/d0/d2/760527679057a7dad67f4e41f3e0c463b247f0bdbffc594e0add7c9077d6/rdflib_jsonld-0.6.1-py2.py3-none-any.whl", hash = "sha256:bcf84317e947a661bae0a3f2aee1eced697075fc4ac4db6065a3340ea0f10fc2", size = 16381, upload-time = "2021-09-14T12:22:17.805Z" },
]

[[package]]
name = "rdflib-shim"
version = "1.0.3"
source = { registry = "https://pypi.org/simple" }
dependencies = [
    { name = "rdflib" },
    { name = "rdflib-jsonld" },
]
sdist = { url = "https://files.pythonhosted.org/packages/1b/c8/1014ec6b5f4428c630deffba1f9851043ae378eb1d6ef52a03bd492cea99/rdflib_shim-1.0.3.tar.gz", hash = "sha256:d955d11e2986aab42b6830ca56ac6bc9c893abd1d049a161c6de2f1b99d4fc0d", size = 7783, upload-time = "2021-12-21T16:31:06.945Z" }
wheels = [
    { url = "https://files.pythonhosted.org/packages/5f/97/d8a785d2c7131c731c90cb0e65af9400081af4380bea4ec04868dc21aa92/rdflib_shim-1.0.3-py3-none-any.whl", hash = "sha256:7a853e7750ef1e9bf4e35dea27d54e02d4ed087de5a9e0c329c4a6d82d647081", size = 5190, upload-time = "2021-12-21T16:31:05.719Z" },
]

[[package]]
name = "redis"
version = "7.1.0"
source = { registry = "https://pypi.org/simple" }
sdist = { url = "https://files.pythonhosted.org/packages/43/c8/983d5c6579a411d8a99bc5823cc5712768859b5ce2c8afe1a65b37832c81/redis-7.1.0.tar.gz", hash = "sha256:b1cc3cfa5a2cb9c2ab3ba700864fb0ad75617b41f01352ce5779dabf6d5f9c3c", size = 4796669, upload-time = "2025-11-19T15:54:39.961Z" }
wheels = [
    { url = "https://files.pythonhosted.org/packages/89/f0/8956f8a86b20d7bb9d6ac0187cf4cd54d8065bc9a1a09eb8011d4d326596/redis-7.1.0-py3-none-any.whl", hash = "sha256:23c52b208f92b56103e17c5d06bdc1a6c2c0b3106583985a76a18f83b265de2b", size = 354159, upload-time = "2025-11-19T15:54:38.064Z" },
]

[[package]]
name = "referencing"
version = "0.37.0"
source = { registry = "https://pypi.org/simple" }
dependencies = [
    { name = "attrs" },
    { name = "rpds-py" },
    { name = "typing-extensions", marker = "python_full_version < '3.13'" },
]
sdist = { url = "https://files.pythonhosted.org/packages/22/f5/df4e9027acead3ecc63e50fe1e36aca1523e1719559c499951bb4b53188f/referencing-0.37.0.tar.gz", hash = "sha256:44aefc3142c5b842538163acb373e24cce6632bd54bdb01b21ad5863489f50d8", size = 78036, upload-time = "2025-10-13T15:30:48.871Z" }
wheels = [
    { url = "https://files.pythonhosted.org/packages/2c/58/ca301544e1fa93ed4f80d724bf5b194f6e4b945841c5bfd555878eea9fcb/referencing-0.37.0-py3-none-any.whl", hash = "sha256:381329a9f99628c9069361716891d34ad94af76e461dcb0335825aecc7692231", size = 26766, upload-time = "2025-10-13T15:30:47.625Z" },
]

[[package]]
name = "requests"
version = "2.32.5"
source = { registry = "https://pypi.org/simple" }
dependencies = [
    { name = "certifi" },
    { name = "charset-normalizer" },
    { name = "idna" },
    { name = "urllib3" },
]
sdist = { url = "https://files.pythonhosted.org/packages/c9/74/b3ff8e6c8446842c3f5c837e9c3dfcfe2018ea6ecef224c710c85ef728f4/requests-2.32.5.tar.gz", hash = "sha256:dbba0bac56e100853db0ea71b82b4dfd5fe2bf6d3754a8893c3af500cec7d7cf", size = 134517, upload-time = "2025-08-18T20:46:02.573Z" }
wheels = [
    { url = "https://files.pythonhosted.org/packages/1e/db/4254e3eabe8020b458f1a747140d32277ec7a271daf1d235b70dc0b4e6e3/requests-2.32.5-py3-none-any.whl", hash = "sha256:2462f94637a34fd532264295e186976db0f5d453d1cdd31473c85a6a161affb6", size = 64738, upload-time = "2025-08-18T20:46:00.542Z" },
]

[package.optional-dependencies]
socks = [
    { name = "pysocks" },
]

[[package]]
name = "requests-toolbelt"
version = "1.0.0"
source = { registry = "https://pypi.org/simple" }
dependencies = [
    { name = "requests" },
]
sdist = { url = "https://files.pythonhosted.org/packages/f3/61/d7545dafb7ac2230c70d38d31cbfe4cc64f7144dc41f6e4e4b78ecd9f5bb/requests-toolbelt-1.0.0.tar.gz", hash = "sha256:7681a0a3d047012b5bdc0ee37d7f8f07ebe76ab08caeccfc3921ce23c88d5bc6", size = 206888, upload-time = "2023-05-01T04:11:33.229Z" }
wheels = [
    { url = "https://files.pythonhosted.org/packages/3f/51/d4db610ef29373b879047326cbf6fa98b6c1969d6f6dc423279de2b1be2c/requests_toolbelt-1.0.0-py2.py3-none-any.whl", hash = "sha256:cccfdd665f0a24fcf4726e690f65639d272bb0637b9b92dfd91a5568ccf6bd06", size = 54481, upload-time = "2023-05-01T04:11:28.427Z" },
]

[[package]]
name = "resource-ingest-guide-schema"
version = "0.1.2"
source = { registry = "https://pypi.org/simple" }
dependencies = [
    { name = "click" },
    { name = "jinja2" },
    { name = "linkml" },
    { name = "linkml-runtime" },
    { name = "pyyaml" },
]
sdist = { url = "https://files.pythonhosted.org/packages/17/a6/0135578a821641f0b7d10277a1e51148f6e540f864a002eef8b51d12fa71/resource_ingest_guide_schema-0.1.2.tar.gz", hash = "sha256:1cc3c85cf561fae4193722fe90338f18f6c868a94da3f049988a1c56e30bd5e1", size = 2415371, upload-time = "2025-10-14T22:03:59.871Z" }
wheels = [
    { url = "https://files.pythonhosted.org/packages/aa/17/7248bacfb5891b7c86b3b58d90f11ad8589b97e3e9b2641e61b8764505bb/resource_ingest_guide_schema-0.1.2-py3-none-any.whl", hash = "sha256:dcfcec77f3256bce2637254a1f8c1e856364b9d742f0a43958aace38dac31cfa", size = 14484, upload-time = "2025-10-14T22:03:58.135Z" },
]

[[package]]
name = "rfc3339-validator"
version = "0.1.4"
source = { registry = "https://pypi.org/simple" }
dependencies = [
    { name = "six" },
]
sdist = { url = "https://files.pythonhosted.org/packages/28/ea/a9387748e2d111c3c2b275ba970b735e04e15cdb1eb30693b6b5708c4dbd/rfc3339_validator-0.1.4.tar.gz", hash = "sha256:138a2abdf93304ad60530167e51d2dfb9549521a836871b88d7f4695d0022f6b", size = 5513, upload-time = "2021-05-12T16:37:54.178Z" }
wheels = [
    { url = "https://files.pythonhosted.org/packages/7b/44/4e421b96b67b2daff264473f7465db72fbdf36a07e05494f50300cc7b0c6/rfc3339_validator-0.1.4-py2.py3-none-any.whl", hash = "sha256:24f6ec1eda14ef823da9e36ec7113124b39c04d50a4d3d3a3c2859577e7791fa", size = 3490, upload-time = "2021-05-12T16:37:52.536Z" },
]

[[package]]
name = "rfc3986-validator"
version = "0.1.1"
source = { registry = "https://pypi.org/simple" }
sdist = { url = "https://files.pythonhosted.org/packages/da/88/f270de456dd7d11dcc808abfa291ecdd3f45ff44e3b549ffa01b126464d0/rfc3986_validator-0.1.1.tar.gz", hash = "sha256:3d44bde7921b3b9ec3ae4e3adca370438eccebc676456449b145d533b240d055", size = 6760, upload-time = "2019-10-28T16:00:19.144Z" }
wheels = [
    { url = "https://files.pythonhosted.org/packages/9e/51/17023c0f8f1869d8806b979a2bffa3f861f26a3f1a66b094288323fba52f/rfc3986_validator-0.1.1-py2.py3-none-any.whl", hash = "sha256:2f235c432ef459970b4306369336b9d5dbdda31b510ca1e327636e01f528bfa9", size = 4242, upload-time = "2019-10-28T16:00:13.976Z" },
]

[[package]]
name = "rfc3987"
version = "1.3.8"
source = { registry = "https://pypi.org/simple" }
sdist = { url = "https://files.pythonhosted.org/packages/14/bb/f1395c4b62f251a1cb503ff884500ebd248eed593f41b469f89caa3547bd/rfc3987-1.3.8.tar.gz", hash = "sha256:d3c4d257a560d544e9826b38bc81db676890c79ab9d7ac92b39c7a253d5ca733", size = 20700, upload-time = "2018-07-29T17:23:47.954Z" }
wheels = [
    { url = "https://files.pythonhosted.org/packages/65/d4/f7407c3d15d5ac779c3dd34fbbc6ea2090f77bd7dd12f207ccf881551208/rfc3987-1.3.8-py2.py3-none-any.whl", hash = "sha256:10702b1e51e5658843460b189b185c0366d2cf4cff716f13111b0ea9fd2dce53", size = 13377, upload-time = "2018-07-29T17:23:45.313Z" },
]

[[package]]
name = "rfc3987-syntax"
version = "1.1.0"
source = { registry = "https://pypi.org/simple" }
dependencies = [
    { name = "lark" },
]
sdist = { url = "https://files.pythonhosted.org/packages/2c/06/37c1a5557acf449e8e406a830a05bf885ac47d33270aec454ef78675008d/rfc3987_syntax-1.1.0.tar.gz", hash = "sha256:717a62cbf33cffdd16dfa3a497d81ce48a660ea691b1ddd7be710c22f00b4a0d", size = 14239, upload-time = "2025-07-18T01:05:05.015Z" }
wheels = [
    { url = "https://files.pythonhosted.org/packages/7e/71/44ce230e1b7fadd372515a97e32a83011f906ddded8d03e3c6aafbdedbb7/rfc3987_syntax-1.1.0-py3-none-any.whl", hash = "sha256:6c3d97604e4c5ce9f714898e05401a0445a641cfa276432b0a648c80856f6a3f", size = 8046, upload-time = "2025-07-18T01:05:03.843Z" },
]

[[package]]
name = "rich"
version = "14.2.0"
source = { registry = "https://pypi.org/simple" }
dependencies = [
    { name = "markdown-it-py" },
    { name = "pygments" },
]
sdist = { url = "https://files.pythonhosted.org/packages/fb/d2/8920e102050a0de7bfabeb4c4614a49248cf8d5d7a8d01885fbb24dc767a/rich-14.2.0.tar.gz", hash = "sha256:73ff50c7c0c1c77c8243079283f4edb376f0f6442433aecb8ce7e6d0b92d1fe4", size = 219990, upload-time = "2025-10-09T14:16:53.064Z" }
wheels = [
    { url = "https://files.pythonhosted.org/packages/25/7a/b0178788f8dc6cafce37a212c99565fa1fe7872c70c6c9c1e1a372d9d88f/rich-14.2.0-py3-none-any.whl", hash = "sha256:76bc51fe2e57d2b1be1f96c524b890b816e334ab4c1e45888799bfaab0021edd", size = 243393, upload-time = "2025-10-09T14:16:51.245Z" },
]

[[package]]
name = "robokop-genetics"
version = "0.7.0"
source = { registry = "https://pypi.org/simple" }
dependencies = [
    { name = "bmt" },
    { name = "redis" },
    { name = "requests" },
]
sdist = { url = "https://files.pythonhosted.org/packages/41/a6/75b9edf1186d3dbfb485910b40570ea9c7452ffce195934de2a40d17167f/robokop_genetics-0.7.0.tar.gz", hash = "sha256:87eb12250867c18f7e149d869fe9173f664f83e90d6c7b910303fd9ba9efc931", size = 18837, upload-time = "2025-10-07T07:18:29.144Z" }
wheels = [
    { url = "https://files.pythonhosted.org/packages/7f/96/7e941b2ad392429aac56b0826965534e79edff20784eb767c702cab8fbef/robokop_genetics-0.7.0-py3-none-any.whl", hash = "sha256:fe33f004138f5feb5c43157411b146411bf249b97a1a6900348607f874dd8494", size = 18695, upload-time = "2025-10-07T07:18:27.895Z" },
]

[[package]]
name = "robokop-orion"
version = "0.1.12"
source = { registry = "https://pypi.org/simple" }
dependencies = [
    { name = "bmt" },
    { name = "jsonlines" },
    { name = "orjson" },
    { name = "python-dotenv" },
    { name = "pyyaml" },
    { name = "requests" },
    { name = "requests-toolbelt" },
    { name = "robokop-genetics" },
    { name = "xxhash" },
]
sdist = { url = "https://files.pythonhosted.org/packages/65/82/b46dead2f25223bd26e18db0d1c9e57602230cc87963ded1b1ea7517aaa2/robokop_orion-0.1.12.tar.gz", hash = "sha256:d544b956cf659a5e0f0226bab11872f4e82a9955ed0466825dc61e397e1dcf0d", size = 83293, upload-time = "2025-12-09T22:54:04.115Z" }
wheels = [
    { url = "https://files.pythonhosted.org/packages/b6/0b/3ce947a9147d0abce61f3a1bbab8fec54b2529c2e8680d623fac6e5129c9/robokop_orion-0.1.12-py3-none-any.whl", hash = "sha256:85797d59f56e9eb6df9b86acad5218f76d39591039eb046461b4582f60e96c62", size = 96400, upload-time = "2025-12-09T22:54:02.934Z" },
]

[[package]]
name = "roman-numerals"
version = "3.1.0"
source = { registry = "https://pypi.org/simple" }
sdist = { url = "https://files.pythonhosted.org/packages/57/5b/1bcda2c6a8acec5b310dd70f732400827b96f05d815834f0f112b91b3539/roman_numerals-3.1.0.tar.gz", hash = "sha256:384e36fc1e8d4bd361bdb3672841faae7a345b3f708aae9895d074c878332551", size = 9069, upload-time = "2025-03-12T00:41:08.837Z" }
wheels = [
    { url = "https://files.pythonhosted.org/packages/82/1d/7356f115a0e5faf8dc59894a3e9fc8b1821ab949163458b0072db0a12a68/roman_numerals-3.1.0-py3-none-any.whl", hash = "sha256:842ae5fd12912d62720c9aad8cab706e8c692556d01a38443e051ee6cc158d90", size = 7709, upload-time = "2025-03-12T00:41:07.626Z" },
]

[[package]]
name = "rpds-py"
version = "0.30.0"
source = { registry = "https://pypi.org/simple" }
sdist = { url = "https://files.pythonhosted.org/packages/20/af/3f2f423103f1113b36230496629986e0ef7e199d2aa8392452b484b38ced/rpds_py-0.30.0.tar.gz", hash = "sha256:dd8ff7cf90014af0c0f787eea34794ebf6415242ee1d6fa91eaba725cc441e84", size = 69469, upload-time = "2025-11-30T20:24:38.837Z" }
wheels = [
    { url = "https://files.pythonhosted.org/packages/03/e7/98a2f4ac921d82f33e03f3835f5bf3a4a40aa1bfdc57975e74a97b2b4bdd/rpds_py-0.30.0-cp312-cp312-macosx_10_12_x86_64.whl", hash = "sha256:a161f20d9a43006833cd7068375a94d035714d73a172b681d8881820600abfad", size = 375086, upload-time = "2025-11-30T20:22:17.93Z" },
    { url = "https://files.pythonhosted.org/packages/4d/a1/bca7fd3d452b272e13335db8d6b0b3ecde0f90ad6f16f3328c6fb150c889/rpds_py-0.30.0-cp312-cp312-macosx_11_0_arm64.whl", hash = "sha256:6abc8880d9d036ecaafe709079969f56e876fcf107f7a8e9920ba6d5a3878d05", size = 359053, upload-time = "2025-11-30T20:22:19.297Z" },
    { url = "https://files.pythonhosted.org/packages/65/1c/ae157e83a6357eceff62ba7e52113e3ec4834a84cfe07fa4b0757a7d105f/rpds_py-0.30.0-cp312-cp312-manylinux_2_17_aarch64.manylinux2014_aarch64.whl", hash = "sha256:ca28829ae5f5d569bb62a79512c842a03a12576375d5ece7d2cadf8abe96ec28", size = 390763, upload-time = "2025-11-30T20:22:21.661Z" },
    { url = "https://files.pythonhosted.org/packages/d4/36/eb2eb8515e2ad24c0bd43c3ee9cd74c33f7ca6430755ccdb240fd3144c44/rpds_py-0.30.0-cp312-cp312-manylinux_2_17_armv7l.manylinux2014_armv7l.whl", hash = "sha256:a1010ed9524c73b94d15919ca4d41d8780980e1765babf85f9a2f90d247153dd", size = 408951, upload-time = "2025-11-30T20:22:23.408Z" },
    { url = "https://files.pythonhosted.org/packages/d6/65/ad8dc1784a331fabbd740ef6f71ce2198c7ed0890dab595adb9ea2d775a1/rpds_py-0.30.0-cp312-cp312-manylinux_2_17_ppc64le.manylinux2014_ppc64le.whl", hash = "sha256:f8d1736cfb49381ba528cd5baa46f82fdc65c06e843dab24dd70b63d09121b3f", size = 514622, upload-time = "2025-11-30T20:22:25.16Z" },
    { url = "https://files.pythonhosted.org/packages/63/8e/0cfa7ae158e15e143fe03993b5bcd743a59f541f5952e1546b1ac1b5fd45/rpds_py-0.30.0-cp312-cp312-manylinux_2_17_s390x.manylinux2014_s390x.whl", hash = "sha256:d948b135c4693daff7bc2dcfc4ec57237a29bd37e60c2fabf5aff2bbacf3e2f1", size = 414492, upload-time = "2025-11-30T20:22:26.505Z" },
    { url = "https://files.pythonhosted.org/packages/60/1b/6f8f29f3f995c7ffdde46a626ddccd7c63aefc0efae881dc13b6e5d5bb16/rpds_py-0.30.0-cp312-cp312-manylinux_2_17_x86_64.manylinux2014_x86_64.whl", hash = "sha256:47f236970bccb2233267d89173d3ad2703cd36a0e2a6e92d0560d333871a3d23", size = 394080, upload-time = "2025-11-30T20:22:27.934Z" },
    { url = "https://files.pythonhosted.org/packages/6d/d5/a266341051a7a3ca2f4b750a3aa4abc986378431fc2da508c5034d081b70/rpds_py-0.30.0-cp312-cp312-manylinux_2_31_riscv64.whl", hash = "sha256:2e6ecb5a5bcacf59c3f912155044479af1d0b6681280048b338b28e364aca1f6", size = 408680, upload-time = "2025-11-30T20:22:29.341Z" },
    { url = "https://files.pythonhosted.org/packages/10/3b/71b725851df9ab7a7a4e33cf36d241933da66040d195a84781f49c50490c/rpds_py-0.30.0-cp312-cp312-manylinux_2_5_i686.manylinux1_i686.whl", hash = "sha256:a8fa71a2e078c527c3e9dc9fc5a98c9db40bcc8a92b4e8858e36d329f8684b51", size = 423589, upload-time = "2025-11-30T20:22:31.469Z" },
    { url = "https://files.pythonhosted.org/packages/00/2b/e59e58c544dc9bd8bd8384ecdb8ea91f6727f0e37a7131baeff8d6f51661/rpds_py-0.30.0-cp312-cp312-musllinux_1_2_aarch64.whl", hash = "sha256:73c67f2db7bc334e518d097c6d1e6fed021bbc9b7d678d6cc433478365d1d5f5", size = 573289, upload-time = "2025-11-30T20:22:32.997Z" },
    { url = "https://files.pythonhosted.org/packages/da/3e/a18e6f5b460893172a7d6a680e86d3b6bc87a54c1f0b03446a3c8c7b588f/rpds_py-0.30.0-cp312-cp312-musllinux_1_2_i686.whl", hash = "sha256:5ba103fb455be00f3b1c2076c9d4264bfcb037c976167a6047ed82f23153f02e", size = 599737, upload-time = "2025-11-30T20:22:34.419Z" },
    { url = "https://files.pythonhosted.org/packages/5c/e2/714694e4b87b85a18e2c243614974413c60aa107fd815b8cbc42b873d1d7/rpds_py-0.30.0-cp312-cp312-musllinux_1_2_x86_64.whl", hash = "sha256:7cee9c752c0364588353e627da8a7e808a66873672bcb5f52890c33fd965b394", size = 563120, upload-time = "2025-11-30T20:22:35.903Z" },
    { url = "https://files.pythonhosted.org/packages/6f/ab/d5d5e3bcedb0a77f4f613706b750e50a5a3ba1c15ccd3665ecc636c968fd/rpds_py-0.30.0-cp312-cp312-win32.whl", hash = "sha256:1ab5b83dbcf55acc8b08fc62b796ef672c457b17dbd7820a11d6c52c06839bdf", size = 223782, upload-time = "2025-11-30T20:22:37.271Z" },
    { url = "https://files.pythonhosted.org/packages/39/3b/f786af9957306fdc38a74cef405b7b93180f481fb48453a114bb6465744a/rpds_py-0.30.0-cp312-cp312-win_amd64.whl", hash = "sha256:a090322ca841abd453d43456ac34db46e8b05fd9b3b4ac0c78bcde8b089f959b", size = 240463, upload-time = "2025-11-30T20:22:39.021Z" },
    { url = "https://files.pythonhosted.org/packages/f3/d2/b91dc748126c1559042cfe41990deb92c4ee3e2b415f6b5234969ffaf0cc/rpds_py-0.30.0-cp312-cp312-win_arm64.whl", hash = "sha256:669b1805bd639dd2989b281be2cfd951c6121b65e729d9b843e9639ef1fd555e", size = 230868, upload-time = "2025-11-30T20:22:40.493Z" },
    { url = "https://files.pythonhosted.org/packages/ed/dc/d61221eb88ff410de3c49143407f6f3147acf2538c86f2ab7ce65ae7d5f9/rpds_py-0.30.0-cp313-cp313-macosx_10_12_x86_64.whl", hash = "sha256:f83424d738204d9770830d35290ff3273fbb02b41f919870479fab14b9d303b2", size = 374887, upload-time = "2025-11-30T20:22:41.812Z" },
    { url = "https://files.pythonhosted.org/packages/fd/32/55fb50ae104061dbc564ef15cc43c013dc4a9f4527a1f4d99baddf56fe5f/rpds_py-0.30.0-cp313-cp313-macosx_11_0_arm64.whl", hash = "sha256:e7536cd91353c5273434b4e003cbda89034d67e7710eab8761fd918ec6c69cf8", size = 358904, upload-time = "2025-11-30T20:22:43.479Z" },
    { url = "https://files.pythonhosted.org/packages/58/70/faed8186300e3b9bdd138d0273109784eea2396c68458ed580f885dfe7ad/rpds_py-0.30.0-cp313-cp313-manylinux_2_17_aarch64.manylinux2014_aarch64.whl", hash = "sha256:2771c6c15973347f50fece41fc447c054b7ac2ae0502388ce3b6738cd366e3d4", size = 389945, upload-time = "2025-11-30T20:22:44.819Z" },
    { url = "https://files.pythonhosted.org/packages/bd/a8/073cac3ed2c6387df38f71296d002ab43496a96b92c823e76f46b8af0543/rpds_py-0.30.0-cp313-cp313-manylinux_2_17_armv7l.manylinux2014_armv7l.whl", hash = "sha256:0a59119fc6e3f460315fe9d08149f8102aa322299deaa5cab5b40092345c2136", size = 407783, upload-time = "2025-11-30T20:22:46.103Z" },
    { url = "https://files.pythonhosted.org/packages/77/57/5999eb8c58671f1c11eba084115e77a8899d6e694d2a18f69f0ba471ec8b/rpds_py-0.30.0-cp313-cp313-manylinux_2_17_ppc64le.manylinux2014_ppc64le.whl", hash = "sha256:76fec018282b4ead0364022e3c54b60bf368b9d926877957a8624b58419169b7", size = 515021, upload-time = "2025-11-30T20:22:47.458Z" },
    { url = "https://files.pythonhosted.org/packages/e0/af/5ab4833eadc36c0a8ed2bc5c0de0493c04f6c06de223170bd0798ff98ced/rpds_py-0.30.0-cp313-cp313-manylinux_2_17_s390x.manylinux2014_s390x.whl", hash = "sha256:692bef75a5525db97318e8cd061542b5a79812d711ea03dbc1f6f8dbb0c5f0d2", size = 414589, upload-time = "2025-11-30T20:22:48.872Z" },
    { url = "https://files.pythonhosted.org/packages/b7/de/f7192e12b21b9e9a68a6d0f249b4af3fdcdff8418be0767a627564afa1f1/rpds_py-0.30.0-cp313-cp313-manylinux_2_17_x86_64.manylinux2014_x86_64.whl", hash = "sha256:9027da1ce107104c50c81383cae773ef5c24d296dd11c99e2629dbd7967a20c6", size = 394025, upload-time = "2025-11-30T20:22:50.196Z" },
    { url = "https://files.pythonhosted.org/packages/91/c4/fc70cd0249496493500e7cc2de87504f5aa6509de1e88623431fec76d4b6/rpds_py-0.30.0-cp313-cp313-manylinux_2_31_riscv64.whl", hash = "sha256:9cf69cdda1f5968a30a359aba2f7f9aa648a9ce4b580d6826437f2b291cfc86e", size = 408895, upload-time = "2025-11-30T20:22:51.87Z" },
    { url = "https://files.pythonhosted.org/packages/58/95/d9275b05ab96556fefff73a385813eb66032e4c99f411d0795372d9abcea/rpds_py-0.30.0-cp313-cp313-manylinux_2_5_i686.manylinux1_i686.whl", hash = "sha256:a4796a717bf12b9da9d3ad002519a86063dcac8988b030e405704ef7d74d2d9d", size = 422799, upload-time = "2025-11-30T20:22:53.341Z" },
    { url = "https://files.pythonhosted.org/packages/06/c1/3088fc04b6624eb12a57eb814f0d4997a44b0d208d6cace713033ff1a6ba/rpds_py-0.30.0-cp313-cp313-musllinux_1_2_aarch64.whl", hash = "sha256:5d4c2aa7c50ad4728a094ebd5eb46c452e9cb7edbfdb18f9e1221f597a73e1e7", size = 572731, upload-time = "2025-11-30T20:22:54.778Z" },
    { url = "https://files.pythonhosted.org/packages/d8/42/c612a833183b39774e8ac8fecae81263a68b9583ee343db33ab571a7ce55/rpds_py-0.30.0-cp313-cp313-musllinux_1_2_i686.whl", hash = "sha256:ba81a9203d07805435eb06f536d95a266c21e5b2dfbf6517748ca40c98d19e31", size = 599027, upload-time = "2025-11-30T20:22:56.212Z" },
    { url = "https://files.pythonhosted.org/packages/5f/60/525a50f45b01d70005403ae0e25f43c0384369ad24ffe46e8d9068b50086/rpds_py-0.30.0-cp313-cp313-musllinux_1_2_x86_64.whl", hash = "sha256:945dccface01af02675628334f7cf49c2af4c1c904748efc5cf7bbdf0b579f95", size = 563020, upload-time = "2025-11-30T20:22:58.2Z" },
    { url = "https://files.pythonhosted.org/packages/0b/5d/47c4655e9bcd5ca907148535c10e7d489044243cc9941c16ed7cd53be91d/rpds_py-0.30.0-cp313-cp313-win32.whl", hash = "sha256:b40fb160a2db369a194cb27943582b38f79fc4887291417685f3ad693c5a1d5d", size = 223139, upload-time = "2025-11-30T20:23:00.209Z" },
    { url = "https://files.pythonhosted.org/packages/f2/e1/485132437d20aa4d3e1d8b3fb5a5e65aa8139f1e097080c2a8443201742c/rpds_py-0.30.0-cp313-cp313-win_amd64.whl", hash = "sha256:806f36b1b605e2d6a72716f321f20036b9489d29c51c91f4dd29a3e3afb73b15", size = 240224, upload-time = "2025-11-30T20:23:02.008Z" },
    { url = "https://files.pythonhosted.org/packages/24/95/ffd128ed1146a153d928617b0ef673960130be0009c77d8fbf0abe306713/rpds_py-0.30.0-cp313-cp313-win_arm64.whl", hash = "sha256:d96c2086587c7c30d44f31f42eae4eac89b60dabbac18c7669be3700f13c3ce1", size = 230645, upload-time = "2025-11-30T20:23:03.43Z" },
    { url = "https://files.pythonhosted.org/packages/ff/1b/b10de890a0def2a319a2626334a7f0ae388215eb60914dbac8a3bae54435/rpds_py-0.30.0-cp313-cp313t-macosx_10_12_x86_64.whl", hash = "sha256:eb0b93f2e5c2189ee831ee43f156ed34e2a89a78a66b98cadad955972548be5a", size = 364443, upload-time = "2025-11-30T20:23:04.878Z" },
    { url = "https://files.pythonhosted.org/packages/0d/bf/27e39f5971dc4f305a4fb9c672ca06f290f7c4e261c568f3dea16a410d47/rpds_py-0.30.0-cp313-cp313t-macosx_11_0_arm64.whl", hash = "sha256:922e10f31f303c7c920da8981051ff6d8c1a56207dbdf330d9047f6d30b70e5e", size = 353375, upload-time = "2025-11-30T20:23:06.342Z" },
    { url = "https://files.pythonhosted.org/packages/40/58/442ada3bba6e8e6615fc00483135c14a7538d2ffac30e2d933ccf6852232/rpds_py-0.30.0-cp313-cp313t-manylinux_2_17_aarch64.manylinux2014_aarch64.whl", hash = "sha256:cdc62c8286ba9bf7f47befdcea13ea0e26bf294bda99758fd90535cbaf408000", size = 383850, upload-time = "2025-11-30T20:23:07.825Z" },
    { url = "https://files.pythonhosted.org/packages/14/14/f59b0127409a33c6ef6f5c1ebd5ad8e32d7861c9c7adfa9a624fc3889f6c/rpds_py-0.30.0-cp313-cp313t-manylinux_2_17_armv7l.manylinux2014_armv7l.whl", hash = "sha256:47f9a91efc418b54fb8190a6b4aa7813a23fb79c51f4bb84e418f5476c38b8db", size = 392812, upload-time = "2025-11-30T20:23:09.228Z" },
    { url = "https://files.pythonhosted.org/packages/b3/66/e0be3e162ac299b3a22527e8913767d869e6cc75c46bd844aa43fb81ab62/rpds_py-0.30.0-cp313-cp313t-manylinux_2_17_ppc64le.manylinux2014_ppc64le.whl", hash = "sha256:1f3587eb9b17f3789ad50824084fa6f81921bbf9a795826570bda82cb3ed91f2", size = 517841, upload-time = "2025-11-30T20:23:11.186Z" },
    { url = "https://files.pythonhosted.org/packages/3d/55/fa3b9cf31d0c963ecf1ba777f7cf4b2a2c976795ac430d24a1f43d25a6ba/rpds_py-0.30.0-cp313-cp313t-manylinux_2_17_s390x.manylinux2014_s390x.whl", hash = "sha256:39c02563fc592411c2c61d26b6c5fe1e51eaa44a75aa2c8735ca88b0d9599daa", size = 408149, upload-time = "2025-11-30T20:23:12.864Z" },
    { url = "https://files.pythonhosted.org/packages/60/ca/780cf3b1a32b18c0f05c441958d3758f02544f1d613abf9488cd78876378/rpds_py-0.30.0-cp313-cp313t-manylinux_2_17_x86_64.manylinux2014_x86_64.whl", hash = "sha256:51a1234d8febafdfd33a42d97da7a43f5dcb120c1060e352a3fbc0c6d36e2083", size = 383843, upload-time = "2025-11-30T20:23:14.638Z" },
    { url = "https://files.pythonhosted.org/packages/82/86/d5f2e04f2aa6247c613da0c1dd87fcd08fa17107e858193566048a1e2f0a/rpds_py-0.30.0-cp313-cp313t-manylinux_2_31_riscv64.whl", hash = "sha256:eb2c4071ab598733724c08221091e8d80e89064cd472819285a9ab0f24bcedb9", size = 396507, upload-time = "2025-11-30T20:23:16.105Z" },
    { url = "https://files.pythonhosted.org/packages/4b/9a/453255d2f769fe44e07ea9785c8347edaf867f7026872e76c1ad9f7bed92/rpds_py-0.30.0-cp313-cp313t-manylinux_2_5_i686.manylinux1_i686.whl", hash = "sha256:6bdfdb946967d816e6adf9a3d8201bfad269c67efe6cefd7093ef959683c8de0", size = 414949, upload-time = "2025-11-30T20:23:17.539Z" },
    { url = "https://files.pythonhosted.org/packages/a3/31/622a86cdc0c45d6df0e9ccb6becdba5074735e7033c20e401a6d9d0e2ca0/rpds_py-0.30.0-cp313-cp313t-musllinux_1_2_aarch64.whl", hash = "sha256:c77afbd5f5250bf27bf516c7c4a016813eb2d3e116139aed0096940c5982da94", size = 565790, upload-time = "2025-11-30T20:23:19.029Z" },
    { url = "https://files.pythonhosted.org/packages/1c/5d/15bbf0fb4a3f58a3b1c67855ec1efcc4ceaef4e86644665fff03e1b66d8d/rpds_py-0.30.0-cp313-cp313t-musllinux_1_2_i686.whl", hash = "sha256:61046904275472a76c8c90c9ccee9013d70a6d0f73eecefd38c1ae7c39045a08", size = 590217, upload-time = "2025-11-30T20:23:20.885Z" },
    { url = "https://files.pythonhosted.org/packages/6d/61/21b8c41f68e60c8cc3b2e25644f0e3681926020f11d06ab0b78e3c6bbff1/rpds_py-0.30.0-cp313-cp313t-musllinux_1_2_x86_64.whl", hash = "sha256:4c5f36a861bc4b7da6516dbdf302c55313afa09b81931e8280361a4f6c9a2d27", size = 555806, upload-time = "2025-11-30T20:23:22.488Z" },
    { url = "https://files.pythonhosted.org/packages/f9/39/7e067bb06c31de48de3eb200f9fc7c58982a4d3db44b07e73963e10d3be9/rpds_py-0.30.0-cp313-cp313t-win32.whl", hash = "sha256:3d4a69de7a3e50ffc214ae16d79d8fbb0922972da0356dcf4d0fdca2878559c6", size = 211341, upload-time = "2025-11-30T20:23:24.449Z" },
    { url = "https://files.pythonhosted.org/packages/0a/4d/222ef0b46443cf4cf46764d9c630f3fe4abaa7245be9417e56e9f52b8f65/rpds_py-0.30.0-cp313-cp313t-win_amd64.whl", hash = "sha256:f14fc5df50a716f7ece6a80b6c78bb35ea2ca47c499e422aa4463455dd96d56d", size = 225768, upload-time = "2025-11-30T20:23:25.908Z" },
]

[[package]]
name = "rsa"
version = "4.9.1"
source = { registry = "https://pypi.org/simple" }
dependencies = [
    { name = "pyasn1" },
]
sdist = { url = "https://files.pythonhosted.org/packages/da/8a/22b7beea3ee0d44b1916c0c1cb0ee3af23b700b6da9f04991899d0c555d4/rsa-4.9.1.tar.gz", hash = "sha256:e7bdbfdb5497da4c07dfd35530e1a902659db6ff241e39d9953cad06ebd0ae75", size = 29034, upload-time = "2025-04-16T09:51:18.218Z" }
wheels = [
    { url = "https://files.pythonhosted.org/packages/64/8d/0133e4eb4beed9e425d9a98ed6e081a55d195481b7632472be1af08d2f6b/rsa-4.9.1-py3-none-any.whl", hash = "sha256:68635866661c6836b8d39430f97a996acbd61bfa49406748ea243539fe239762", size = 34696, upload-time = "2025-04-16T09:51:17.142Z" },
]

[[package]]
name = "ruff"
version = "0.14.8"
source = { registry = "https://pypi.org/simple" }
sdist = { url = "https://files.pythonhosted.org/packages/ed/d9/f7a0c4b3a2bf2556cd5d99b05372c29980249ef71e8e32669ba77428c82c/ruff-0.14.8.tar.gz", hash = "sha256:774ed0dd87d6ce925e3b8496feb3a00ac564bea52b9feb551ecd17e0a23d1eed", size = 5765385, upload-time = "2025-12-04T15:06:17.669Z" }
wheels = [
    { url = "https://files.pythonhosted.org/packages/48/b8/9537b52010134b1d2b72870cc3f92d5fb759394094741b09ceccae183fbe/ruff-0.14.8-py3-none-linux_armv6l.whl", hash = "sha256:ec071e9c82eca417f6111fd39f7043acb53cd3fde9b1f95bbed745962e345afb", size = 13441540, upload-time = "2025-12-04T15:06:14.896Z" },
    { url = "https://files.pythonhosted.org/packages/24/00/99031684efb025829713682012b6dd37279b1f695ed1b01725f85fd94b38/ruff-0.14.8-py3-none-macosx_10_12_x86_64.whl", hash = "sha256:8cdb162a7159f4ca36ce980a18c43d8f036966e7f73f866ac8f493b75e0c27e9", size = 13669384, upload-time = "2025-12-04T15:06:51.809Z" },
    { url = "https://files.pythonhosted.org/packages/72/64/3eb5949169fc19c50c04f28ece2c189d3b6edd57e5b533649dae6ca484fe/ruff-0.14.8-py3-none-macosx_11_0_arm64.whl", hash = "sha256:2e2fcbefe91f9fad0916850edf0854530c15bd1926b6b779de47e9ab619ea38f", size = 12806917, upload-time = "2025-12-04T15:06:08.925Z" },
    { url = "https://files.pythonhosted.org/packages/c4/08/5250babb0b1b11910f470370ec0cbc67470231f7cdc033cee57d4976f941/ruff-0.14.8-py3-none-manylinux_2_17_aarch64.manylinux2014_aarch64.whl", hash = "sha256:a9d70721066a296f45786ec31916dc287b44040f553da21564de0ab4d45a869b", size = 13256112, upload-time = "2025-12-04T15:06:23.498Z" },
    { url = "https://files.pythonhosted.org/packages/78/4c/6c588e97a8e8c2d4b522c31a579e1df2b4d003eddfbe23d1f262b1a431ff/ruff-0.14.8-py3-none-manylinux_2_17_armv7l.manylinux2014_armv7l.whl", hash = "sha256:2c87e09b3cd9d126fc67a9ecd3b5b1d3ded2b9c7fce3f16e315346b9d05cfb52", size = 13227559, upload-time = "2025-12-04T15:06:33.432Z" },
    { url = "https://files.pythonhosted.org/packages/23/ce/5f78cea13eda8eceac71b5f6fa6e9223df9b87bb2c1891c166d1f0dce9f1/ruff-0.14.8-py3-none-manylinux_2_17_i686.manylinux2014_i686.whl", hash = "sha256:1d62cb310c4fbcb9ee4ac023fe17f984ae1e12b8a4a02e3d21489f9a2a5f730c", size = 13896379, upload-time = "2025-12-04T15:06:02.687Z" },
    { url = "https://files.pythonhosted.org/packages/cf/79/13de4517c4dadce9218a20035b21212a4c180e009507731f0d3b3f5df85a/ruff-0.14.8-py3-none-manylinux_2_17_ppc64.manylinux2014_ppc64.whl", hash = "sha256:1af35c2d62633d4da0521178e8a2641c636d2a7153da0bac1b30cfd4ccd91344", size = 15372786, upload-time = "2025-12-04T15:06:29.828Z" },
    { url = "https://files.pythonhosted.org/packages/00/06/33df72b3bb42be8a1c3815fd4fae83fa2945fc725a25d87ba3e42d1cc108/ruff-0.14.8-py3-none-manylinux_2_17_ppc64le.manylinux2014_ppc64le.whl", hash = "sha256:25add4575ffecc53d60eed3f24b1e934493631b48ebbc6ebaf9d8517924aca4b", size = 14990029, upload-time = "2025-12-04T15:06:36.812Z" },
    { url = "https://files.pythonhosted.org/packages/64/61/0f34927bd90925880394de0e081ce1afab66d7b3525336f5771dcf0cb46c/ruff-0.14.8-py3-none-manylinux_2_17_s390x.manylinux2014_s390x.whl", hash = "sha256:4c943d847b7f02f7db4201a0600ea7d244d8a404fbb639b439e987edcf2baf9a", size = 14407037, upload-time = "2025-12-04T15:06:39.979Z" },
    { url = "https://files.pythonhosted.org/packages/96/bc/058fe0aefc0fbf0d19614cb6d1a3e2c048f7dc77ca64957f33b12cfdc5ef/ruff-0.14.8-py3-none-manylinux_2_17_x86_64.manylinux2014_x86_64.whl", hash = "sha256:cb6e8bf7b4f627548daa1b69283dac5a296bfe9ce856703b03130732e20ddfe2", size = 14102390, upload-time = "2025-12-04T15:06:46.372Z" },
    { url = "https://files.pythonhosted.org/packages/af/a4/e4f77b02b804546f4c17e8b37a524c27012dd6ff05855d2243b49a7d3cb9/ruff-0.14.8-py3-none-manylinux_2_31_riscv64.whl", hash = "sha256:7aaf2974f378e6b01d1e257c6948207aec6a9b5ba53fab23d0182efb887a0e4a", size = 14230793, upload-time = "2025-12-04T15:06:20.497Z" },
    { url = "https://files.pythonhosted.org/packages/3f/52/bb8c02373f79552e8d087cedaffad76b8892033d2876c2498a2582f09dcf/ruff-0.14.8-py3-none-musllinux_1_2_aarch64.whl", hash = "sha256:e5758ca513c43ad8a4ef13f0f081f80f08008f410790f3611a21a92421ab045b", size = 13160039, upload-time = "2025-12-04T15:06:49.06Z" },
    { url = "https://files.pythonhosted.org/packages/1f/ad/b69d6962e477842e25c0b11622548df746290cc6d76f9e0f4ed7456c2c31/ruff-0.14.8-py3-none-musllinux_1_2_armv7l.whl", hash = "sha256:f74f7ba163b6e85a8d81a590363bf71618847e5078d90827749bfda1d88c9cdf", size = 13205158, upload-time = "2025-12-04T15:06:54.574Z" },
    { url = "https://files.pythonhosted.org/packages/06/63/54f23da1315c0b3dfc1bc03fbc34e10378918a20c0b0f086418734e57e74/ruff-0.14.8-py3-none-musllinux_1_2_i686.whl", hash = "sha256:eed28f6fafcc9591994c42254f5a5c5ca40e69a30721d2ab18bb0bb3baac3ab6", size = 13469550, upload-time = "2025-12-04T15:05:59.209Z" },
    { url = "https://files.pythonhosted.org/packages/70/7d/a4d7b1961e4903bc37fffb7ddcfaa7beb250f67d97cfd1ee1d5cddb1ec90/ruff-0.14.8-py3-none-musllinux_1_2_x86_64.whl", hash = "sha256:21d48fa744c9d1cb8d71eb0a740c4dd02751a5de9db9a730a8ef75ca34cf138e", size = 14211332, upload-time = "2025-12-04T15:06:06.027Z" },
    { url = "https://files.pythonhosted.org/packages/5d/93/2a5063341fa17054e5c86582136e9895db773e3c2ffb770dde50a09f35f0/ruff-0.14.8-py3-none-win32.whl", hash = "sha256:15f04cb45c051159baebb0f0037f404f1dc2f15a927418f29730f411a79bc4e7", size = 13151890, upload-time = "2025-12-04T15:06:11.668Z" },
    { url = "https://files.pythonhosted.org/packages/02/1c/65c61a0859c0add13a3e1cbb6024b42de587456a43006ca2d4fd3d1618fe/ruff-0.14.8-py3-none-win_amd64.whl", hash = "sha256:9eeb0b24242b5bbff3011409a739929f497f3fb5fe3b5698aba5e77e8c833097", size = 14537826, upload-time = "2025-12-04T15:06:26.409Z" },
    { url = "https://files.pythonhosted.org/packages/6d/63/8b41cea3afd7f58eb64ac9251668ee0073789a3bc9ac6f816c8c6fef986d/ruff-0.14.8-py3-none-win_arm64.whl", hash = "sha256:965a582c93c63fe715fd3e3f8aa37c4b776777203d8e1d8aa3cc0c14424a4b99", size = 13634522, upload-time = "2025-12-04T15:06:43.212Z" },
]

[[package]]
name = "s3transfer"
version = "0.16.0"
source = { registry = "https://pypi.org/simple" }
dependencies = [
    { name = "botocore" },
]
sdist = { url = "https://files.pythonhosted.org/packages/05/04/74127fc843314818edfa81b5540e26dd537353b123a4edc563109d8f17dd/s3transfer-0.16.0.tar.gz", hash = "sha256:8e990f13268025792229cd52fa10cb7163744bf56e719e0b9cb925ab79abf920", size = 153827, upload-time = "2025-12-01T02:30:59.114Z" }
wheels = [
    { url = "https://files.pythonhosted.org/packages/fc/51/727abb13f44c1fcf6d145979e1535a35794db0f6e450a0cb46aa24732fe2/s3transfer-0.16.0-py3-none-any.whl", hash = "sha256:18e25d66fed509e3868dc1572b3f427ff947dd2c56f844a5bf09481ad3f3b2fe", size = 86830, upload-time = "2025-12-01T02:30:57.729Z" },
]

[[package]]
name = "scipy"
version = "1.16.3"
source = { registry = "https://pypi.org/simple" }
dependencies = [
    { name = "numpy" },
]
sdist = { url = "https://files.pythonhosted.org/packages/0a/ca/d8ace4f98322d01abcd52d381134344bf7b431eba7ed8b42bdea5a3c2ac9/scipy-1.16.3.tar.gz", hash = "sha256:01e87659402762f43bd2fee13370553a17ada367d42e7487800bf2916535aecb", size = 30597883, upload-time = "2025-10-28T17:38:54.068Z" }
wheels = [
    { url = "https://files.pythonhosted.org/packages/40/41/5bf55c3f386b1643812f3a5674edf74b26184378ef0f3e7c7a09a7e2ca7f/scipy-1.16.3-cp312-cp312-macosx_10_14_x86_64.whl", hash = "sha256:81fc5827606858cf71446a5e98715ba0e11f0dbc83d71c7409d05486592a45d6", size = 36659043, upload-time = "2025-10-28T17:32:40.285Z" },
    { url = "https://files.pythonhosted.org/packages/1e/0f/65582071948cfc45d43e9870bf7ca5f0e0684e165d7c9ef4e50d783073eb/scipy-1.16.3-cp312-cp312-macosx_12_0_arm64.whl", hash = "sha256:c97176013d404c7346bf57874eaac5187d969293bf40497140b0a2b2b7482e07", size = 28898986, upload-time = "2025-10-28T17:32:45.325Z" },
    { url = "https://files.pythonhosted.org/packages/96/5e/36bf3f0ac298187d1ceadde9051177d6a4fe4d507e8f59067dc9dd39e650/scipy-1.16.3-cp312-cp312-macosx_14_0_arm64.whl", hash = "sha256:2b71d93c8a9936046866acebc915e2af2e292b883ed6e2cbe5c34beb094b82d9", size = 20889814, upload-time = "2025-10-28T17:32:49.277Z" },
    { url = "https://files.pythonhosted.org/packages/80/35/178d9d0c35394d5d5211bbff7ac4f2986c5488b59506fef9e1de13ea28d3/scipy-1.16.3-cp312-cp312-macosx_14_0_x86_64.whl", hash = "sha256:3d4a07a8e785d80289dfe66b7c27d8634a773020742ec7187b85ccc4b0e7b686", size = 23565795, upload-time = "2025-10-28T17:32:53.337Z" },
    { url = "https://files.pythonhosted.org/packages/fa/46/d1146ff536d034d02f83c8afc3c4bab2eddb634624d6529a8512f3afc9da/scipy-1.16.3-cp312-cp312-manylinux2014_aarch64.manylinux_2_17_aarch64.whl", hash = "sha256:0553371015692a898e1aa858fed67a3576c34edefa6b7ebdb4e9dde49ce5c203", size = 33349476, upload-time = "2025-10-28T17:32:58.353Z" },
    { url = "https://files.pythonhosted.org/packages/79/2e/415119c9ab3e62249e18c2b082c07aff907a273741b3f8160414b0e9193c/scipy-1.16.3-cp312-cp312-manylinux2014_x86_64.manylinux_2_17_x86_64.whl", hash = "sha256:72d1717fd3b5e6ec747327ce9bda32d5463f472c9dce9f54499e81fbd50245a1", size = 35676692, upload-time = "2025-10-28T17:33:03.88Z" },
    { url = "https://files.pythonhosted.org/packages/27/82/df26e44da78bf8d2aeaf7566082260cfa15955a5a6e96e6a29935b64132f/scipy-1.16.3-cp312-cp312-musllinux_1_2_aarch64.whl", hash = "sha256:1fb2472e72e24d1530debe6ae078db70fb1605350c88a3d14bc401d6306dbffe", size = 36019345, upload-time = "2025-10-28T17:33:09.773Z" },
    { url = "https://files.pythonhosted.org/packages/82/31/006cbb4b648ba379a95c87262c2855cd0d09453e500937f78b30f02fa1cd/scipy-1.16.3-cp312-cp312-musllinux_1_2_x86_64.whl", hash = "sha256:c5192722cffe15f9329a3948c4b1db789fbb1f05c97899187dcf009b283aea70", size = 38678975, upload-time = "2025-10-28T17:33:15.809Z" },
    { url = "https://files.pythonhosted.org/packages/c2/7f/acbd28c97e990b421af7d6d6cd416358c9c293fc958b8529e0bd5d2a2a19/scipy-1.16.3-cp312-cp312-win_amd64.whl", hash = "sha256:56edc65510d1331dae01ef9b658d428e33ed48b4f77b1d51caf479a0253f96dc", size = 38555926, upload-time = "2025-10-28T17:33:21.388Z" },
    { url = "https://files.pythonhosted.org/packages/ce/69/c5c7807fd007dad4f48e0a5f2153038dc96e8725d3345b9ee31b2b7bed46/scipy-1.16.3-cp312-cp312-win_arm64.whl", hash = "sha256:a8a26c78ef223d3e30920ef759e25625a0ecdd0d60e5a8818b7513c3e5384cf2", size = 25463014, upload-time = "2025-10-28T17:33:25.975Z" },
    { url = "https://files.pythonhosted.org/packages/72/f1/57e8327ab1508272029e27eeef34f2302ffc156b69e7e233e906c2a5c379/scipy-1.16.3-cp313-cp313-macosx_10_14_x86_64.whl", hash = "sha256:d2ec56337675e61b312179a1ad124f5f570c00f920cc75e1000025451b88241c", size = 36617856, upload-time = "2025-10-28T17:33:31.375Z" },
    { url = "https://files.pythonhosted.org/packages/44/13/7e63cfba8a7452eb756306aa2fd9b37a29a323b672b964b4fdeded9a3f21/scipy-1.16.3-cp313-cp313-macosx_12_0_arm64.whl", hash = "sha256:16b8bc35a4cc24db80a0ec836a9286d0e31b2503cb2fd7ff7fb0e0374a97081d", size = 28874306, upload-time = "2025-10-28T17:33:36.516Z" },
    { url = "https://files.pythonhosted.org/packages/15/65/3a9400efd0228a176e6ec3454b1fa998fbbb5a8defa1672c3f65706987db/scipy-1.16.3-cp313-cp313-macosx_14_0_arm64.whl", hash = "sha256:5803c5fadd29de0cf27fa08ccbfe7a9e5d741bf63e4ab1085437266f12460ff9", size = 20865371, upload-time = "2025-10-28T17:33:42.094Z" },
    { url = "https://files.pythonhosted.org/packages/33/d7/eda09adf009a9fb81827194d4dd02d2e4bc752cef16737cc4ef065234031/scipy-1.16.3-cp313-cp313-macosx_14_0_x86_64.whl", hash = "sha256:b81c27fc41954319a943d43b20e07c40bdcd3ff7cf013f4fb86286faefe546c4", size = 23524877, upload-time = "2025-10-28T17:33:48.483Z" },
    { url = "https://files.pythonhosted.org/packages/7d/6b/3f911e1ebc364cb81320223a3422aab7d26c9c7973109a9cd0f27c64c6c0/scipy-1.16.3-cp313-cp313-manylinux2014_aarch64.manylinux_2_17_aarch64.whl", hash = "sha256:0c3b4dd3d9b08dbce0f3440032c52e9e2ab9f96ade2d3943313dfe51a7056959", size = 33342103, upload-time = "2025-10-28T17:33:56.495Z" },
    { url = "https://files.pythonhosted.org/packages/21/f6/4bfb5695d8941e5c570a04d9fcd0d36bce7511b7d78e6e75c8f9791f82d0/scipy-1.16.3-cp313-cp313-manylinux2014_x86_64.manylinux_2_17_x86_64.whl", hash = "sha256:7dc1360c06535ea6116a2220f760ae572db9f661aba2d88074fe30ec2aa1ff88", size = 35697297, upload-time = "2025-10-28T17:34:04.722Z" },
    { url = "https://files.pythonhosted.org/packages/04/e1/6496dadbc80d8d896ff72511ecfe2316b50313bfc3ebf07a3f580f08bd8c/scipy-1.16.3-cp313-cp313-musllinux_1_2_aarch64.whl", hash = "sha256:663b8d66a8748051c3ee9c96465fb417509315b99c71550fda2591d7dd634234", size = 36021756, upload-time = "2025-10-28T17:34:13.482Z" },
    { url = "https://files.pythonhosted.org/packages/fe/bd/a8c7799e0136b987bda3e1b23d155bcb31aec68a4a472554df5f0937eef7/scipy-1.16.3-cp313-cp313-musllinux_1_2_x86_64.whl", hash = "sha256:eab43fae33a0c39006a88096cd7b4f4ef545ea0447d250d5ac18202d40b6611d", size = 38696566, upload-time = "2025-10-28T17:34:22.384Z" },
    { url = "https://files.pythonhosted.org/packages/cd/01/1204382461fcbfeb05b6161b594f4007e78b6eba9b375382f79153172b4d/scipy-1.16.3-cp313-cp313-win_amd64.whl", hash = "sha256:062246acacbe9f8210de8e751b16fc37458213f124bef161a5a02c7a39284304", size = 38529877, upload-time = "2025-10-28T17:35:51.076Z" },
    { url = "https://files.pythonhosted.org/packages/7f/14/9d9fbcaa1260a94f4bb5b64ba9213ceb5d03cd88841fe9fd1ffd47a45b73/scipy-1.16.3-cp313-cp313-win_arm64.whl", hash = "sha256:50a3dbf286dbc7d84f176f9a1574c705f277cb6565069f88f60db9eafdbe3ee2", size = 25455366, upload-time = "2025-10-28T17:35:59.014Z" },
    { url = "https://files.pythonhosted.org/packages/e2/a3/9ec205bd49f42d45d77f1730dbad9ccf146244c1647605cf834b3a8c4f36/scipy-1.16.3-cp313-cp313t-macosx_10_14_x86_64.whl", hash = "sha256:fb4b29f4cf8cc5a8d628bc8d8e26d12d7278cd1f219f22698a378c3d67db5e4b", size = 37027931, upload-time = "2025-10-28T17:34:31.451Z" },
    { url = "https://files.pythonhosted.org/packages/25/06/ca9fd1f3a4589cbd825b1447e5db3a8ebb969c1eaf22c8579bd286f51b6d/scipy-1.16.3-cp313-cp313t-macosx_12_0_arm64.whl", hash = "sha256:8d09d72dc92742988b0e7750bddb8060b0c7079606c0d24a8cc8e9c9c11f9079", size = 29400081, upload-time = "2025-10-28T17:34:39.087Z" },
    { url = "https://files.pythonhosted.org/packages/6a/56/933e68210d92657d93fb0e381683bc0e53a965048d7358ff5fbf9e6a1b17/scipy-1.16.3-cp313-cp313t-macosx_14_0_arm64.whl", hash = "sha256:03192a35e661470197556de24e7cb1330d84b35b94ead65c46ad6f16f6b28f2a", size = 21391244, upload-time = "2025-10-28T17:34:45.234Z" },
    { url = "https://files.pythonhosted.org/packages/a8/7e/779845db03dc1418e215726329674b40576879b91814568757ff0014ad65/scipy-1.16.3-cp313-cp313t-macosx_14_0_x86_64.whl", hash = "sha256:57d01cb6f85e34f0946b33caa66e892aae072b64b034183f3d87c4025802a119", size = 23929753, upload-time = "2025-10-28T17:34:51.793Z" },
    { url = "https://files.pythonhosted.org/packages/4c/4b/f756cf8161d5365dcdef9e5f460ab226c068211030a175d2fc7f3f41ca64/scipy-1.16.3-cp313-cp313t-manylinux2014_aarch64.manylinux_2_17_aarch64.whl", hash = "sha256:96491a6a54e995f00a28a3c3badfff58fd093bf26cd5fb34a2188c8c756a3a2c", size = 33496912, upload-time = "2025-10-28T17:34:59.8Z" },
    { url = "https://files.pythonhosted.org/packages/09/b5/222b1e49a58668f23839ca1542a6322bb095ab8d6590d4f71723869a6c2c/scipy-1.16.3-cp313-cp313t-manylinux2014_x86_64.manylinux_2_17_x86_64.whl", hash = "sha256:cd13e354df9938598af2be05822c323e97132d5e6306b83a3b4ee6724c6e522e", size = 35802371, upload-time = "2025-10-28T17:35:08.173Z" },
    { url = "https://files.pythonhosted.org/packages/c1/8d/5964ef68bb31829bde27611f8c9deeac13764589fe74a75390242b64ca44/scipy-1.16.3-cp313-cp313t-musllinux_1_2_aarch64.whl", hash = "sha256:63d3cdacb8a824a295191a723ee5e4ea7768ca5ca5f2838532d9f2e2b3ce2135", size = 36190477, upload-time = "2025-10-28T17:35:16.7Z" },
    { url = "https://files.pythonhosted.org/packages/ab/f2/b31d75cb9b5fa4dd39a0a931ee9b33e7f6f36f23be5ef560bf72e0f92f32/scipy-1.16.3-cp313-cp313t-musllinux_1_2_x86_64.whl", hash = "sha256:e7efa2681ea410b10dde31a52b18b0154d66f2485328830e45fdf183af5aefc6", size = 38796678, upload-time = "2025-10-28T17:35:26.354Z" },
    { url = "https://files.pythonhosted.org/packages/b4/1e/b3723d8ff64ab548c38d87055483714fefe6ee20e0189b62352b5e015bb1/scipy-1.16.3-cp313-cp313t-win_amd64.whl", hash = "sha256:2d1ae2cf0c350e7705168ff2429962a89ad90c2d49d1dd300686d8b2a5af22fc", size = 38640178, upload-time = "2025-10-28T17:35:35.304Z" },
    { url = "https://files.pythonhosted.org/packages/8e/f3/d854ff38789aca9b0cc23008d607ced9de4f7ab14fa1ca4329f86b3758ca/scipy-1.16.3-cp313-cp313t-win_arm64.whl", hash = "sha256:0c623a54f7b79dd88ef56da19bc2873afec9673a48f3b85b18e4d402bdd29a5a", size = 25803246, upload-time = "2025-10-28T17:35:42.155Z" },
]

[[package]]
name = "secretstorage"
version = "3.5.0"
source = { registry = "https://pypi.org/simple" }
dependencies = [
    { name = "cryptography" },
    { name = "jeepney" },
]
sdist = { url = "https://files.pythonhosted.org/packages/1c/03/e834bcd866f2f8a49a85eaff47340affa3bfa391ee9912a952a1faa68c7b/secretstorage-3.5.0.tar.gz", hash = "sha256:f04b8e4689cbce351744d5537bf6b1329c6fc68f91fa666f60a380edddcd11be", size = 19884, upload-time = "2025-11-23T19:02:53.191Z" }
wheels = [
    { url = "https://files.pythonhosted.org/packages/b7/46/f5af3402b579fd5e11573ce652019a67074317e18c1935cc0b4ba9b35552/secretstorage-3.5.0-py3-none-any.whl", hash = "sha256:0ce65888c0725fcb2c5bc0fdb8e5438eece02c523557ea40ce0703c266248137", size = 15554, upload-time = "2025-11-23T19:02:51.545Z" },
]

[[package]]
name = "send2trash"
version = "1.8.3"
source = { registry = "https://pypi.org/simple" }
sdist = { url = "https://files.pythonhosted.org/packages/fd/3a/aec9b02217bb79b87bbc1a21bc6abc51e3d5dcf65c30487ac96c0908c722/Send2Trash-1.8.3.tar.gz", hash = "sha256:b18e7a3966d99871aefeb00cfbcfdced55ce4871194810fc71f4aa484b953abf", size = 17394, upload-time = "2024-04-07T00:01:09.267Z" }
wheels = [
    { url = "https://files.pythonhosted.org/packages/40/b0/4562db6223154aa4e22f939003cb92514c79f3d4dccca3444253fd17f902/Send2Trash-1.8.3-py3-none-any.whl", hash = "sha256:0c31227e0bd08961c7665474a3d1ef7193929fedda4233843689baa056be46c9", size = 18072, upload-time = "2024-04-07T00:01:07.438Z" },
]

[[package]]
name = "setuptools"
version = "80.9.0"
source = { registry = "https://pypi.org/simple" }
sdist = { url = "https://files.pythonhosted.org/packages/18/5d/3bf57dcd21979b887f014ea83c24ae194cfcd12b9e0fda66b957c69d1fca/setuptools-80.9.0.tar.gz", hash = "sha256:f36b47402ecde768dbfafc46e8e4207b4360c654f1f3bb84475f0a28628fb19c", size = 1319958, upload-time = "2025-05-27T00:56:51.443Z" }
wheels = [
    { url = "https://files.pythonhosted.org/packages/a3/dc/17031897dae0efacfea57dfd3a82fdd2a2aeb58e0ff71b77b87e44edc772/setuptools-80.9.0-py3-none-any.whl", hash = "sha256:062d34222ad13e0cc312a4c02d73f059e86a4acbfbdea8f8f76b28c99f306922", size = 1201486, upload-time = "2025-05-27T00:56:49.664Z" },
]

[[package]]
name = "shellingham"
version = "1.5.4"
source = { registry = "https://pypi.org/simple" }
sdist = { url = "https://files.pythonhosted.org/packages/58/15/8b3609fd3830ef7b27b655beb4b4e9c62313a4e8da8c676e142cc210d58e/shellingham-1.5.4.tar.gz", hash = "sha256:8dbca0739d487e5bd35ab3ca4b36e11c4078f3a234bfce294b0a0291363404de", size = 10310, upload-time = "2023-10-24T04:13:40.426Z" }
wheels = [
    { url = "https://files.pythonhosted.org/packages/e0/f9/0595336914c5619e5f28a1fb793285925a8cd4b432c9da0a987836c7f822/shellingham-1.5.4-py2.py3-none-any.whl", hash = "sha256:7ecfff8f2fd72616f7481040475a65b2bf8af90a56c89140852d1120324e8686", size = 9755, upload-time = "2023-10-24T04:13:38.866Z" },
]

[[package]]
name = "shexjsg"
version = "0.8.2"
source = { registry = "https://pypi.org/simple" }
dependencies = [
    { name = "pyjsg" },
]
sdist = { url = "https://files.pythonhosted.org/packages/30/c9/34224e3c8fd9d466535626e3c2f6e01f6adae3e82acaed353d42add509ec/ShExJSG-0.8.2.tar.gz", hash = "sha256:f17a629fc577fa344382bdee143cd9ff86588537f9f811f66cea6f63cdbcd0b6", size = 33550, upload-time = "2022-04-14T20:23:13.75Z" }
wheels = [
    { url = "https://files.pythonhosted.org/packages/18/6e/d23bcde21d4ef0250a74e7505d2990d429f862be65810a3b650a69def7f0/ShExJSG-0.8.2-py2.py3-none-any.whl", hash = "sha256:3b0d8432dd313bee9e1343382c5e02e9908dd941a7dd7342bf8c0200fe523766", size = 14381, upload-time = "2022-04-14T20:23:12.515Z" },
]

[[package]]
name = "six"
version = "1.17.0"
source = { registry = "https://pypi.org/simple" }
sdist = { url = "https://files.pythonhosted.org/packages/94/e7/b2c673351809dca68a0e064b6af791aa332cf192da575fd474ed7d6f16a2/six-1.17.0.tar.gz", hash = "sha256:ff70335d468e7eb6ec65b95b99d3a2836546063f63acc5171de367e834932a81", size = 34031, upload-time = "2024-12-04T17:35:28.174Z" }
wheels = [
    { url = "https://files.pythonhosted.org/packages/b7/ce/149a00dd41f10bc29e5921b496af8b574d8413afcd5e30dfa0ed46c2cc5e/six-1.17.0-py2.py3-none-any.whl", hash = "sha256:4721f391ed90541fddacab5acf947aa0d3dc7d27b2e1e8eda2be8970586c3274", size = 11050, upload-time = "2024-12-04T17:35:26.475Z" },
]

[[package]]
name = "snowballstemmer"
version = "3.0.1"
source = { registry = "https://pypi.org/simple" }
sdist = { url = "https://files.pythonhosted.org/packages/75/a7/9810d872919697c9d01295633f5d574fb416d47e535f258272ca1f01f447/snowballstemmer-3.0.1.tar.gz", hash = "sha256:6d5eeeec8e9f84d4d56b847692bacf79bc2c8e90c7f80ca4444ff8b6f2e52895", size = 105575, upload-time = "2025-05-09T16:34:51.843Z" }
wheels = [
    { url = "https://files.pythonhosted.org/packages/c8/78/3565d011c61f5a43488987ee32b6f3f656e7f107ac2782dd57bdd7d91d9a/snowballstemmer-3.0.1-py3-none-any.whl", hash = "sha256:6cd7b3897da8d6c9ffb968a6781fa6532dce9c3618a4b127d920dab764a19064", size = 103274, upload-time = "2025-05-09T16:34:50.371Z" },
]

[[package]]
name = "sortedcontainers"
version = "2.4.0"
source = { registry = "https://pypi.org/simple" }
sdist = { url = "https://files.pythonhosted.org/packages/e8/c4/ba2f8066cceb6f23394729afe52f3bf7adec04bf9ed2c820b39e19299111/sortedcontainers-2.4.0.tar.gz", hash = "sha256:25caa5a06cc30b6b83d11423433f65d1f9d76c4c6a0c90e3379eaa43b9bfdb88", size = 30594, upload-time = "2021-05-16T22:03:42.897Z" }
wheels = [
    { url = "https://files.pythonhosted.org/packages/32/46/9cb0e58b2deb7f82b84065f37f3bffeb12413f947f9388e4cac22c4621ce/sortedcontainers-2.4.0-py2.py3-none-any.whl", hash = "sha256:a163dcaede0f1c021485e957a39245190e74249897e2ae4b2aa38595db237ee0", size = 29575, upload-time = "2021-05-16T22:03:41.177Z" },
]

[[package]]
name = "soupsieve"
version = "2.8"
source = { registry = "https://pypi.org/simple" }
sdist = { url = "https://files.pythonhosted.org/packages/6d/e6/21ccce3262dd4889aa3332e5a119a3491a95e8f60939870a3a035aabac0d/soupsieve-2.8.tar.gz", hash = "sha256:e2dd4a40a628cb5f28f6d4b0db8800b8f581b65bb380b97de22ba5ca8d72572f", size = 103472, upload-time = "2025-08-27T15:39:51.78Z" }
wheels = [
    { url = "https://files.pythonhosted.org/packages/14/a0/bb38d3b76b8cae341dad93a2dd83ab7462e6dbcdd84d43f54ee60a8dc167/soupsieve-2.8-py3-none-any.whl", hash = "sha256:0cc76456a30e20f5d7f2e14a98a4ae2ee4e5abdc7c5ea0aafe795f344bc7984c", size = 36679, upload-time = "2025-08-27T15:39:50.179Z" },
]

[[package]]
name = "sparqlslurper"
version = "0.5.1"
source = { registry = "https://pypi.org/simple" }
dependencies = [
    { name = "rdflib" },
    { name = "rdflib-shim" },
    { name = "sparqlwrapper" },
]
sdist = { url = "https://files.pythonhosted.org/packages/4f/22/6c375a48851f96b334e147db62ebee615283b87f30398ba94b3551d60984/sparqlslurper-0.5.1.tar.gz", hash = "sha256:9282ebb064fc6152a58269d194cb1e7b275b0f095425a578d75b96dcc851f546", size = 640336, upload-time = "2021-12-21T21:28:04.095Z" }
wheels = [
    { url = "https://files.pythonhosted.org/packages/1a/77/48ce09fce2836856588beb84f434c1f8812d1428326efd993b619d49d949/sparqlslurper-0.5.1-py3-none-any.whl", hash = "sha256:ae49b2d8ce3dd38df7a40465b228ad5d33fb7e11b3f248d195f9cadfc9cfff87", size = 6555, upload-time = "2021-12-21T21:28:01.95Z" },
]

[[package]]
name = "sparqlwrapper"
version = "2.0.0"
source = { registry = "https://pypi.org/simple" }
dependencies = [
    { name = "rdflib" },
]
sdist = { url = "https://files.pythonhosted.org/packages/4e/cc/453752fffa759ef41a3ceadb3f167e13dae1a74c1db057d9f6a7affa9240/SPARQLWrapper-2.0.0.tar.gz", hash = "sha256:3fed3ebcc77617a4a74d2644b86fd88e0f32e7f7003ac7b2b334c026201731f1", size = 98429, upload-time = "2022-03-13T23:14:00.671Z" }
wheels = [
    { url = "https://files.pythonhosted.org/packages/31/89/176e3db96e31e795d7dfd91dd67749d3d1f0316bb30c6931a6140e1a0477/SPARQLWrapper-2.0.0-py3-none-any.whl", hash = "sha256:c99a7204fff676ee28e6acef327dc1ff8451c6f7217dcd8d49e8872f324a8a20", size = 28620, upload-time = "2022-03-13T23:13:58.969Z" },
]

[[package]]
name = "sphinx"
version = "9.0.4"
source = { registry = "https://pypi.org/simple" }
dependencies = [
    { name = "alabaster" },
    { name = "babel" },
    { name = "colorama", marker = "sys_platform == 'win32'" },
    { name = "docutils" },
    { name = "imagesize" },
    { name = "jinja2" },
    { name = "packaging" },
    { name = "pygments" },
    { name = "requests" },
    { name = "roman-numerals" },
    { name = "snowballstemmer" },
    { name = "sphinxcontrib-applehelp" },
    { name = "sphinxcontrib-devhelp" },
    { name = "sphinxcontrib-htmlhelp" },
    { name = "sphinxcontrib-jsmath" },
    { name = "sphinxcontrib-qthelp" },
    { name = "sphinxcontrib-serializinghtml" },
]
sdist = { url = "https://files.pythonhosted.org/packages/42/50/a8c6ccc36d5eacdfd7913ddccd15a9cee03ecafc5ee2bc40e1f168d85022/sphinx-9.0.4.tar.gz", hash = "sha256:594ef59d042972abbc581d8baa577404abe4e6c3b04ef61bd7fc2acbd51f3fa3", size = 8710502, upload-time = "2025-12-04T07:45:27.343Z" }
wheels = [
    { url = "https://files.pythonhosted.org/packages/c6/3f/4bbd76424c393caead2e1eb89777f575dee5c8653e2d4b6afd7a564f5974/sphinx-9.0.4-py3-none-any.whl", hash = "sha256:5bebc595a5e943ea248b99c13814c1c5e10b3ece718976824ffa7959ff95fffb", size = 3917713, upload-time = "2025-12-04T07:45:24.944Z" },
]

[[package]]
name = "sphinx-click"
version = "6.2.0"
source = { registry = "https://pypi.org/simple" }
dependencies = [
    { name = "click" },
    { name = "docutils" },
    { name = "sphinx" },
]
sdist = { url = "https://files.pythonhosted.org/packages/9a/ed/a9767cd1b8b7fbdf260a89d5c8c86e20e3536b9878579e5ab7965a291e55/sphinx_click-6.2.0.tar.gz", hash = "sha256:fc78b4154a4e5159462e36de55b8643747da6cda86b3b52a8bb62289e603776c", size = 27035, upload-time = "2025-12-04T19:33:05.437Z" }
wheels = [
    { url = "https://files.pythonhosted.org/packages/44/bd/cb244695f67f77b0a36200ce1670fc42a6fe2770847e870daab99cc2b177/sphinx_click-6.2.0-py3-none-any.whl", hash = "sha256:1fb1851cb4f2c286d43cbcd57f55db6ef5a8d208bfc3370f19adde232e5803d7", size = 8939, upload-time = "2025-12-04T19:33:04.037Z" },
]

[[package]]
name = "sphinxcontrib-applehelp"
version = "2.0.0"
source = { registry = "https://pypi.org/simple" }
sdist = { url = "https://files.pythonhosted.org/packages/ba/6e/b837e84a1a704953c62ef8776d45c3e8d759876b4a84fe14eba2859106fe/sphinxcontrib_applehelp-2.0.0.tar.gz", hash = "sha256:2f29ef331735ce958efa4734873f084941970894c6090408b079c61b2e1c06d1", size = 20053, upload-time = "2024-07-29T01:09:00.465Z" }
wheels = [
    { url = "https://files.pythonhosted.org/packages/5d/85/9ebeae2f76e9e77b952f4b274c27238156eae7979c5421fba91a28f4970d/sphinxcontrib_applehelp-2.0.0-py3-none-any.whl", hash = "sha256:4cd3f0ec4ac5dd9c17ec65e9ab272c9b867ea77425228e68ecf08d6b28ddbdb5", size = 119300, upload-time = "2024-07-29T01:08:58.99Z" },
]

[[package]]
name = "sphinxcontrib-devhelp"
version = "2.0.0"
source = { registry = "https://pypi.org/simple" }
sdist = { url = "https://files.pythonhosted.org/packages/f6/d2/5beee64d3e4e747f316bae86b55943f51e82bb86ecd325883ef65741e7da/sphinxcontrib_devhelp-2.0.0.tar.gz", hash = "sha256:411f5d96d445d1d73bb5d52133377b4248ec79db5c793ce7dbe59e074b4dd1ad", size = 12967, upload-time = "2024-07-29T01:09:23.417Z" }
wheels = [
    { url = "https://files.pythonhosted.org/packages/35/7a/987e583882f985fe4d7323774889ec58049171828b58c2217e7f79cdf44e/sphinxcontrib_devhelp-2.0.0-py3-none-any.whl", hash = "sha256:aefb8b83854e4b0998877524d1029fd3e6879210422ee3780459e28a1f03a8a2", size = 82530, upload-time = "2024-07-29T01:09:21.945Z" },
]

[[package]]
name = "sphinxcontrib-htmlhelp"
version = "2.1.0"
source = { registry = "https://pypi.org/simple" }
sdist = { url = "https://files.pythonhosted.org/packages/43/93/983afd9aa001e5201eab16b5a444ed5b9b0a7a010541e0ddfbbfd0b2470c/sphinxcontrib_htmlhelp-2.1.0.tar.gz", hash = "sha256:c9e2916ace8aad64cc13a0d233ee22317f2b9025b9cf3295249fa985cc7082e9", size = 22617, upload-time = "2024-07-29T01:09:37.889Z" }
wheels = [
    { url = "https://files.pythonhosted.org/packages/0a/7b/18a8c0bcec9182c05a0b3ec2a776bba4ead82750a55ff798e8d406dae604/sphinxcontrib_htmlhelp-2.1.0-py3-none-any.whl", hash = "sha256:166759820b47002d22914d64a075ce08f4c46818e17cfc9470a9786b759b19f8", size = 98705, upload-time = "2024-07-29T01:09:36.407Z" },
]

[[package]]
name = "sphinxcontrib-jsmath"
version = "1.0.1"
source = { registry = "https://pypi.org/simple" }
sdist = { url = "https://files.pythonhosted.org/packages/b2/e8/9ed3830aeed71f17c026a07a5097edcf44b692850ef215b161b8ad875729/sphinxcontrib-jsmath-1.0.1.tar.gz", hash = "sha256:a9925e4a4587247ed2191a22df5f6970656cb8ca2bd6284309578f2153e0c4b8", size = 5787, upload-time = "2019-01-21T16:10:16.347Z" }
wheels = [
    { url = "https://files.pythonhosted.org/packages/c2/42/4c8646762ee83602e3fb3fbe774c2fac12f317deb0b5dbeeedd2d3ba4b77/sphinxcontrib_jsmath-1.0.1-py2.py3-none-any.whl", hash = "sha256:2ec2eaebfb78f3f2078e73666b1415417a116cc848b72e5172e596c871103178", size = 5071, upload-time = "2019-01-21T16:10:14.333Z" },
]

[[package]]
name = "sphinxcontrib-qthelp"
version = "2.0.0"
source = { registry = "https://pypi.org/simple" }
sdist = { url = "https://files.pythonhosted.org/packages/68/bc/9104308fc285eb3e0b31b67688235db556cd5b0ef31d96f30e45f2e51cae/sphinxcontrib_qthelp-2.0.0.tar.gz", hash = "sha256:4fe7d0ac8fc171045be623aba3e2a8f613f8682731f9153bb2e40ece16b9bbab", size = 17165, upload-time = "2024-07-29T01:09:56.435Z" }
wheels = [
    { url = "https://files.pythonhosted.org/packages/27/83/859ecdd180cacc13b1f7e857abf8582a64552ea7a061057a6c716e790fce/sphinxcontrib_qthelp-2.0.0-py3-none-any.whl", hash = "sha256:b18a828cdba941ccd6ee8445dbe72ffa3ef8cbe7505d8cd1fa0d42d3f2d5f3eb", size = 88743, upload-time = "2024-07-29T01:09:54.885Z" },
]

[[package]]
name = "sphinxcontrib-serializinghtml"
version = "2.0.0"
source = { registry = "https://pypi.org/simple" }
sdist = { url = "https://files.pythonhosted.org/packages/3b/44/6716b257b0aa6bfd51a1b31665d1c205fb12cb5ad56de752dfa15657de2f/sphinxcontrib_serializinghtml-2.0.0.tar.gz", hash = "sha256:e9d912827f872c029017a53f0ef2180b327c3f7fd23c87229f7a8e8b70031d4d", size = 16080, upload-time = "2024-07-29T01:10:09.332Z" }
wheels = [
    { url = "https://files.pythonhosted.org/packages/52/a7/d2782e4e3f77c8450f727ba74a8f12756d5ba823d81b941f1b04da9d033a/sphinxcontrib_serializinghtml-2.0.0-py3-none-any.whl", hash = "sha256:6e2cb0eef194e10c27ec0023bfeb25badbbb5868244cf5bc5bdc04e4464bf331", size = 92072, upload-time = "2024-07-29T01:10:08.203Z" },
]

[[package]]
name = "sqlalchemy"
version = "2.0.45"
source = { registry = "https://pypi.org/simple" }
dependencies = [
    { name = "greenlet", marker = "platform_machine == 'AMD64' or platform_machine == 'WIN32' or platform_machine == 'aarch64' or platform_machine == 'amd64' or platform_machine == 'ppc64le' or platform_machine == 'win32' or platform_machine == 'x86_64'" },
    { name = "typing-extensions" },
]
sdist = { url = "https://files.pythonhosted.org/packages/be/f9/5e4491e5ccf42f5d9cfc663741d261b3e6e1683ae7812114e7636409fcc6/sqlalchemy-2.0.45.tar.gz", hash = "sha256:1632a4bda8d2d25703fdad6363058d882541bdaaee0e5e3ddfa0cd3229efce88", size = 9869912, upload-time = "2025-12-09T21:05:16.737Z" }
wheels = [
    { url = "https://files.pythonhosted.org/packages/2d/c7/1900b56ce19bff1c26f39a4ce427faec7716c81ac792bfac8b6a9f3dca93/sqlalchemy-2.0.45-cp312-cp312-manylinux2014_aarch64.manylinux_2_17_aarch64.manylinux_2_28_aarch64.whl", hash = "sha256:b3ee2aac15169fb0d45822983631466d60b762085bc4535cd39e66bea362df5f", size = 3333760, upload-time = "2025-12-09T22:11:02.66Z" },
    { url = "https://files.pythonhosted.org/packages/0a/93/3be94d96bb442d0d9a60e55a6bb6e0958dd3457751c6f8502e56ef95fed0/sqlalchemy-2.0.45-cp312-cp312-manylinux2014_x86_64.manylinux_2_17_x86_64.manylinux_2_28_x86_64.whl", hash = "sha256:ba547ac0b361ab4f1608afbc8432db669bd0819b3e12e29fb5fa9529a8bba81d", size = 3348268, upload-time = "2025-12-09T22:13:49.054Z" },
    { url = "https://files.pythonhosted.org/packages/48/4b/f88ded696e61513595e4a9778f9d3f2bf7332cce4eb0c7cedaabddd6687b/sqlalchemy-2.0.45-cp312-cp312-musllinux_1_2_aarch64.whl", hash = "sha256:215f0528b914e5c75ef2559f69dca86878a3beeb0c1be7279d77f18e8d180ed4", size = 3278144, upload-time = "2025-12-09T22:11:04.14Z" },
    { url = "https://files.pythonhosted.org/packages/ed/6a/310ecb5657221f3e1bd5288ed83aa554923fb5da48d760a9f7622afeb065/sqlalchemy-2.0.45-cp312-cp312-musllinux_1_2_x86_64.whl", hash = "sha256:107029bf4f43d076d4011f1afb74f7c3e2ea029ec82eb23d8527d5e909e97aa6", size = 3313907, upload-time = "2025-12-09T22:13:50.598Z" },
    { url = "https://files.pythonhosted.org/packages/5c/39/69c0b4051079addd57c84a5bfb34920d87456dd4c90cf7ee0df6efafc8ff/sqlalchemy-2.0.45-cp312-cp312-win32.whl", hash = "sha256:0c9f6ada57b58420a2c0277ff853abe40b9e9449f8d7d231763c6bc30f5c4953", size = 2112182, upload-time = "2025-12-09T21:39:30.824Z" },
    { url = "https://files.pythonhosted.org/packages/f7/4e/510db49dd89fc3a6e994bee51848c94c48c4a00dc905e8d0133c251f41a7/sqlalchemy-2.0.45-cp312-cp312-win_amd64.whl", hash = "sha256:8defe5737c6d2179c7997242d6473587c3beb52e557f5ef0187277009f73e5e1", size = 2139200, upload-time = "2025-12-09T21:39:32.321Z" },
    { url = "https://files.pythonhosted.org/packages/6a/c8/7cc5221b47a54edc72a0140a1efa56e0a2730eefa4058d7ed0b4c4357ff8/sqlalchemy-2.0.45-cp313-cp313-manylinux2014_aarch64.manylinux_2_17_aarch64.manylinux_2_28_aarch64.whl", hash = "sha256:fe187fc31a54d7fd90352f34e8c008cf3ad5d064d08fedd3de2e8df83eb4a1cf", size = 3277082, upload-time = "2025-12-09T22:11:06.167Z" },
    { url = "https://files.pythonhosted.org/packages/0e/50/80a8d080ac7d3d321e5e5d420c9a522b0aa770ec7013ea91f9a8b7d36e4a/sqlalchemy-2.0.45-cp313-cp313-manylinux2014_x86_64.manylinux_2_17_x86_64.manylinux_2_28_x86_64.whl", hash = "sha256:672c45cae53ba88e0dad74b9027dddd09ef6f441e927786b05bec75d949fbb2e", size = 3293131, upload-time = "2025-12-09T22:13:52.626Z" },
    { url = "https://files.pythonhosted.org/packages/da/4c/13dab31266fc9904f7609a5dc308a2432a066141d65b857760c3bef97e69/sqlalchemy-2.0.45-cp313-cp313-musllinux_1_2_aarch64.whl", hash = "sha256:470daea2c1ce73910f08caf10575676a37159a6d16c4da33d0033546bddebc9b", size = 3225389, upload-time = "2025-12-09T22:11:08.093Z" },
    { url = "https://files.pythonhosted.org/packages/74/04/891b5c2e9f83589de202e7abaf24cd4e4fa59e1837d64d528829ad6cc107/sqlalchemy-2.0.45-cp313-cp313-musllinux_1_2_x86_64.whl", hash = "sha256:9c6378449e0940476577047150fd09e242529b761dc887c9808a9a937fe990c8", size = 3266054, upload-time = "2025-12-09T22:13:54.262Z" },
    { url = "https://files.pythonhosted.org/packages/f1/24/fc59e7f71b0948cdd4cff7a286210e86b0443ef1d18a23b0d83b87e4b1f7/sqlalchemy-2.0.45-cp313-cp313-win32.whl", hash = "sha256:4b6bec67ca45bc166c8729910bd2a87f1c0407ee955df110d78948f5b5827e8a", size = 2110299, upload-time = "2025-12-09T21:39:33.486Z" },
    { url = "https://files.pythonhosted.org/packages/c0/c5/d17113020b2d43073412aeca09b60d2009442420372123b8d49cc253f8b8/sqlalchemy-2.0.45-cp313-cp313-win_amd64.whl", hash = "sha256:afbf47dc4de31fa38fd491f3705cac5307d21d4bb828a4f020ee59af412744ee", size = 2136264, upload-time = "2025-12-09T21:39:36.801Z" },
    { url = "https://files.pythonhosted.org/packages/3d/8d/bb40a5d10e7a5f2195f235c0b2f2c79b0bf6e8f00c0c223130a4fbd2db09/sqlalchemy-2.0.45-cp313-cp313t-manylinux2014_x86_64.manylinux_2_17_x86_64.manylinux_2_28_x86_64.whl", hash = "sha256:83d7009f40ce619d483d26ac1b757dfe3167b39921379a8bd1b596cf02dab4a6", size = 3521998, upload-time = "2025-12-09T22:13:28.622Z" },
    { url = "https://files.pythonhosted.org/packages/75/a5/346128b0464886f036c039ea287b7332a410aa2d3fb0bb5d404cb8861635/sqlalchemy-2.0.45-cp313-cp313t-musllinux_1_2_x86_64.whl", hash = "sha256:d8a2ca754e5415cde2b656c27900b19d50ba076aa05ce66e2207623d3fe41f5a", size = 3473434, upload-time = "2025-12-09T22:13:30.188Z" },
    { url = "https://files.pythonhosted.org/packages/bf/e1/3ccb13c643399d22289c6a9786c1a91e3dcbb68bce4beb44926ac2c557bf/sqlalchemy-2.0.45-py3-none-any.whl", hash = "sha256:5225a288e4c8cc2308dbdd874edad6e7d0fd38eac1e9e5f23503425c8eee20d0", size = 1936672, upload-time = "2025-12-09T21:54:52.608Z" },
]

[[package]]
name = "sssom"
version = "0.4.15"
source = { registry = "https://pypi.org/simple" }
dependencies = [
    { name = "click" },
    { name = "curies" },
    { name = "deprecation" },
    { name = "importlib-resources" },
    { name = "linkml" },
    { name = "linkml-runtime" },
    { name = "networkx" },
    { name = "pandas" },
    { name = "pansql" },
    { name = "pyyaml" },
    { name = "rdflib" },
    { name = "scipy" },
    { name = "sparqlwrapper" },
    { name = "sssom-schema" },
    { name = "validators" },
]
sdist = { url = "https://files.pythonhosted.org/packages/3a/6a/9f1fdb3233ba908bdf80f60bc649d0ec157a8cbb051927b525ed3bd06243/sssom-0.4.15.tar.gz", hash = "sha256:588fbd554e5e52a20e7782ad1f0d6a237f5df9bb8494fd6a74f2cf9304aa6397", size = 162675, upload-time = "2024-12-07T19:13:48.78Z" }
wheels = [
    { url = "https://files.pythonhosted.org/packages/1b/84/f9629a08c4dbf7194ffddf45d9ffe5015f9ea14557ba3032736508fb6781/sssom-0.4.15-py3-none-any.whl", hash = "sha256:22eca776daaceeaa0a9133504d869c051b4eabb59abe1b5c74a34d23b83e7b0d", size = 172251, upload-time = "2024-12-07T19:13:46.956Z" },
]

[[package]]
name = "sssom-schema"
version = "1.0.0"
source = { registry = "https://pypi.org/simple" }
dependencies = [
    { name = "linkml-runtime" },
]
sdist = { url = "https://files.pythonhosted.org/packages/20/1b/ef7da2d1709205b41b48aa541fd8f6d171da7309c16a77a294ed534c7bf4/sssom_schema-1.0.0.tar.gz", hash = "sha256:62ae18f0f1a7fd10a1d0bfdf1167a8b5761b3f5473bc1e5243005e163aceaec9", size = 32855, upload-time = "2024-08-09T19:46:08.013Z" }
wheels = [
    { url = "https://files.pythonhosted.org/packages/54/61/dfcccdf334ece31ad67babd095ab9d5750f454411a3f7679155c0b2885d2/sssom_schema-1.0.0-py3-none-any.whl", hash = "sha256:e41031637094eddce7e71d6642e1f7b3f972aae08c0039c1dd27fe5208835d15", size = 32437, upload-time = "2024-08-09T19:46:06.386Z" },
]

[[package]]
name = "stack-data"
version = "0.6.3"
source = { registry = "https://pypi.org/simple" }
dependencies = [
    { name = "asttokens" },
    { name = "executing" },
    { name = "pure-eval" },
]
sdist = { url = "https://files.pythonhosted.org/packages/28/e3/55dcc2cfbc3ca9c29519eb6884dd1415ecb53b0e934862d3559ddcb7e20b/stack_data-0.6.3.tar.gz", hash = "sha256:836a778de4fec4dcd1dcd89ed8abff8a221f58308462e1c4aa2a3cf30148f0b9", size = 44707, upload-time = "2023-09-30T13:58:05.479Z" }
wheels = [
    { url = "https://files.pythonhosted.org/packages/f1/7b/ce1eafaf1a76852e2ec9b22edecf1daa58175c090266e9f6c64afcd81d91/stack_data-0.6.3-py3-none-any.whl", hash = "sha256:d5558e0c25a4cb0853cddad3d77da9891a08cb85dd9f9f91b9f8cd66e511e695", size = 24521, upload-time = "2023-09-30T13:58:03.53Z" },
]

[[package]]
name = "stringcase"
version = "1.2.0"
source = { registry = "https://pypi.org/simple" }
sdist = { url = "https://files.pythonhosted.org/packages/f3/1f/1241aa3d66e8dc1612427b17885f5fcd9c9ee3079fc0d28e9a3aeeb36fa3/stringcase-1.2.0.tar.gz", hash = "sha256:48a06980661908efe8d9d34eab2b6c13aefa2163b3ced26972902e3bdfd87008", size = 2958, upload-time = "2017-08-06T01:40:57.021Z" }

[[package]]
name = "terminado"
version = "0.18.1"
source = { registry = "https://pypi.org/simple" }
dependencies = [
    { name = "ptyprocess", marker = "os_name != 'nt'" },
    { name = "pywinpty", marker = "os_name == 'nt'" },
    { name = "tornado" },
]
sdist = { url = "https://files.pythonhosted.org/packages/8a/11/965c6fd8e5cc254f1fe142d547387da17a8ebfd75a3455f637c663fb38a0/terminado-0.18.1.tar.gz", hash = "sha256:de09f2c4b85de4765f7714688fff57d3e75bad1f909b589fde880460c753fd2e", size = 32701, upload-time = "2024-03-12T14:34:39.026Z" }
wheels = [
    { url = "https://files.pythonhosted.org/packages/6a/9e/2064975477fdc887e47ad42157e214526dcad8f317a948dee17e1659a62f/terminado-0.18.1-py3-none-any.whl", hash = "sha256:a4468e1b37bb318f8a86514f65814e1afc977cf29b3992a4500d9dd305dcceb0", size = 14154, upload-time = "2024-03-12T14:34:36.569Z" },
]

[[package]]
name = "tinycss2"
version = "1.4.0"
source = { registry = "https://pypi.org/simple" }
dependencies = [
    { name = "webencodings" },
]
sdist = { url = "https://files.pythonhosted.org/packages/7a/fd/7a5ee21fd08ff70d3d33a5781c255cbe779659bd03278feb98b19ee550f4/tinycss2-1.4.0.tar.gz", hash = "sha256:10c0972f6fc0fbee87c3edb76549357415e94548c1ae10ebccdea16fb404a9b7", size = 87085, upload-time = "2024-10-24T14:58:29.895Z" }
wheels = [
    { url = "https://files.pythonhosted.org/packages/e6/34/ebdc18bae6aa14fbee1a08b63c015c72b64868ff7dae68808ab500c492e2/tinycss2-1.4.0-py3-none-any.whl", hash = "sha256:3a49cf47b7675da0b15d0c6e1df8df4ebd96e9394bb905a5775adb0d884c5289", size = 26610, upload-time = "2024-10-24T14:58:28.029Z" },
]

[[package]]
name = "tomlkit"
version = "0.13.3"
source = { registry = "https://pypi.org/simple" }
sdist = { url = "https://files.pythonhosted.org/packages/cc/18/0bbf3884e9eaa38819ebe46a7bd25dcd56b67434402b66a58c4b8e552575/tomlkit-0.13.3.tar.gz", hash = "sha256:430cf247ee57df2b94ee3fbe588e71d362a941ebb545dec29b53961d61add2a1", size = 185207, upload-time = "2025-06-05T07:13:44.947Z" }
wheels = [
    { url = "https://files.pythonhosted.org/packages/bd/75/8539d011f6be8e29f339c42e633aae3cb73bffa95dd0f9adec09b9c58e85/tomlkit-0.13.3-py3-none-any.whl", hash = "sha256:c89c649d79ee40629a9fda55f8ace8c6a1b42deb912b2a8fd8d942ddadb606b0", size = 38901, upload-time = "2025-06-05T07:13:43.546Z" },
]

[[package]]
name = "tornado"
version = "6.5.2"
source = { registry = "https://pypi.org/simple" }
sdist = { url = "https://files.pythonhosted.org/packages/09/ce/1eb500eae19f4648281bb2186927bb062d2438c2e5093d1360391afd2f90/tornado-6.5.2.tar.gz", hash = "sha256:ab53c8f9a0fa351e2c0741284e06c7a45da86afb544133201c5cc8578eb076a0", size = 510821, upload-time = "2025-08-08T18:27:00.78Z" }
wheels = [
    { url = "https://files.pythonhosted.org/packages/f6/48/6a7529df2c9cc12efd2e8f5dd219516184d703b34c06786809670df5b3bd/tornado-6.5.2-cp39-abi3-macosx_10_9_universal2.whl", hash = "sha256:2436822940d37cde62771cff8774f4f00b3c8024fe482e16ca8387b8a2724db6", size = 442563, upload-time = "2025-08-08T18:26:42.945Z" },
    { url = "https://files.pythonhosted.org/packages/f2/b5/9b575a0ed3e50b00c40b08cbce82eb618229091d09f6d14bce80fc01cb0b/tornado-6.5.2-cp39-abi3-macosx_10_9_x86_64.whl", hash = "sha256:583a52c7aa94ee046854ba81d9ebb6c81ec0fd30386d96f7640c96dad45a03ef", size = 440729, upload-time = "2025-08-08T18:26:44.473Z" },
    { url = "https://files.pythonhosted.org/packages/1b/4e/619174f52b120efcf23633c817fd3fed867c30bff785e2cd5a53a70e483c/tornado-6.5.2-cp39-abi3-manylinux_2_17_aarch64.manylinux2014_aarch64.whl", hash = "sha256:b0fe179f28d597deab2842b86ed4060deec7388f1fd9c1b4a41adf8af058907e", size = 444295, upload-time = "2025-08-08T18:26:46.021Z" },
    { url = "https://files.pythonhosted.org/packages/95/fa/87b41709552bbd393c85dd18e4e3499dcd8983f66e7972926db8d96aa065/tornado-6.5.2-cp39-abi3-manylinux_2_5_i686.manylinux1_i686.manylinux_2_17_i686.manylinux2014_i686.whl", hash = "sha256:b186e85d1e3536d69583d2298423744740986018e393d0321df7340e71898882", size = 443644, upload-time = "2025-08-08T18:26:47.625Z" },
    { url = "https://files.pythonhosted.org/packages/f9/41/fb15f06e33d7430ca89420283a8762a4e6b8025b800ea51796ab5e6d9559/tornado-6.5.2-cp39-abi3-manylinux_2_5_x86_64.manylinux1_x86_64.manylinux_2_17_x86_64.manylinux2014_x86_64.whl", hash = "sha256:e792706668c87709709c18b353da1f7662317b563ff69f00bab83595940c7108", size = 443878, upload-time = "2025-08-08T18:26:50.599Z" },
    { url = "https://files.pythonhosted.org/packages/11/92/fe6d57da897776ad2e01e279170ea8ae726755b045fe5ac73b75357a5a3f/tornado-6.5.2-cp39-abi3-musllinux_1_2_aarch64.whl", hash = "sha256:06ceb1300fd70cb20e43b1ad8aaee0266e69e7ced38fa910ad2e03285009ce7c", size = 444549, upload-time = "2025-08-08T18:26:51.864Z" },
    { url = "https://files.pythonhosted.org/packages/9b/02/c8f4f6c9204526daf3d760f4aa555a7a33ad0e60843eac025ccfd6ff4a93/tornado-6.5.2-cp39-abi3-musllinux_1_2_i686.whl", hash = "sha256:74db443e0f5251be86cbf37929f84d8c20c27a355dd452a5cfa2aada0d001ec4", size = 443973, upload-time = "2025-08-08T18:26:53.625Z" },
    { url = "https://files.pythonhosted.org/packages/ae/2d/f5f5707b655ce2317190183868cd0f6822a1121b4baeae509ceb9590d0bd/tornado-6.5.2-cp39-abi3-musllinux_1_2_x86_64.whl", hash = "sha256:b5e735ab2889d7ed33b32a459cac490eda71a1ba6857b0118de476ab6c366c04", size = 443954, upload-time = "2025-08-08T18:26:55.072Z" },
    { url = "https://files.pythonhosted.org/packages/e8/59/593bd0f40f7355806bf6573b47b8c22f8e1374c9b6fd03114bd6b7a3dcfd/tornado-6.5.2-cp39-abi3-win32.whl", hash = "sha256:c6f29e94d9b37a95013bb669616352ddb82e3bfe8326fccee50583caebc8a5f0", size = 445023, upload-time = "2025-08-08T18:26:56.677Z" },
    { url = "https://files.pythonhosted.org/packages/c7/2a/f609b420c2f564a748a2d80ebfb2ee02a73ca80223af712fca591386cafb/tornado-6.5.2-cp39-abi3-win_amd64.whl", hash = "sha256:e56a5af51cc30dd2cae649429af65ca2f6571da29504a07995175df14c18f35f", size = 445427, upload-time = "2025-08-08T18:26:57.91Z" },
    { url = "https://files.pythonhosted.org/packages/5e/4f/e1f65e8f8c76d73658b33d33b81eed4322fb5085350e4328d5c956f0c8f9/tornado-6.5.2-cp39-abi3-win_arm64.whl", hash = "sha256:d6c33dc3672e3a1f3618eb63b7ef4683a7688e7b9e6e8f0d9aa5726360a004af", size = 444456, upload-time = "2025-08-08T18:26:59.207Z" },
]

[[package]]
name = "tqdm"
version = "4.67.1"
source = { registry = "https://pypi.org/simple" }
dependencies = [
    { name = "colorama", marker = "sys_platform == 'win32'" },
]
sdist = { url = "https://files.pythonhosted.org/packages/a8/4b/29b4ef32e036bb34e4ab51796dd745cdba7ed47ad142a9f4a1eb8e0c744d/tqdm-4.67.1.tar.gz", hash = "sha256:f8aef9c52c08c13a65f30ea34f4e5aac3fd1a34959879d7e59e63027286627f2", size = 169737, upload-time = "2024-11-24T20:12:22.481Z" }
wheels = [
    { url = "https://files.pythonhosted.org/packages/d0/30/dc54f88dd4a2b5dc8a0279bdd7270e735851848b762aeb1c1184ed1f6b14/tqdm-4.67.1-py3-none-any.whl", hash = "sha256:26445eca388f82e72884e0d580d5464cd801a3ea01e63e5601bdff9ba6a48de2", size = 78540, upload-time = "2024-11-24T20:12:19.698Z" },
]

[[package]]
name = "traitlets"
version = "5.14.3"
source = { registry = "https://pypi.org/simple" }
sdist = { url = "https://files.pythonhosted.org/packages/eb/79/72064e6a701c2183016abbbfedaba506d81e30e232a68c9f0d6f6fcd1574/traitlets-5.14.3.tar.gz", hash = "sha256:9ed0579d3502c94b4b3732ac120375cda96f923114522847de4b3bb98b96b6b7", size = 161621, upload-time = "2024-04-19T11:11:49.746Z" }
wheels = [
    { url = "https://files.pythonhosted.org/packages/00/c0/8f5d070730d7836adc9c9b6408dec68c6ced86b304a9b26a14df072a6e8c/traitlets-5.14.3-py3-none-any.whl", hash = "sha256:b74e89e397b1ed28cc831db7aea759ba6640cb3de13090ca145426688ff1ac4f", size = 85359, upload-time = "2024-04-19T11:11:46.763Z" },
]

[[package]]
name = "trove-classifiers"
version = "2025.12.1.14"
source = { registry = "https://pypi.org/simple" }
sdist = { url = "https://files.pythonhosted.org/packages/80/e1/000add3b3e0725ce7ee0ea6ea4543f1e1d9519742f3b2320de41eeefa7c7/trove_classifiers-2025.12.1.14.tar.gz", hash = "sha256:a74f0400524fc83620a9be74a07074b5cbe7594fd4d97fd4c2bfde625fdc1633", size = 16985, upload-time = "2025-12-01T14:47:11.456Z" }
wheels = [
    { url = "https://files.pythonhosted.org/packages/4f/7e/bc19996fa86cad8801e8ffe6f1bba5836ca0160df76d0410d27432193712/trove_classifiers-2025.12.1.14-py3-none-any.whl", hash = "sha256:a8206978ede95937b9959c3aff3eb258bbf7b07dff391ddd4ea7e61f316635ab", size = 14184, upload-time = "2025-12-01T14:47:10.113Z" },
]

[[package]]
name = "typer"
version = "0.12.5"
source = { registry = "https://pypi.org/simple" }
dependencies = [
    { name = "click" },
    { name = "rich" },
    { name = "shellingham" },
    { name = "typing-extensions" },
]
sdist = { url = "https://files.pythonhosted.org/packages/c5/58/a79003b91ac2c6890fc5d90145c662fd5771c6f11447f116b63300436bc9/typer-0.12.5.tar.gz", hash = "sha256:f592f089bedcc8ec1b974125d64851029c3b1af145f04aca64d69410f0c9b722", size = 98953, upload-time = "2024-08-24T21:17:57.346Z" }
wheels = [
    { url = "https://files.pythonhosted.org/packages/a8/2b/886d13e742e514f704c33c4caa7df0f3b89e5a25ef8db02aa9ca3d9535d5/typer-0.12.5-py3-none-any.whl", hash = "sha256:62fe4e471711b147e3365034133904df3e235698399bc4de2b36c8579298d52b", size = 47288, upload-time = "2024-08-24T21:17:55.451Z" },
]

[[package]]
name = "typing-extensions"
version = "4.15.0"
source = { registry = "https://pypi.org/simple" }
sdist = { url = "https://files.pythonhosted.org/packages/72/94/1a15dd82efb362ac84269196e94cf00f187f7ed21c242792a923cdb1c61f/typing_extensions-4.15.0.tar.gz", hash = "sha256:0cea48d173cc12fa28ecabc3b837ea3cf6f38c6d1136f85cbaaf598984861466", size = 109391, upload-time = "2025-08-25T13:49:26.313Z" }
wheels = [
    { url = "https://files.pythonhosted.org/packages/18/67/36e9267722cc04a6b9f15c7f3441c2363321a3ea07da7ae0c0707beb2a9c/typing_extensions-4.15.0-py3-none-any.whl", hash = "sha256:f0fa19c6845758ab08074a0cfa8b7aecb71c999ca73d62883bc25cc018c4e548", size = 44614, upload-time = "2025-08-25T13:49:24.86Z" },
]

[[package]]
name = "typing-inspection"
version = "0.4.2"
source = { registry = "https://pypi.org/simple" }
dependencies = [
    { name = "typing-extensions" },
]
sdist = { url = "https://files.pythonhosted.org/packages/55/e3/70399cb7dd41c10ac53367ae42139cf4b1ca5f36bb3dc6c9d33acdb43655/typing_inspection-0.4.2.tar.gz", hash = "sha256:ba561c48a67c5958007083d386c3295464928b01faa735ab8547c5692e87f464", size = 75949, upload-time = "2025-10-01T02:14:41.687Z" }
wheels = [
    { url = "https://files.pythonhosted.org/packages/dc/9b/47798a6c91d8bdb567fe2698fe81e0c6b7cb7ef4d13da4114b41d239f65d/typing_inspection-0.4.2-py3-none-any.whl", hash = "sha256:4ed1cacbdc298c220f1bd249ed5287caa16f34d44ef4e9c3d0cbad5b521545e7", size = 14611, upload-time = "2025-10-01T02:14:40.154Z" },
]

[[package]]
name = "tzdata"
version = "2025.2"
source = { registry = "https://pypi.org/simple" }
sdist = { url = "https://files.pythonhosted.org/packages/95/32/1a225d6164441be760d75c2c42e2780dc0873fe382da3e98a2e1e48361e5/tzdata-2025.2.tar.gz", hash = "sha256:b60a638fcc0daffadf82fe0f57e53d06bdec2f36c4df66280ae79bce6bd6f2b9", size = 196380, upload-time = "2025-03-23T13:54:43.652Z" }
wheels = [
    { url = "https://files.pythonhosted.org/packages/5c/23/c7abc0ca0a1526a0774eca151daeb8de62ec457e77262b66b359c3c7679e/tzdata-2025.2-py2.py3-none-any.whl", hash = "sha256:1a403fada01ff9221ca8044d701868fa132215d84beb92242d9acd2147f667a8", size = 347839, upload-time = "2025-03-23T13:54:41.845Z" },
]

[[package]]
name = "uri-template"
version = "1.3.0"
source = { registry = "https://pypi.org/simple" }
sdist = { url = "https://files.pythonhosted.org/packages/31/c7/0336f2bd0bcbada6ccef7aaa25e443c118a704f828a0620c6fa0207c1b64/uri-template-1.3.0.tar.gz", hash = "sha256:0e00f8eb65e18c7de20d595a14336e9f337ead580c70934141624b6d1ffdacc7", size = 21678, upload-time = "2023-06-21T01:49:05.374Z" }
wheels = [
    { url = "https://files.pythonhosted.org/packages/e7/00/3fca040d7cf8a32776d3d81a00c8ee7457e00f80c649f1e4a863c8321ae9/uri_template-1.3.0-py3-none-any.whl", hash = "sha256:a44a133ea12d44a0c0f06d7d42a52d71282e77e2f937d8abd5655b8d56fc1363", size = 11140, upload-time = "2023-06-21T01:49:03.467Z" },
]

[[package]]
name = "urllib3"
version = "2.6.1"
source = { registry = "https://pypi.org/simple" }
sdist = { url = "https://files.pythonhosted.org/packages/5e/1d/0f3a93cca1ac5e8287842ed4eebbd0f7a991315089b1a0b01c7788aa7b63/urllib3-2.6.1.tar.gz", hash = "sha256:5379eb6e1aba4088bae84f8242960017ec8d8e3decf30480b3a1abdaa9671a3f", size = 432678, upload-time = "2025-12-08T15:25:26.773Z" }
wheels = [
    { url = "https://files.pythonhosted.org/packages/bc/56/190ceb8cb10511b730b564fb1e0293fa468363dbad26145c34928a60cb0c/urllib3-2.6.1-py3-none-any.whl", hash = "sha256:e67d06fe947c36a7ca39f4994b08d73922d40e6cca949907be05efa6fd75110b", size = 131138, upload-time = "2025-12-08T15:25:25.51Z" },
]

[[package]]
name = "uv-dynamic-versioning"
version = "0.11.2"
source = { registry = "https://pypi.org/simple" }
dependencies = [
    { name = "dunamai" },
    { name = "hatchling" },
    { name = "jinja2" },
    { name = "tomlkit" },
]
sdist = { url = "https://files.pythonhosted.org/packages/9b/22/c92035270279904bc94680f4715a02a8d40f90633bc624a6082209655a15/uv_dynamic_versioning-0.11.2.tar.gz", hash = "sha256:4c785ea02e00b93896d015fd3613c451735af1715a7f5f52e8e4e1d76e6ec3c5", size = 40402, upload-time = "2025-09-28T04:24:02.249Z" }
wheels = [
    { url = "https://files.pythonhosted.org/packages/b7/22/276099d5a4b2cc7a4310a0160f4f8a7ed0c2a67adaeefec3862bd55df303/uv_dynamic_versioning-0.11.2-py3-none-any.whl", hash = "sha256:563ab4b7a93904eb8fb8fd9f2959dad853d62baa71f3cdb0233acf8a749d512f", size = 11093, upload-time = "2025-09-28T04:24:00.869Z" },
]

[[package]]
name = "validators"
version = "0.35.0"
source = { registry = "https://pypi.org/simple" }
sdist = { url = "https://files.pythonhosted.org/packages/53/66/a435d9ae49850b2f071f7ebd8119dd4e84872b01630d6736761e6e7fd847/validators-0.35.0.tar.gz", hash = "sha256:992d6c48a4e77c81f1b4daba10d16c3a9bb0dbb79b3a19ea847ff0928e70497a", size = 73399, upload-time = "2025-05-01T05:42:06.7Z" }
wheels = [
    { url = "https://files.pythonhosted.org/packages/fa/6e/3e955517e22cbdd565f2f8b2e73d52528b14b8bcfdb04f62466b071de847/validators-0.35.0-py3-none-any.whl", hash = "sha256:e8c947097eae7892cb3d26868d637f79f47b4a0554bc6b80065dfe5aac3705dd", size = 44712, upload-time = "2025-05-01T05:42:04.203Z" },
]

[[package]]
name = "virtualenv"
version = "20.35.4"
source = { registry = "https://pypi.org/simple" }
dependencies = [
    { name = "distlib" },
    { name = "filelock" },
    { name = "platformdirs" },
]
sdist = { url = "https://files.pythonhosted.org/packages/20/28/e6f1a6f655d620846bd9df527390ecc26b3805a0c5989048c210e22c5ca9/virtualenv-20.35.4.tar.gz", hash = "sha256:643d3914d73d3eeb0c552cbb12d7e82adf0e504dbf86a3182f8771a153a1971c", size = 6028799, upload-time = "2025-10-29T06:57:40.511Z" }
wheels = [
    { url = "https://files.pythonhosted.org/packages/79/0c/c05523fa3181fdf0c9c52a6ba91a23fbf3246cc095f26f6516f9c60e6771/virtualenv-20.35.4-py3-none-any.whl", hash = "sha256:c21c9cede36c9753eeade68ba7d523529f228a403463376cf821eaae2b650f1b", size = 6005095, upload-time = "2025-10-29T06:57:37.598Z" },
]

[[package]]
name = "watchdog"
version = "6.0.0"
source = { registry = "https://pypi.org/simple" }
sdist = { url = "https://files.pythonhosted.org/packages/db/7d/7f3d619e951c88ed75c6037b246ddcf2d322812ee8ea189be89511721d54/watchdog-6.0.0.tar.gz", hash = "sha256:9ddf7c82fda3ae8e24decda1338ede66e1c99883db93711d8fb941eaa2d8c282", size = 131220, upload-time = "2024-11-01T14:07:13.037Z" }
wheels = [
    { url = "https://files.pythonhosted.org/packages/39/ea/3930d07dafc9e286ed356a679aa02d777c06e9bfd1164fa7c19c288a5483/watchdog-6.0.0-cp312-cp312-macosx_10_13_universal2.whl", hash = "sha256:bdd4e6f14b8b18c334febb9c4425a878a2ac20efd1e0b231978e7b150f92a948", size = 96471, upload-time = "2024-11-01T14:06:37.745Z" },
    { url = "https://files.pythonhosted.org/packages/12/87/48361531f70b1f87928b045df868a9fd4e253d9ae087fa4cf3f7113be363/watchdog-6.0.0-cp312-cp312-macosx_10_13_x86_64.whl", hash = "sha256:c7c15dda13c4eb00d6fb6fc508b3c0ed88b9d5d374056b239c4ad1611125c860", size = 88449, upload-time = "2024-11-01T14:06:39.748Z" },
    { url = "https://files.pythonhosted.org/packages/5b/7e/8f322f5e600812e6f9a31b75d242631068ca8f4ef0582dd3ae6e72daecc8/watchdog-6.0.0-cp312-cp312-macosx_11_0_arm64.whl", hash = "sha256:6f10cb2d5902447c7d0da897e2c6768bca89174d0c6e1e30abec5421af97a5b0", size = 89054, upload-time = "2024-11-01T14:06:41.009Z" },
    { url = "https://files.pythonhosted.org/packages/68/98/b0345cabdce2041a01293ba483333582891a3bd5769b08eceb0d406056ef/watchdog-6.0.0-cp313-cp313-macosx_10_13_universal2.whl", hash = "sha256:490ab2ef84f11129844c23fb14ecf30ef3d8a6abafd3754a6f75ca1e6654136c", size = 96480, upload-time = "2024-11-01T14:06:42.952Z" },
    { url = "https://files.pythonhosted.org/packages/85/83/cdf13902c626b28eedef7ec4f10745c52aad8a8fe7eb04ed7b1f111ca20e/watchdog-6.0.0-cp313-cp313-macosx_10_13_x86_64.whl", hash = "sha256:76aae96b00ae814b181bb25b1b98076d5fc84e8a53cd8885a318b42b6d3a5134", size = 88451, upload-time = "2024-11-01T14:06:45.084Z" },
    { url = "https://files.pythonhosted.org/packages/fe/c4/225c87bae08c8b9ec99030cd48ae9c4eca050a59bf5c2255853e18c87b50/watchdog-6.0.0-cp313-cp313-macosx_11_0_arm64.whl", hash = "sha256:a175f755fc2279e0b7312c0035d52e27211a5bc39719dd529625b1930917345b", size = 89057, upload-time = "2024-11-01T14:06:47.324Z" },
    { url = "https://files.pythonhosted.org/packages/a9/c7/ca4bf3e518cb57a686b2feb4f55a1892fd9a3dd13f470fca14e00f80ea36/watchdog-6.0.0-py3-none-manylinux2014_aarch64.whl", hash = "sha256:7607498efa04a3542ae3e05e64da8202e58159aa1fa4acddf7678d34a35d4f13", size = 79079, upload-time = "2024-11-01T14:06:59.472Z" },
    { url = "https://files.pythonhosted.org/packages/5c/51/d46dc9332f9a647593c947b4b88e2381c8dfc0942d15b8edc0310fa4abb1/watchdog-6.0.0-py3-none-manylinux2014_armv7l.whl", hash = "sha256:9041567ee8953024c83343288ccc458fd0a2d811d6a0fd68c4c22609e3490379", size = 79078, upload-time = "2024-11-01T14:07:01.431Z" },
    { url = "https://files.pythonhosted.org/packages/d4/57/04edbf5e169cd318d5f07b4766fee38e825d64b6913ca157ca32d1a42267/watchdog-6.0.0-py3-none-manylinux2014_i686.whl", hash = "sha256:82dc3e3143c7e38ec49d61af98d6558288c415eac98486a5c581726e0737c00e", size = 79076, upload-time = "2024-11-01T14:07:02.568Z" },
    { url = "https://files.pythonhosted.org/packages/ab/cc/da8422b300e13cb187d2203f20b9253e91058aaf7db65b74142013478e66/watchdog-6.0.0-py3-none-manylinux2014_ppc64.whl", hash = "sha256:212ac9b8bf1161dc91bd09c048048a95ca3a4c4f5e5d4a7d1b1a7d5752a7f96f", size = 79077, upload-time = "2024-11-01T14:07:03.893Z" },
    { url = "https://files.pythonhosted.org/packages/2c/3b/b8964e04ae1a025c44ba8e4291f86e97fac443bca31de8bd98d3263d2fcf/watchdog-6.0.0-py3-none-manylinux2014_ppc64le.whl", hash = "sha256:e3df4cbb9a450c6d49318f6d14f4bbc80d763fa587ba46ec86f99f9e6876bb26", size = 79078, upload-time = "2024-11-01T14:07:05.189Z" },
    { url = "https://files.pythonhosted.org/packages/62/ae/a696eb424bedff7407801c257d4b1afda455fe40821a2be430e173660e81/watchdog-6.0.0-py3-none-manylinux2014_s390x.whl", hash = "sha256:2cce7cfc2008eb51feb6aab51251fd79b85d9894e98ba847408f662b3395ca3c", size = 79077, upload-time = "2024-11-01T14:07:06.376Z" },
    { url = "https://files.pythonhosted.org/packages/b5/e8/dbf020b4d98251a9860752a094d09a65e1b436ad181faf929983f697048f/watchdog-6.0.0-py3-none-manylinux2014_x86_64.whl", hash = "sha256:20ffe5b202af80ab4266dcd3e91aae72bf2da48c0d33bdb15c66658e685e94e2", size = 79078, upload-time = "2024-11-01T14:07:07.547Z" },
    { url = "https://files.pythonhosted.org/packages/07/f6/d0e5b343768e8bcb4cda79f0f2f55051bf26177ecd5651f84c07567461cf/watchdog-6.0.0-py3-none-win32.whl", hash = "sha256:07df1fdd701c5d4c8e55ef6cf55b8f0120fe1aef7ef39a1c6fc6bc2e606d517a", size = 79065, upload-time = "2024-11-01T14:07:09.525Z" },
    { url = "https://files.pythonhosted.org/packages/db/d9/c495884c6e548fce18a8f40568ff120bc3a4b7b99813081c8ac0c936fa64/watchdog-6.0.0-py3-none-win_amd64.whl", hash = "sha256:cbafb470cf848d93b5d013e2ecb245d4aa1c8fd0504e863ccefa32445359d680", size = 79070, upload-time = "2024-11-01T14:07:10.686Z" },
    { url = "https://files.pythonhosted.org/packages/33/e8/e40370e6d74ddba47f002a32919d91310d6074130fe4e17dabcafc15cbf1/watchdog-6.0.0-py3-none-win_ia64.whl", hash = "sha256:a1914259fa9e1454315171103c6a30961236f508b9b623eae470268bbcc6a22f", size = 79067, upload-time = "2024-11-01T14:07:11.845Z" },
]

[[package]]
name = "wcwidth"
version = "0.2.14"
source = { registry = "https://pypi.org/simple" }
sdist = { url = "https://files.pythonhosted.org/packages/24/30/6b0809f4510673dc723187aeaf24c7f5459922d01e2f794277a3dfb90345/wcwidth-0.2.14.tar.gz", hash = "sha256:4d478375d31bc5395a3c55c40ccdf3354688364cd61c4f6adacaa9215d0b3605", size = 102293, upload-time = "2025-09-22T16:29:53.023Z" }
wheels = [
    { url = "https://files.pythonhosted.org/packages/af/b5/123f13c975e9f27ab9c0770f514345bd406d0e8d3b7a0723af9d43f710af/wcwidth-0.2.14-py2.py3-none-any.whl", hash = "sha256:a7bb560c8aee30f9957e5f9895805edd20602f2d7f720186dfd906e82b4982e1", size = 37286, upload-time = "2025-09-22T16:29:51.641Z" },
]

[[package]]
name = "webcolors"
version = "25.10.0"
source = { registry = "https://pypi.org/simple" }
sdist = { url = "https://files.pythonhosted.org/packages/1d/7a/eb316761ec35664ea5174709a68bbd3389de60d4a1ebab8808bfc264ed67/webcolors-25.10.0.tar.gz", hash = "sha256:62abae86504f66d0f6364c2a8520de4a0c47b80c03fc3a5f1815fedbef7c19bf", size = 53491, upload-time = "2025-10-31T07:51:03.977Z" }
wheels = [
    { url = "https://files.pythonhosted.org/packages/e2/cc/e097523dd85c9cf5d354f78310927f1656c422bd7b2613b2db3e3f9a0f2c/webcolors-25.10.0-py3-none-any.whl", hash = "sha256:032c727334856fc0b968f63daa252a1ac93d33db2f5267756623c210e57a4f1d", size = 14905, upload-time = "2025-10-31T07:51:01.778Z" },
]

[[package]]
name = "webencodings"
version = "0.5.1"
source = { registry = "https://pypi.org/simple" }
sdist = { url = "https://files.pythonhosted.org/packages/0b/02/ae6ceac1baeda530866a85075641cec12989bd8d31af6d5ab4a3e8c92f47/webencodings-0.5.1.tar.gz", hash = "sha256:b36a1c245f2d304965eb4e0a82848379241dc04b865afcc4aab16748587e1923", size = 9721, upload-time = "2017-04-05T20:21:34.189Z" }
wheels = [
    { url = "https://files.pythonhosted.org/packages/f4/24/2a3e3df732393fed8b3ebf2ec078f05546de641fe1b667ee316ec1dcf3b7/webencodings-0.5.1-py2.py3-none-any.whl", hash = "sha256:a0af1213f3c2226497a97e2b3aa01a7e4bee4f403f95be16fc9acd2947514a78", size = 11774, upload-time = "2017-04-05T20:21:32.581Z" },
]

[[package]]
name = "websocket-client"
version = "1.9.0"
source = { registry = "https://pypi.org/simple" }
sdist = { url = "https://files.pythonhosted.org/packages/2c/41/aa4bf9664e4cda14c3b39865b12251e8e7d239f4cd0e3cc1b6c2ccde25c1/websocket_client-1.9.0.tar.gz", hash = "sha256:9e813624b6eb619999a97dc7958469217c3176312b3a16a4bd1bc7e08a46ec98", size = 70576, upload-time = "2025-10-07T21:16:36.495Z" }
wheels = [
    { url = "https://files.pythonhosted.org/packages/34/db/b10e48aa8fff7407e67470363eac595018441cf32d5e1001567a7aeba5d2/websocket_client-1.9.0-py3-none-any.whl", hash = "sha256:af248a825037ef591efbf6ed20cc5faa03d3b47b9e5a2230a529eeee1c1fc3ef", size = 82616, upload-time = "2025-10-07T21:16:34.951Z" },
]

[[package]]
name = "win32-setctime"
version = "1.2.0"
source = { registry = "https://pypi.org/simple" }
sdist = { url = "https://files.pythonhosted.org/packages/b3/8f/705086c9d734d3b663af0e9bb3d4de6578d08f46b1b101c2442fd9aecaa2/win32_setctime-1.2.0.tar.gz", hash = "sha256:ae1fdf948f5640aae05c511ade119313fb6a30d7eabe25fef9764dca5873c4c0", size = 4867, upload-time = "2024-12-07T15:28:28.314Z" }
wheels = [
    { url = "https://files.pythonhosted.org/packages/e1/07/c6fe3ad3e685340704d314d765b7912993bcb8dc198f0e7a89382d37974b/win32_setctime-1.2.0-py3-none-any.whl", hash = "sha256:95d644c4e708aba81dc3704a116d8cbc974d70b3bdb8be1d150e36be6e9d1390", size = 4083, upload-time = "2024-12-07T15:28:26.465Z" },
]

[[package]]
name = "wrapt"
version = "2.0.1"
source = { registry = "https://pypi.org/simple" }
sdist = { url = "https://files.pythonhosted.org/packages/49/2a/6de8a50cb435b7f42c46126cf1a54b2aab81784e74c8595c8e025e8f36d3/wrapt-2.0.1.tar.gz", hash = "sha256:9c9c635e78497cacb81e84f8b11b23e0aacac7a136e73b8e5b2109a1d9fc468f", size = 82040, upload-time = "2025-11-07T00:45:33.312Z" }
wheels = [
    { url = "https://files.pythonhosted.org/packages/cb/73/8cb252858dc8254baa0ce58ce382858e3a1cf616acebc497cb13374c95c6/wrapt-2.0.1-cp312-cp312-macosx_10_13_universal2.whl", hash = "sha256:1fdbb34da15450f2b1d735a0e969c24bdb8d8924892380126e2a293d9902078c", size = 78129, upload-time = "2025-11-07T00:43:48.852Z" },
    { url = "https://files.pythonhosted.org/packages/19/42/44a0db2108526ee6e17a5ab72478061158f34b08b793df251d9fbb9a7eb4/wrapt-2.0.1-cp312-cp312-macosx_10_13_x86_64.whl", hash = "sha256:3d32794fe940b7000f0519904e247f902f0149edbe6316c710a8562fb6738841", size = 61205, upload-time = "2025-11-07T00:43:50.402Z" },
    { url = "https://files.pythonhosted.org/packages/4d/8a/5b4b1e44b791c22046e90d9b175f9a7581a8cc7a0debbb930f81e6ae8e25/wrapt-2.0.1-cp312-cp312-macosx_11_0_arm64.whl", hash = "sha256:386fb54d9cd903ee0012c09291336469eb7b244f7183d40dc3e86a16a4bace62", size = 61692, upload-time = "2025-11-07T00:43:51.678Z" },
    { url = "https://files.pythonhosted.org/packages/11/53/3e794346c39f462bcf1f58ac0487ff9bdad02f9b6d5ee2dc84c72e0243b2/wrapt-2.0.1-cp312-cp312-manylinux1_x86_64.manylinux_2_28_x86_64.manylinux_2_5_x86_64.whl", hash = "sha256:7b219cb2182f230676308cdcacd428fa837987b89e4b7c5c9025088b8a6c9faf", size = 121492, upload-time = "2025-11-07T00:43:55.017Z" },
    { url = "https://files.pythonhosted.org/packages/c6/7e/10b7b0e8841e684c8ca76b462a9091c45d62e8f2de9c4b1390b690eadf16/wrapt-2.0.1-cp312-cp312-manylinux2014_aarch64.manylinux_2_17_aarch64.manylinux_2_28_aarch64.whl", hash = "sha256:641e94e789b5f6b4822bb8d8ebbdfc10f4e4eae7756d648b717d980f657a9eb9", size = 123064, upload-time = "2025-11-07T00:43:56.323Z" },
    { url = "https://files.pythonhosted.org/packages/0e/d1/3c1e4321fc2f5ee7fd866b2d822aa89b84495f28676fd976c47327c5b6aa/wrapt-2.0.1-cp312-cp312-manylinux_2_31_riscv64.manylinux_2_39_riscv64.whl", hash = "sha256:fe21b118b9f58859b5ebaa4b130dee18669df4bd111daad082b7beb8799ad16b", size = 117403, upload-time = "2025-11-07T00:43:53.258Z" },
    { url = "https://files.pythonhosted.org/packages/a4/b0/d2f0a413cf201c8c2466de08414a15420a25aa83f53e647b7255cc2fab5d/wrapt-2.0.1-cp312-cp312-musllinux_1_2_aarch64.whl", hash = "sha256:17fb85fa4abc26a5184d93b3efd2dcc14deb4b09edcdb3535a536ad34f0b4dba", size = 121500, upload-time = "2025-11-07T00:43:57.468Z" },
    { url = "https://files.pythonhosted.org/packages/bd/45/bddb11d28ca39970a41ed48a26d210505120f925918592283369219f83cc/wrapt-2.0.1-cp312-cp312-musllinux_1_2_riscv64.whl", hash = "sha256:b89ef9223d665ab255ae42cc282d27d69704d94be0deffc8b9d919179a609684", size = 116299, upload-time = "2025-11-07T00:43:58.877Z" },
    { url = "https://files.pythonhosted.org/packages/81/af/34ba6dd570ef7a534e7eec0c25e2615c355602c52aba59413411c025a0cb/wrapt-2.0.1-cp312-cp312-musllinux_1_2_x86_64.whl", hash = "sha256:a453257f19c31b31ba593c30d997d6e5be39e3b5ad9148c2af5a7314061c63eb", size = 120622, upload-time = "2025-11-07T00:43:59.962Z" },
    { url = "https://files.pythonhosted.org/packages/e2/3e/693a13b4146646fb03254636f8bafd20c621955d27d65b15de07ab886187/wrapt-2.0.1-cp312-cp312-win32.whl", hash = "sha256:3e271346f01e9c8b1130a6a3b0e11908049fe5be2d365a5f402778049147e7e9", size = 58246, upload-time = "2025-11-07T00:44:03.169Z" },
    { url = "https://files.pythonhosted.org/packages/a7/36/715ec5076f925a6be95f37917b66ebbeaa1372d1862c2ccd7a751574b068/wrapt-2.0.1-cp312-cp312-win_amd64.whl", hash = "sha256:2da620b31a90cdefa9cd0c2b661882329e2e19d1d7b9b920189956b76c564d75", size = 60492, upload-time = "2025-11-07T00:44:01.027Z" },
    { url = "https://files.pythonhosted.org/packages/ef/3e/62451cd7d80f65cc125f2b426b25fbb6c514bf6f7011a0c3904fc8c8df90/wrapt-2.0.1-cp312-cp312-win_arm64.whl", hash = "sha256:aea9c7224c302bc8bfc892b908537f56c430802560e827b75ecbde81b604598b", size = 58987, upload-time = "2025-11-07T00:44:02.095Z" },
    { url = "https://files.pythonhosted.org/packages/ad/fe/41af4c46b5e498c90fc87981ab2972fbd9f0bccda597adb99d3d3441b94b/wrapt-2.0.1-cp313-cp313-macosx_10_13_universal2.whl", hash = "sha256:47b0f8bafe90f7736151f61482c583c86b0693d80f075a58701dd1549b0010a9", size = 78132, upload-time = "2025-11-07T00:44:04.628Z" },
    { url = "https://files.pythonhosted.org/packages/1c/92/d68895a984a5ebbbfb175512b0c0aad872354a4a2484fbd5552e9f275316/wrapt-2.0.1-cp313-cp313-macosx_10_13_x86_64.whl", hash = "sha256:cbeb0971e13b4bd81d34169ed57a6dda017328d1a22b62fda45e1d21dd06148f", size = 61211, upload-time = "2025-11-07T00:44:05.626Z" },
    { url = "https://files.pythonhosted.org/packages/e8/26/ba83dc5ae7cf5aa2b02364a3d9cf74374b86169906a1f3ade9a2d03cf21c/wrapt-2.0.1-cp313-cp313-macosx_11_0_arm64.whl", hash = "sha256:eb7cffe572ad0a141a7886a1d2efa5bef0bf7fe021deeea76b3ab334d2c38218", size = 61689, upload-time = "2025-11-07T00:44:06.719Z" },
    { url = "https://files.pythonhosted.org/packages/cf/67/d7a7c276d874e5d26738c22444d466a3a64ed541f6ef35f740dbd865bab4/wrapt-2.0.1-cp313-cp313-manylinux1_x86_64.manylinux_2_28_x86_64.manylinux_2_5_x86_64.whl", hash = "sha256:c8d60527d1ecfc131426b10d93ab5d53e08a09c5fa0175f6b21b3252080c70a9", size = 121502, upload-time = "2025-11-07T00:44:09.557Z" },
    { url = "https://files.pythonhosted.org/packages/0f/6b/806dbf6dd9579556aab22fc92908a876636e250f063f71548a8660382184/wrapt-2.0.1-cp313-cp313-manylinux2014_aarch64.manylinux_2_17_aarch64.manylinux_2_28_aarch64.whl", hash = "sha256:c654eafb01afac55246053d67a4b9a984a3567c3808bb7df2f8de1c1caba2e1c", size = 123110, upload-time = "2025-11-07T00:44:10.64Z" },
    { url = "https://files.pythonhosted.org/packages/e5/08/cdbb965fbe4c02c5233d185d070cabed2ecc1f1e47662854f95d77613f57/wrapt-2.0.1-cp313-cp313-manylinux_2_31_riscv64.manylinux_2_39_riscv64.whl", hash = "sha256:98d873ed6c8b4ee2418f7afce666751854d6d03e3c0ec2a399bb039cd2ae89db", size = 117434, upload-time = "2025-11-07T00:44:08.138Z" },
    { url = "https://files.pythonhosted.org/packages/2d/d1/6aae2ce39db4cb5216302fa2e9577ad74424dfbe315bd6669725569e048c/wrapt-2.0.1-cp313-cp313-musllinux_1_2_aarch64.whl", hash = "sha256:c9e850f5b7fc67af856ff054c71690d54fa940c3ef74209ad9f935b4f66a0233", size = 121533, upload-time = "2025-11-07T00:44:12.142Z" },
    { url = "https://files.pythonhosted.org/packages/79/35/565abf57559fbe0a9155c29879ff43ce8bd28d2ca61033a3a3dd67b70794/wrapt-2.0.1-cp313-cp313-musllinux_1_2_riscv64.whl", hash = "sha256:e505629359cb5f751e16e30cf3f91a1d3ddb4552480c205947da415d597f7ac2", size = 116324, upload-time = "2025-11-07T00:44:13.28Z" },
    { url = "https://files.pythonhosted.org/packages/e1/e0/53ff5e76587822ee33e560ad55876d858e384158272cd9947abdd4ad42ca/wrapt-2.0.1-cp313-cp313-musllinux_1_2_x86_64.whl", hash = "sha256:2879af909312d0baf35f08edeea918ee3af7ab57c37fe47cb6a373c9f2749c7b", size = 120627, upload-time = "2025-11-07T00:44:14.431Z" },
    { url = "https://files.pythonhosted.org/packages/7c/7b/38df30fd629fbd7612c407643c63e80e1c60bcc982e30ceeae163a9800e7/wrapt-2.0.1-cp313-cp313-win32.whl", hash = "sha256:d67956c676be5a24102c7407a71f4126d30de2a569a1c7871c9f3cabc94225d7", size = 58252, upload-time = "2025-11-07T00:44:17.814Z" },
    { url = "https://files.pythonhosted.org/packages/85/64/d3954e836ea67c4d3ad5285e5c8fd9d362fd0a189a2db622df457b0f4f6a/wrapt-2.0.1-cp313-cp313-win_amd64.whl", hash = "sha256:9ca66b38dd642bf90c59b6738af8070747b610115a39af2498535f62b5cdc1c3", size = 60500, upload-time = "2025-11-07T00:44:15.561Z" },
    { url = "https://files.pythonhosted.org/packages/89/4e/3c8b99ac93527cfab7f116089db120fef16aac96e5f6cdb724ddf286086d/wrapt-2.0.1-cp313-cp313-win_arm64.whl", hash = "sha256:5a4939eae35db6b6cec8e7aa0e833dcca0acad8231672c26c2a9ab7a0f8ac9c8", size = 58993, upload-time = "2025-11-07T00:44:16.65Z" },
    { url = "https://files.pythonhosted.org/packages/f9/f4/eff2b7d711cae20d220780b9300faa05558660afb93f2ff5db61fe725b9a/wrapt-2.0.1-cp313-cp313t-macosx_10_13_universal2.whl", hash = "sha256:a52f93d95c8d38fed0669da2ebdb0b0376e895d84596a976c15a9eb45e3eccb3", size = 82028, upload-time = "2025-11-07T00:44:18.944Z" },
    { url = "https://files.pythonhosted.org/packages/0c/67/cb945563f66fd0f61a999339460d950f4735c69f18f0a87ca586319b1778/wrapt-2.0.1-cp313-cp313t-macosx_10_13_x86_64.whl", hash = "sha256:4e54bbf554ee29fcceee24fa41c4d091398b911da6e7f5d7bffda963c9aed2e1", size = 62949, upload-time = "2025-11-07T00:44:20.074Z" },
    { url = "https://files.pythonhosted.org/packages/ec/ca/f63e177f0bbe1e5cf5e8d9b74a286537cd709724384ff20860f8f6065904/wrapt-2.0.1-cp313-cp313t-macosx_11_0_arm64.whl", hash = "sha256:908f8c6c71557f4deaa280f55d0728c3bca0960e8c3dd5ceeeafb3c19942719d", size = 63681, upload-time = "2025-11-07T00:44:21.345Z" },
    { url = "https://files.pythonhosted.org/packages/39/a1/1b88fcd21fd835dca48b556daef750952e917a2794fa20c025489e2e1f0f/wrapt-2.0.1-cp313-cp313t-manylinux1_x86_64.manylinux_2_28_x86_64.manylinux_2_5_x86_64.whl", hash = "sha256:e2f84e9af2060e3904a32cea9bb6db23ce3f91cfd90c6b426757cf7cc01c45c7", size = 152696, upload-time = "2025-11-07T00:44:24.318Z" },
    { url = "https://files.pythonhosted.org/packages/62/1c/d9185500c1960d9f5f77b9c0b890b7fc62282b53af7ad1b6bd779157f714/wrapt-2.0.1-cp313-cp313t-manylinux2014_aarch64.manylinux_2_17_aarch64.manylinux_2_28_aarch64.whl", hash = "sha256:e3612dc06b436968dfb9142c62e5dfa9eb5924f91120b3c8ff501ad878f90eb3", size = 158859, upload-time = "2025-11-07T00:44:25.494Z" },
    { url = "https://files.pythonhosted.org/packages/91/60/5d796ed0f481ec003220c7878a1d6894652efe089853a208ea0838c13086/wrapt-2.0.1-cp313-cp313t-manylinux_2_31_riscv64.manylinux_2_39_riscv64.whl", hash = "sha256:6d2d947d266d99a1477cd005b23cbd09465276e302515e122df56bb9511aca1b", size = 146068, upload-time = "2025-11-07T00:44:22.81Z" },
    { url = "https://files.pythonhosted.org/packages/04/f8/75282dd72f102ddbfba137e1e15ecba47b40acff32c08ae97edbf53f469e/wrapt-2.0.1-cp313-cp313t-musllinux_1_2_aarch64.whl", hash = "sha256:7d539241e87b650cbc4c3ac9f32c8d1ac8a54e510f6dca3f6ab60dcfd48c9b10", size = 155724, upload-time = "2025-11-07T00:44:26.634Z" },
    { url = "https://files.pythonhosted.org/packages/5a/27/fe39c51d1b344caebb4a6a9372157bdb8d25b194b3561b52c8ffc40ac7d1/wrapt-2.0.1-cp313-cp313t-musllinux_1_2_riscv64.whl", hash = "sha256:4811e15d88ee62dbf5c77f2c3ff3932b1e3ac92323ba3912f51fc4016ce81ecf", size = 144413, upload-time = "2025-11-07T00:44:27.939Z" },
    { url = "https://files.pythonhosted.org/packages/83/2b/9f6b643fe39d4505c7bf926d7c2595b7cb4b607c8c6b500e56c6b36ac238/wrapt-2.0.1-cp313-cp313t-musllinux_1_2_x86_64.whl", hash = "sha256:c1c91405fcf1d501fa5d55df21e58ea49e6b879ae829f1039faaf7e5e509b41e", size = 150325, upload-time = "2025-11-07T00:44:29.29Z" },
    { url = "https://files.pythonhosted.org/packages/bb/b6/20ffcf2558596a7f58a2e69c89597128781f0b88e124bf5a4cadc05b8139/wrapt-2.0.1-cp313-cp313t-win32.whl", hash = "sha256:e76e3f91f864e89db8b8d2a8311d57df93f01ad6bb1e9b9976d1f2e83e18315c", size = 59943, upload-time = "2025-11-07T00:44:33.211Z" },
    { url = "https://files.pythonhosted.org/packages/87/6a/0e56111cbb3320151eed5d3821ee1373be13e05b376ea0870711f18810c3/wrapt-2.0.1-cp313-cp313t-win_amd64.whl", hash = "sha256:83ce30937f0ba0d28818807b303a412440c4b63e39d3d8fc036a94764b728c92", size = 63240, upload-time = "2025-11-07T00:44:30.935Z" },
    { url = "https://files.pythonhosted.org/packages/1d/54/5ab4c53ea1f7f7e5c3e7c1095db92932cc32fd62359d285486d00c2884c3/wrapt-2.0.1-cp313-cp313t-win_arm64.whl", hash = "sha256:4b55cacc57e1dc2d0991dbe74c6419ffd415fb66474a02335cb10efd1aa3f84f", size = 60416, upload-time = "2025-11-07T00:44:32.002Z" },
    { url = "https://files.pythonhosted.org/packages/15/d1/b51471c11592ff9c012bd3e2f7334a6ff2f42a7aed2caffcf0bdddc9cb89/wrapt-2.0.1-py3-none-any.whl", hash = "sha256:4d2ce1bf1a48c5277d7969259232b57645aae5686dba1eaeade39442277afbca", size = 44046, upload-time = "2025-11-07T00:45:32.116Z" },
]

[[package]]
name = "xattr"
version = "1.3.0"
source = { registry = "https://pypi.org/simple" }
dependencies = [
    { name = "cffi" },
]
sdist = { url = "https://files.pythonhosted.org/packages/08/d5/25f7b19af3a2cb4000cac4f9e5525a40bec79f4f5d0ac9b517c0544586a0/xattr-1.3.0.tar.gz", hash = "sha256:30439fabd7de0787b27e9a6e1d569c5959854cb322f64ce7380fedbfa5035036", size = 17148, upload-time = "2025-10-13T22:16:47.353Z" }
wheels = [
    { url = "https://files.pythonhosted.org/packages/bf/78/00bdc9290066173e53e1e734d8d8e1a84a6faa9c66aee9df81e4d9aeec1c/xattr-1.3.0-cp312-cp312-macosx_10_13_universal2.whl", hash = "sha256:dd4e63614722d183e81842cb237fd1cc978d43384166f9fe22368bfcb187ebe5", size = 23476, upload-time = "2025-10-13T22:16:06.942Z" },
    { url = "https://files.pythonhosted.org/packages/53/16/5243722294eb982514fa7b6b87a29dfb7b29b8e5e1486500c5babaf6e4b3/xattr-1.3.0-cp312-cp312-macosx_10_13_x86_64.whl", hash = "sha256:995843ef374af73e3370b0c107319611f3cdcdb6d151d629449efecad36be4c4", size = 18556, upload-time = "2025-10-13T22:16:08.209Z" },
    { url = "https://files.pythonhosted.org/packages/d6/5c/d7ab0e547bea885b55f097206459bd612cefb652c5fc1f747130cbc0d42c/xattr-1.3.0-cp312-cp312-macosx_11_0_arm64.whl", hash = "sha256:fa23a25220e29d956cedf75746e3df6cc824cc1553326d6516479967c540e386", size = 18869, upload-time = "2025-10-13T22:16:10.319Z" },
    { url = "https://files.pythonhosted.org/packages/27/d3/6a1731a339842afcbb2643bc93628d4ab9c52d1bf26a7b085ca8f35bba6e/xattr-1.3.0-cp313-cp313-macosx_10_13_universal2.whl", hash = "sha256:937d8c91f6f372788aff8cc0984c4be3f0928584839aaa15ff1c95d64562071c", size = 23474, upload-time = "2025-10-13T22:16:16.33Z" },
    { url = "https://files.pythonhosted.org/packages/1b/25/6741ed3d4371eaa2fae70b259d17a580d858ebff8af0042a59e11bb6385f/xattr-1.3.0-cp313-cp313-macosx_10_13_x86_64.whl", hash = "sha256:e470b3f15e9c3e263662506ff26e73b3027e1c9beac2cbe9ab89cad9c70c0495", size = 18558, upload-time = "2025-10-13T22:16:17.251Z" },
    { url = "https://files.pythonhosted.org/packages/ba/84/cc450688abeb8647aa93a62c1435bb532db11313abfeb9d43b28b4751503/xattr-1.3.0-cp313-cp313-macosx_11_0_arm64.whl", hash = "sha256:f2238b2a973fcbf5fefa1137db97c296d27f4721f7b7243a1fac51514565e9ec", size = 18869, upload-time = "2025-10-13T22:16:18.607Z" },
]

[[package]]
name = "xmltodict"
version = "1.0.2"
source = { registry = "https://pypi.org/simple" }
sdist = { url = "https://files.pythonhosted.org/packages/6a/aa/917ceeed4dbb80d2f04dbd0c784b7ee7bba8ae5a54837ef0e5e062cd3cfb/xmltodict-1.0.2.tar.gz", hash = "sha256:54306780b7c2175a3967cad1db92f218207e5bc1aba697d887807c0fb68b7649", size = 25725, upload-time = "2025-09-17T21:59:26.459Z" }
wheels = [
    { url = "https://files.pythonhosted.org/packages/c0/20/69a0e6058bc5ea74892d089d64dfc3a62ba78917ec5e2cfa70f7c92ba3a5/xmltodict-1.0.2-py3-none-any.whl", hash = "sha256:62d0fddb0dcbc9f642745d8bbf4d81fd17d6dfaec5a15b5c1876300aad92af0d", size = 13893, upload-time = "2025-09-17T21:59:24.859Z" },
]

[[package]]
name = "xxhash"
version = "3.6.0"
source = { registry = "https://pypi.org/simple" }
sdist = { url = "https://files.pythonhosted.org/packages/02/84/30869e01909fb37a6cc7e18688ee8bf1e42d57e7e0777636bd47524c43c7/xxhash-3.6.0.tar.gz", hash = "sha256:f0162a78b13a0d7617b2845b90c763339d1f1d82bb04a4b07f4ab535cc5e05d6", size = 85160, upload-time = "2025-10-02T14:37:08.097Z" }
wheels = [
    { url = "https://files.pythonhosted.org/packages/9a/07/d9412f3d7d462347e4511181dea65e47e0d0e16e26fbee2ea86a2aefb657/xxhash-3.6.0-cp312-cp312-macosx_10_13_x86_64.whl", hash = "sha256:01362c4331775398e7bb34e3ab403bc9ee9f7c497bc7dee6272114055277dd3c", size = 32744, upload-time = "2025-10-02T14:34:34.622Z" },
    { url = "https://files.pythonhosted.org/packages/79/35/0429ee11d035fc33abe32dca1b2b69e8c18d236547b9a9b72c1929189b9a/xxhash-3.6.0-cp312-cp312-macosx_11_0_arm64.whl", hash = "sha256:b7b2df81a23f8cb99656378e72501b2cb41b1827c0f5a86f87d6b06b69f9f204", size = 30816, upload-time = "2025-10-02T14:34:36.043Z" },
    { url = "https://files.pythonhosted.org/packages/b7/f2/57eb99aa0f7d98624c0932c5b9a170e1806406cdbcdb510546634a1359e0/xxhash-3.6.0-cp312-cp312-manylinux1_i686.manylinux_2_28_i686.manylinux_2_5_i686.whl", hash = "sha256:dc94790144e66b14f67b10ac8ed75b39ca47536bf8800eb7c24b50271ea0c490", size = 194035, upload-time = "2025-10-02T14:34:37.354Z" },
    { url = "https://files.pythonhosted.org/packages/4c/ed/6224ba353690d73af7a3f1c7cdb1fc1b002e38f783cb991ae338e1eb3d79/xxhash-3.6.0-cp312-cp312-manylinux2014_aarch64.manylinux_2_17_aarch64.manylinux_2_28_aarch64.whl", hash = "sha256:93f107c673bccf0d592cdba077dedaf52fe7f42dcd7676eba1f6d6f0c3efffd2", size = 212914, upload-time = "2025-10-02T14:34:38.6Z" },
    { url = "https://files.pythonhosted.org/packages/38/86/fb6b6130d8dd6b8942cc17ab4d90e223653a89aa32ad2776f8af7064ed13/xxhash-3.6.0-cp312-cp312-manylinux2014_ppc64le.manylinux_2_17_ppc64le.manylinux_2_28_ppc64le.whl", hash = "sha256:2aa5ee3444c25b69813663c9f8067dcfaa2e126dc55e8dddf40f4d1c25d7effa", size = 212163, upload-time = "2025-10-02T14:34:39.872Z" },
    { url = "https://files.pythonhosted.org/packages/ee/dc/e84875682b0593e884ad73b2d40767b5790d417bde603cceb6878901d647/xxhash-3.6.0-cp312-cp312-manylinux2014_s390x.manylinux_2_17_s390x.manylinux_2_28_s390x.whl", hash = "sha256:f7f99123f0e1194fa59cc69ad46dbae2e07becec5df50a0509a808f90a0f03f0", size = 445411, upload-time = "2025-10-02T14:34:41.569Z" },
    { url = "https://files.pythonhosted.org/packages/11/4f/426f91b96701ec2f37bb2b8cec664eff4f658a11f3fa9d94f0a887ea6d2b/xxhash-3.6.0-cp312-cp312-manylinux2014_x86_64.manylinux_2_17_x86_64.manylinux_2_28_x86_64.whl", hash = "sha256:49e03e6fe2cac4a1bc64952dd250cf0dbc5ef4ebb7b8d96bce82e2de163c82a2", size = 193883, upload-time = "2025-10-02T14:34:43.249Z" },
    { url = "https://files.pythonhosted.org/packages/53/5a/ddbb83eee8e28b778eacfc5a85c969673e4023cdeedcfcef61f36731610b/xxhash-3.6.0-cp312-cp312-musllinux_1_2_aarch64.whl", hash = "sha256:bd17fede52a17a4f9a7bc4472a5867cb0b160deeb431795c0e4abe158bc784e9", size = 210392, upload-time = "2025-10-02T14:34:45.042Z" },
    { url = "https://files.pythonhosted.org/packages/1e/c2/ff69efd07c8c074ccdf0a4f36fcdd3d27363665bcdf4ba399abebe643465/xxhash-3.6.0-cp312-cp312-musllinux_1_2_i686.whl", hash = "sha256:6fb5f5476bef678f69db04f2bd1efbed3030d2aba305b0fc1773645f187d6a4e", size = 197898, upload-time = "2025-10-02T14:34:46.302Z" },
    { url = "https://files.pythonhosted.org/packages/58/ca/faa05ac19b3b622c7c9317ac3e23954187516298a091eb02c976d0d3dd45/xxhash-3.6.0-cp312-cp312-musllinux_1_2_ppc64le.whl", hash = "sha256:843b52f6d88071f87eba1631b684fcb4b2068cd2180a0224122fe4ef011a9374", size = 210655, upload-time = "2025-10-02T14:34:47.571Z" },
    { url = "https://files.pythonhosted.org/packages/d4/7a/06aa7482345480cc0cb597f5c875b11a82c3953f534394f620b0be2f700c/xxhash-3.6.0-cp312-cp312-musllinux_1_2_s390x.whl", hash = "sha256:7d14a6cfaf03b1b6f5f9790f76880601ccc7896aff7ab9cd8978a939c1eb7e0d", size = 414001, upload-time = "2025-10-02T14:34:49.273Z" },
    { url = "https://files.pythonhosted.org/packages/23/07/63ffb386cd47029aa2916b3d2f454e6cc5b9f5c5ada3790377d5430084e7/xxhash-3.6.0-cp312-cp312-musllinux_1_2_x86_64.whl", hash = "sha256:418daf3db71e1413cfe211c2f9a528456936645c17f46b5204705581a45390ae", size = 191431, upload-time = "2025-10-02T14:34:50.798Z" },
    { url = "https://files.pythonhosted.org/packages/0f/93/14fde614cadb4ddf5e7cebf8918b7e8fac5ae7861c1875964f17e678205c/xxhash-3.6.0-cp312-cp312-win32.whl", hash = "sha256:50fc255f39428a27299c20e280d6193d8b63b8ef8028995323bf834a026b4fbb", size = 30617, upload-time = "2025-10-02T14:34:51.954Z" },
    { url = "https://files.pythonhosted.org/packages/13/5d/0d125536cbe7565a83d06e43783389ecae0c0f2ed037b48ede185de477c0/xxhash-3.6.0-cp312-cp312-win_amd64.whl", hash = "sha256:c0f2ab8c715630565ab8991b536ecded9416d615538be8ecddce43ccf26cbc7c", size = 31534, upload-time = "2025-10-02T14:34:53.276Z" },
    { url = "https://files.pythonhosted.org/packages/54/85/6ec269b0952ec7e36ba019125982cf11d91256a778c7c3f98a4c5043d283/xxhash-3.6.0-cp312-cp312-win_arm64.whl", hash = "sha256:eae5c13f3bc455a3bbb68bdc513912dc7356de7e2280363ea235f71f54064829", size = 27876, upload-time = "2025-10-02T14:34:54.371Z" },
    { url = "https://files.pythonhosted.org/packages/33/76/35d05267ac82f53ae9b0e554da7c5e281ee61f3cad44c743f0fcd354f211/xxhash-3.6.0-cp313-cp313-macosx_10_13_x86_64.whl", hash = "sha256:599e64ba7f67472481ceb6ee80fa3bd828fd61ba59fb11475572cc5ee52b89ec", size = 32738, upload-time = "2025-10-02T14:34:55.839Z" },
    { url = "https://files.pythonhosted.org/packages/31/a8/3fbce1cd96534a95e35d5120637bf29b0d7f5d8fa2f6374e31b4156dd419/xxhash-3.6.0-cp313-cp313-macosx_11_0_arm64.whl", hash = "sha256:7d8b8aaa30fca4f16f0c84a5c8d7ddee0e25250ec2796c973775373257dde8f1", size = 30821, upload-time = "2025-10-02T14:34:57.219Z" },
    { url = "https://files.pythonhosted.org/packages/0c/ea/d387530ca7ecfa183cb358027f1833297c6ac6098223fd14f9782cd0015c/xxhash-3.6.0-cp313-cp313-manylinux1_i686.manylinux_2_28_i686.manylinux_2_5_i686.whl", hash = "sha256:d597acf8506d6e7101a4a44a5e428977a51c0fadbbfd3c39650cca9253f6e5a6", size = 194127, upload-time = "2025-10-02T14:34:59.21Z" },
    { url = "https://files.pythonhosted.org/packages/ba/0c/71435dcb99874b09a43b8d7c54071e600a7481e42b3e3ce1eb5226a5711a/xxhash-3.6.0-cp313-cp313-manylinux2014_aarch64.manylinux_2_17_aarch64.manylinux_2_28_aarch64.whl", hash = "sha256:858dc935963a33bc33490128edc1c12b0c14d9c7ebaa4e387a7869ecc4f3e263", size = 212975, upload-time = "2025-10-02T14:35:00.816Z" },
    { url = "https://files.pythonhosted.org/packages/84/7a/c2b3d071e4bb4a90b7057228a99b10d51744878f4a8a6dd643c8bd897620/xxhash-3.6.0-cp313-cp313-manylinux2014_ppc64le.manylinux_2_17_ppc64le.manylinux_2_28_ppc64le.whl", hash = "sha256:ba284920194615cb8edf73bf52236ce2e1664ccd4a38fdb543506413529cc546", size = 212241, upload-time = "2025-10-02T14:35:02.207Z" },
    { url = "https://files.pythonhosted.org/packages/81/5f/640b6eac0128e215f177df99eadcd0f1b7c42c274ab6a394a05059694c5a/xxhash-3.6.0-cp313-cp313-manylinux2014_s390x.manylinux_2_17_s390x.manylinux_2_28_s390x.whl", hash = "sha256:4b54219177f6c6674d5378bd862c6aedf64725f70dd29c472eaae154df1a2e89", size = 445471, upload-time = "2025-10-02T14:35:03.61Z" },
    { url = "https://files.pythonhosted.org/packages/5e/1e/3c3d3ef071b051cc3abbe3721ffb8365033a172613c04af2da89d5548a87/xxhash-3.6.0-cp313-cp313-manylinux2014_x86_64.manylinux_2_17_x86_64.manylinux_2_28_x86_64.whl", hash = "sha256:42c36dd7dbad2f5238950c377fcbf6811b1cdb1c444fab447960030cea60504d", size = 193936, upload-time = "2025-10-02T14:35:05.013Z" },
    { url = "https://files.pythonhosted.org/packages/2c/bd/4a5f68381939219abfe1c22a9e3a5854a4f6f6f3c4983a87d255f21f2e5d/xxhash-3.6.0-cp313-cp313-musllinux_1_2_aarch64.whl", hash = "sha256:f22927652cba98c44639ffdc7aaf35828dccf679b10b31c4ad72a5b530a18eb7", size = 210440, upload-time = "2025-10-02T14:35:06.239Z" },
    { url = "https://files.pythonhosted.org/packages/eb/37/b80fe3d5cfb9faff01a02121a0f4d565eb7237e9e5fc66e73017e74dcd36/xxhash-3.6.0-cp313-cp313-musllinux_1_2_i686.whl", hash = "sha256:b45fad44d9c5c119e9c6fbf2e1c656a46dc68e280275007bbfd3d572b21426db", size = 197990, upload-time = "2025-10-02T14:35:07.735Z" },
    { url = "https://files.pythonhosted.org/packages/d7/fd/2c0a00c97b9e18f72e1f240ad4e8f8a90fd9d408289ba9c7c495ed7dc05c/xxhash-3.6.0-cp313-cp313-musllinux_1_2_ppc64le.whl", hash = "sha256:6f2580ffab1a8b68ef2b901cde7e55fa8da5e4be0977c68f78fc80f3c143de42", size = 210689, upload-time = "2025-10-02T14:35:09.438Z" },
    { url = "https://files.pythonhosted.org/packages/93/86/5dd8076a926b9a95db3206aba20d89a7fc14dd5aac16e5c4de4b56033140/xxhash-3.6.0-cp313-cp313-musllinux_1_2_s390x.whl", hash = "sha256:40c391dd3cd041ebc3ffe6f2c862f402e306eb571422e0aa918d8070ba31da11", size = 414068, upload-time = "2025-10-02T14:35:11.162Z" },
    { url = "https://files.pythonhosted.org/packages/af/3c/0bb129170ee8f3650f08e993baee550a09593462a5cddd8e44d0011102b1/xxhash-3.6.0-cp313-cp313-musllinux_1_2_x86_64.whl", hash = "sha256:f205badabde7aafd1a31e8ca2a3e5a763107a71c397c4481d6a804eb5063d8bd", size = 191495, upload-time = "2025-10-02T14:35:12.971Z" },
    { url = "https://files.pythonhosted.org/packages/e9/3a/6797e0114c21d1725e2577508e24006fd7ff1d8c0c502d3b52e45c1771d8/xxhash-3.6.0-cp313-cp313-win32.whl", hash = "sha256:2577b276e060b73b73a53042ea5bd5203d3e6347ce0d09f98500f418a9fcf799", size = 30620, upload-time = "2025-10-02T14:35:14.129Z" },
    { url = "https://files.pythonhosted.org/packages/86/15/9bc32671e9a38b413a76d24722a2bf8784a132c043063a8f5152d390b0f9/xxhash-3.6.0-cp313-cp313-win_amd64.whl", hash = "sha256:757320d45d2fbcce8f30c42a6b2f47862967aea7bf458b9625b4bbe7ee390392", size = 31542, upload-time = "2025-10-02T14:35:15.21Z" },
    { url = "https://files.pythonhosted.org/packages/39/c5/cc01e4f6188656e56112d6a8e0dfe298a16934b8c47a247236549a3f7695/xxhash-3.6.0-cp313-cp313-win_arm64.whl", hash = "sha256:457b8f85dec5825eed7b69c11ae86834a018b8e3df5e77783c999663da2f96d6", size = 27880, upload-time = "2025-10-02T14:35:16.315Z" },
    { url = "https://files.pythonhosted.org/packages/f3/30/25e5321c8732759e930c555176d37e24ab84365482d257c3b16362235212/xxhash-3.6.0-cp313-cp313t-macosx_10_13_x86_64.whl", hash = "sha256:a42e633d75cdad6d625434e3468126c73f13f7584545a9cf34e883aa1710e702", size = 32956, upload-time = "2025-10-02T14:35:17.413Z" },
    { url = "https://files.pythonhosted.org/packages/9f/3c/0573299560d7d9f8ab1838f1efc021a280b5ae5ae2e849034ef3dee18810/xxhash-3.6.0-cp313-cp313t-macosx_11_0_arm64.whl", hash = "sha256:568a6d743219e717b07b4e03b0a828ce593833e498c3b64752e0f5df6bfe84db", size = 31072, upload-time = "2025-10-02T14:35:18.844Z" },
    { url = "https://files.pythonhosted.org/packages/7a/1c/52d83a06e417cd9d4137722693424885cc9878249beb3a7c829e74bf7ce9/xxhash-3.6.0-cp313-cp313t-manylinux1_i686.manylinux_2_28_i686.manylinux_2_5_i686.whl", hash = "sha256:bec91b562d8012dae276af8025a55811b875baace6af510412a5e58e3121bc54", size = 196409, upload-time = "2025-10-02T14:35:20.31Z" },
    { url = "https://files.pythonhosted.org/packages/e3/8e/c6d158d12a79bbd0b878f8355432075fc82759e356ab5a111463422a239b/xxhash-3.6.0-cp313-cp313t-manylinux2014_aarch64.manylinux_2_17_aarch64.manylinux_2_28_aarch64.whl", hash = "sha256:78e7f2f4c521c30ad5e786fdd6bae89d47a32672a80195467b5de0480aa97b1f", size = 215736, upload-time = "2025-10-02T14:35:21.616Z" },
    { url = "https://files.pythonhosted.org/packages/bc/68/c4c80614716345d55071a396cf03d06e34b5f4917a467faf43083c995155/xxhash-3.6.0-cp313-cp313t-manylinux2014_ppc64le.manylinux_2_17_ppc64le.manylinux_2_28_ppc64le.whl", hash = "sha256:3ed0df1b11a79856df5ffcab572cbd6b9627034c1c748c5566fa79df9048a7c5", size = 214833, upload-time = "2025-10-02T14:35:23.32Z" },
    { url = "https://files.pythonhosted.org/packages/7e/e9/ae27c8ffec8b953efa84c7c4a6c6802c263d587b9fc0d6e7cea64e08c3af/xxhash-3.6.0-cp313-cp313t-manylinux2014_s390x.manylinux_2_17_s390x.manylinux_2_28_s390x.whl", hash = "sha256:0e4edbfc7d420925b0dd5e792478ed393d6e75ff8fc219a6546fb446b6a417b1", size = 448348, upload-time = "2025-10-02T14:35:25.111Z" },
    { url = "https://files.pythonhosted.org/packages/d7/6b/33e21afb1b5b3f46b74b6bd1913639066af218d704cc0941404ca717fc57/xxhash-3.6.0-cp313-cp313t-manylinux2014_x86_64.manylinux_2_17_x86_64.manylinux_2_28_x86_64.whl", hash = "sha256:fba27a198363a7ef87f8c0f6b171ec36b674fe9053742c58dd7e3201c1ab30ee", size = 196070, upload-time = "2025-10-02T14:35:26.586Z" },
    { url = "https://files.pythonhosted.org/packages/96/b6/fcabd337bc5fa624e7203aa0fa7d0c49eed22f72e93229431752bddc83d9/xxhash-3.6.0-cp313-cp313t-musllinux_1_2_aarch64.whl", hash = "sha256:794fe9145fe60191c6532fa95063765529770edcdd67b3d537793e8004cabbfd", size = 212907, upload-time = "2025-10-02T14:35:28.087Z" },
    { url = "https://files.pythonhosted.org/packages/4b/d3/9ee6160e644d660fcf176c5825e61411c7f62648728f69c79ba237250143/xxhash-3.6.0-cp313-cp313t-musllinux_1_2_i686.whl", hash = "sha256:6105ef7e62b5ac73a837778efc331a591d8442f8ef5c7e102376506cb4ae2729", size = 200839, upload-time = "2025-10-02T14:35:29.857Z" },
    { url = "https://files.pythonhosted.org/packages/0d/98/e8de5baa5109394baf5118f5e72ab21a86387c4f89b0e77ef3e2f6b0327b/xxhash-3.6.0-cp313-cp313t-musllinux_1_2_ppc64le.whl", hash = "sha256:f01375c0e55395b814a679b3eea205db7919ac2af213f4a6682e01220e5fe292", size = 213304, upload-time = "2025-10-02T14:35:31.222Z" },
    { url = "https://files.pythonhosted.org/packages/7b/1d/71056535dec5c3177eeb53e38e3d367dd1d16e024e63b1cee208d572a033/xxhash-3.6.0-cp313-cp313t-musllinux_1_2_s390x.whl", hash = "sha256:d706dca2d24d834a4661619dcacf51a75c16d65985718d6a7d73c1eeeb903ddf", size = 416930, upload-time = "2025-10-02T14:35:32.517Z" },
    { url = "https://files.pythonhosted.org/packages/dc/6c/5cbde9de2cd967c322e651c65c543700b19e7ae3e0aae8ece3469bf9683d/xxhash-3.6.0-cp313-cp313t-musllinux_1_2_x86_64.whl", hash = "sha256:5f059d9faeacd49c0215d66f4056e1326c80503f51a1532ca336a385edadd033", size = 193787, upload-time = "2025-10-02T14:35:33.827Z" },
    { url = "https://files.pythonhosted.org/packages/19/fa/0172e350361d61febcea941b0cc541d6e6c8d65d153e85f850a7b256ff8a/xxhash-3.6.0-cp313-cp313t-win32.whl", hash = "sha256:1244460adc3a9be84731d72b8e80625788e5815b68da3da8b83f78115a40a7ec", size = 30916, upload-time = "2025-10-02T14:35:35.107Z" },
    { url = "https://files.pythonhosted.org/packages/ad/e6/e8cf858a2b19d6d45820f072eff1bea413910592ff17157cabc5f1227a16/xxhash-3.6.0-cp313-cp313t-win_amd64.whl", hash = "sha256:b1e420ef35c503869c4064f4a2f2b08ad6431ab7b229a05cce39d74268bca6b8", size = 31799, upload-time = "2025-10-02T14:35:36.165Z" },
    { url = "https://files.pythonhosted.org/packages/56/15/064b197e855bfb7b343210e82490ae672f8bc7cdf3ddb02e92f64304ee8a/xxhash-3.6.0-cp313-cp313t-win_arm64.whl", hash = "sha256:ec44b73a4220623235f67a996c862049f375df3b1052d9899f40a6382c32d746", size = 28044, upload-time = "2025-10-02T14:35:37.195Z" },
]

[[package]]
name = "yamllint"
version = "1.37.1"
source = { registry = "https://pypi.org/simple" }
dependencies = [
    { name = "pathspec" },
    { name = "pyyaml" },
]
sdist = { url = "https://files.pythonhosted.org/packages/46/f2/cd8b7584a48ee83f0bc94f8a32fea38734cefcdc6f7324c4d3bfc699457b/yamllint-1.37.1.tar.gz", hash = "sha256:81f7c0c5559becc8049470d86046b36e96113637bcbe4753ecef06977c00245d", size = 141613, upload-time = "2025-05-04T08:25:54.355Z" }
wheels = [
    { url = "https://files.pythonhosted.org/packages/dd/b9/be7a4cfdf47e03785f657f94daea8123e838d817be76c684298305bd789f/yamllint-1.37.1-py3-none-any.whl", hash = "sha256:364f0d79e81409f591e323725e6a9f4504c8699ddf2d7263d8d2b539cd66a583", size = 68813, upload-time = "2025-05-04T08:25:52.552Z" },
]

[[package]]
name = "zstandard"
version = "0.25.0"
source = { registry = "https://pypi.org/simple" }
sdist = { url = "https://files.pythonhosted.org/packages/fd/aa/3e0508d5a5dd96529cdc5a97011299056e14c6505b678fd58938792794b1/zstandard-0.25.0.tar.gz", hash = "sha256:7713e1179d162cf5c7906da876ec2ccb9c3a9dcbdffef0cc7f70c3667a205f0b", size = 711513, upload-time = "2025-09-14T22:15:54.002Z" }
wheels = [
    { url = "https://files.pythonhosted.org/packages/82/fc/f26eb6ef91ae723a03e16eddb198abcfce2bc5a42e224d44cc8b6765e57e/zstandard-0.25.0-cp312-cp312-macosx_10_13_x86_64.whl", hash = "sha256:7b3c3a3ab9daa3eed242d6ecceead93aebbb8f5f84318d82cee643e019c4b73b", size = 795738, upload-time = "2025-09-14T22:16:56.237Z" },
    { url = "https://files.pythonhosted.org/packages/aa/1c/d920d64b22f8dd028a8b90e2d756e431a5d86194caa78e3819c7bf53b4b3/zstandard-0.25.0-cp312-cp312-macosx_11_0_arm64.whl", hash = "sha256:913cbd31a400febff93b564a23e17c3ed2d56c064006f54efec210d586171c00", size = 640436, upload-time = "2025-09-14T22:16:57.774Z" },
    { url = "https://files.pythonhosted.org/packages/53/6c/288c3f0bd9fcfe9ca41e2c2fbfd17b2097f6af57b62a81161941f09afa76/zstandard-0.25.0-cp312-cp312-manylinux2010_i686.manylinux2014_i686.manylinux_2_12_i686.manylinux_2_17_i686.whl", hash = "sha256:011d388c76b11a0c165374ce660ce2c8efa8e5d87f34996aa80f9c0816698b64", size = 5343019, upload-time = "2025-09-14T22:16:59.302Z" },
    { url = "https://files.pythonhosted.org/packages/1e/15/efef5a2f204a64bdb5571e6161d49f7ef0fffdbca953a615efbec045f60f/zstandard-0.25.0-cp312-cp312-manylinux2014_aarch64.manylinux_2_17_aarch64.whl", hash = "sha256:6dffecc361d079bb48d7caef5d673c88c8988d3d33fb74ab95b7ee6da42652ea", size = 5063012, upload-time = "2025-09-14T22:17:01.156Z" },
    { url = "https://files.pythonhosted.org/packages/b7/37/a6ce629ffdb43959e92e87ebdaeebb5ac81c944b6a75c9c47e300f85abdf/zstandard-0.25.0-cp312-cp312-manylinux2014_ppc64le.manylinux_2_17_ppc64le.whl", hash = "sha256:7149623bba7fdf7e7f24312953bcf73cae103db8cae49f8154dd1eadc8a29ecb", size = 5394148, upload-time = "2025-09-14T22:17:03.091Z" },
    { url = "https://files.pythonhosted.org/packages/e3/79/2bf870b3abeb5c070fe2d670a5a8d1057a8270f125ef7676d29ea900f496/zstandard-0.25.0-cp312-cp312-manylinux2014_s390x.manylinux_2_17_s390x.whl", hash = "sha256:6a573a35693e03cf1d67799fd01b50ff578515a8aeadd4595d2a7fa9f3ec002a", size = 5451652, upload-time = "2025-09-14T22:17:04.979Z" },
    { url = "https://files.pythonhosted.org/packages/53/60/7be26e610767316c028a2cbedb9a3beabdbe33e2182c373f71a1c0b88f36/zstandard-0.25.0-cp312-cp312-manylinux2014_x86_64.manylinux_2_17_x86_64.whl", hash = "sha256:5a56ba0db2d244117ed744dfa8f6f5b366e14148e00de44723413b2f3938a902", size = 5546993, upload-time = "2025-09-14T22:17:06.781Z" },
    { url = "https://files.pythonhosted.org/packages/85/c7/3483ad9ff0662623f3648479b0380d2de5510abf00990468c286c6b04017/zstandard-0.25.0-cp312-cp312-musllinux_1_1_aarch64.whl", hash = "sha256:10ef2a79ab8e2974e2075fb984e5b9806c64134810fac21576f0668e7ea19f8f", size = 5046806, upload-time = "2025-09-14T22:17:08.415Z" },
    { url = "https://files.pythonhosted.org/packages/08/b3/206883dd25b8d1591a1caa44b54c2aad84badccf2f1de9e2d60a446f9a25/zstandard-0.25.0-cp312-cp312-musllinux_1_1_x86_64.whl", hash = "sha256:aaf21ba8fb76d102b696781bddaa0954b782536446083ae3fdaa6f16b25a1c4b", size = 5576659, upload-time = "2025-09-14T22:17:10.164Z" },
    { url = "https://files.pythonhosted.org/packages/9d/31/76c0779101453e6c117b0ff22565865c54f48f8bd807df2b00c2c404b8e0/zstandard-0.25.0-cp312-cp312-musllinux_1_2_aarch64.whl", hash = "sha256:1869da9571d5e94a85a5e8d57e4e8807b175c9e4a6294e3b66fa4efb074d90f6", size = 4953933, upload-time = "2025-09-14T22:17:11.857Z" },
    { url = "https://files.pythonhosted.org/packages/18/e1/97680c664a1bf9a247a280a053d98e251424af51f1b196c6d52f117c9720/zstandard-0.25.0-cp312-cp312-musllinux_1_2_i686.whl", hash = "sha256:809c5bcb2c67cd0ed81e9229d227d4ca28f82d0f778fc5fea624a9def3963f91", size = 5268008, upload-time = "2025-09-14T22:17:13.627Z" },
    { url = "https://files.pythonhosted.org/packages/1e/73/316e4010de585ac798e154e88fd81bb16afc5c5cb1a72eeb16dd37e8024a/zstandard-0.25.0-cp312-cp312-musllinux_1_2_ppc64le.whl", hash = "sha256:f27662e4f7dbf9f9c12391cb37b4c4c3cb90ffbd3b1fb9284dadbbb8935fa708", size = 5433517, upload-time = "2025-09-14T22:17:16.103Z" },
    { url = "https://files.pythonhosted.org/packages/5b/60/dd0f8cfa8129c5a0ce3ea6b7f70be5b33d2618013a161e1ff26c2b39787c/zstandard-0.25.0-cp312-cp312-musllinux_1_2_s390x.whl", hash = "sha256:99c0c846e6e61718715a3c9437ccc625de26593fea60189567f0118dc9db7512", size = 5814292, upload-time = "2025-09-14T22:17:17.827Z" },
    { url = "https://files.pythonhosted.org/packages/fc/5f/75aafd4b9d11b5407b641b8e41a57864097663699f23e9ad4dbb91dc6bfe/zstandard-0.25.0-cp312-cp312-musllinux_1_2_x86_64.whl", hash = "sha256:474d2596a2dbc241a556e965fb76002c1ce655445e4e3bf38e5477d413165ffa", size = 5360237, upload-time = "2025-09-14T22:17:19.954Z" },
    { url = "https://files.pythonhosted.org/packages/ff/8d/0309daffea4fcac7981021dbf21cdb2e3427a9e76bafbcdbdf5392ff99a4/zstandard-0.25.0-cp312-cp312-win32.whl", hash = "sha256:23ebc8f17a03133b4426bcc04aabd68f8236eb78c3760f12783385171b0fd8bd", size = 436922, upload-time = "2025-09-14T22:17:24.398Z" },
    { url = "https://files.pythonhosted.org/packages/79/3b/fa54d9015f945330510cb5d0b0501e8253c127cca7ebe8ba46a965df18c5/zstandard-0.25.0-cp312-cp312-win_amd64.whl", hash = "sha256:ffef5a74088f1e09947aecf91011136665152e0b4b359c42be3373897fb39b01", size = 506276, upload-time = "2025-09-14T22:17:21.429Z" },
    { url = "https://files.pythonhosted.org/packages/ea/6b/8b51697e5319b1f9ac71087b0af9a40d8a6288ff8025c36486e0c12abcc4/zstandard-0.25.0-cp312-cp312-win_arm64.whl", hash = "sha256:181eb40e0b6a29b3cd2849f825e0fa34397f649170673d385f3598ae17cca2e9", size = 462679, upload-time = "2025-09-14T22:17:23.147Z" },
    { url = "https://files.pythonhosted.org/packages/35/0b/8df9c4ad06af91d39e94fa96cc010a24ac4ef1378d3efab9223cc8593d40/zstandard-0.25.0-cp313-cp313-macosx_10_13_x86_64.whl", hash = "sha256:ec996f12524f88e151c339688c3897194821d7f03081ab35d31d1e12ec975e94", size = 795735, upload-time = "2025-09-14T22:17:26.042Z" },
    { url = "https://files.pythonhosted.org/packages/3f/06/9ae96a3e5dcfd119377ba33d4c42a7d89da1efabd5cb3e366b156c45ff4d/zstandard-0.25.0-cp313-cp313-macosx_11_0_arm64.whl", hash = "sha256:a1a4ae2dec3993a32247995bdfe367fc3266da832d82f8438c8570f989753de1", size = 640440, upload-time = "2025-09-14T22:17:27.366Z" },
    { url = "https://files.pythonhosted.org/packages/d9/14/933d27204c2bd404229c69f445862454dcc101cd69ef8c6068f15aaec12c/zstandard-0.25.0-cp313-cp313-manylinux2010_i686.manylinux2014_i686.manylinux_2_12_i686.manylinux_2_17_i686.whl", hash = "sha256:e96594a5537722fdfb79951672a2a63aec5ebfb823e7560586f7484819f2a08f", size = 5343070, upload-time = "2025-09-14T22:17:28.896Z" },
    { url = "https://files.pythonhosted.org/packages/6d/db/ddb11011826ed7db9d0e485d13df79b58586bfdec56e5c84a928a9a78c1c/zstandard-0.25.0-cp313-cp313-manylinux2014_aarch64.manylinux_2_17_aarch64.whl", hash = "sha256:bfc4e20784722098822e3eee42b8e576b379ed72cca4a7cb856ae733e62192ea", size = 5063001, upload-time = "2025-09-14T22:17:31.044Z" },
    { url = "https://files.pythonhosted.org/packages/db/00/87466ea3f99599d02a5238498b87bf84a6348290c19571051839ca943777/zstandard-0.25.0-cp313-cp313-manylinux2014_ppc64le.manylinux_2_17_ppc64le.whl", hash = "sha256:457ed498fc58cdc12fc48f7950e02740d4f7ae9493dd4ab2168a47c93c31298e", size = 5394120, upload-time = "2025-09-14T22:17:32.711Z" },
    { url = "https://files.pythonhosted.org/packages/2b/95/fc5531d9c618a679a20ff6c29e2b3ef1d1f4ad66c5e161ae6ff847d102a9/zstandard-0.25.0-cp313-cp313-manylinux2014_s390x.manylinux_2_17_s390x.whl", hash = "sha256:fd7a5004eb1980d3cefe26b2685bcb0b17989901a70a1040d1ac86f1d898c551", size = 5451230, upload-time = "2025-09-14T22:17:34.41Z" },
    { url = "https://files.pythonhosted.org/packages/63/4b/e3678b4e776db00f9f7b2fe58e547e8928ef32727d7a1ff01dea010f3f13/zstandard-0.25.0-cp313-cp313-manylinux2014_x86_64.manylinux_2_17_x86_64.whl", hash = "sha256:8e735494da3db08694d26480f1493ad2cf86e99bdd53e8e9771b2752a5c0246a", size = 5547173, upload-time = "2025-09-14T22:17:36.084Z" },
    { url = "https://files.pythonhosted.org/packages/4e/d5/ba05ed95c6b8ec30bd468dfeab20589f2cf709b5c940483e31d991f2ca58/zstandard-0.25.0-cp313-cp313-musllinux_1_1_aarch64.whl", hash = "sha256:3a39c94ad7866160a4a46d772e43311a743c316942037671beb264e395bdd611", size = 5046736, upload-time = "2025-09-14T22:17:37.891Z" },
    { url = "https://files.pythonhosted.org/packages/50/d5/870aa06b3a76c73eced65c044b92286a3c4e00554005ff51962deef28e28/zstandard-0.25.0-cp313-cp313-musllinux_1_1_x86_64.whl", hash = "sha256:172de1f06947577d3a3005416977cce6168f2261284c02080e7ad0185faeced3", size = 5576368, upload-time = "2025-09-14T22:17:40.206Z" },
    { url = "https://files.pythonhosted.org/packages/5d/35/398dc2ffc89d304d59bc12f0fdd931b4ce455bddf7038a0a67733a25f550/zstandard-0.25.0-cp313-cp313-musllinux_1_2_aarch64.whl", hash = "sha256:3c83b0188c852a47cd13ef3bf9209fb0a77fa5374958b8c53aaa699398c6bd7b", size = 4954022, upload-time = "2025-09-14T22:17:41.879Z" },
    { url = "https://files.pythonhosted.org/packages/9a/5c/36ba1e5507d56d2213202ec2b05e8541734af5f2ce378c5d1ceaf4d88dc4/zstandard-0.25.0-cp313-cp313-musllinux_1_2_i686.whl", hash = "sha256:1673b7199bbe763365b81a4f3252b8e80f44c9e323fc42940dc8843bfeaf9851", size = 5267889, upload-time = "2025-09-14T22:17:43.577Z" },
    { url = "https://files.pythonhosted.org/packages/70/e8/2ec6b6fb7358b2ec0113ae202647ca7c0e9d15b61c005ae5225ad0995df5/zstandard-0.25.0-cp313-cp313-musllinux_1_2_ppc64le.whl", hash = "sha256:0be7622c37c183406f3dbf0cba104118eb16a4ea7359eeb5752f0794882fc250", size = 5433952, upload-time = "2025-09-14T22:17:45.271Z" },
    { url = "https://files.pythonhosted.org/packages/7b/01/b5f4d4dbc59ef193e870495c6f1275f5b2928e01ff5a81fecb22a06e22fb/zstandard-0.25.0-cp313-cp313-musllinux_1_2_s390x.whl", hash = "sha256:5f5e4c2a23ca271c218ac025bd7d635597048b366d6f31f420aaeb715239fc98", size = 5814054, upload-time = "2025-09-14T22:17:47.08Z" },
    { url = "https://files.pythonhosted.org/packages/b2/e5/fbd822d5c6f427cf158316d012c5a12f233473c2f9c5fe5ab1ae5d21f3d8/zstandard-0.25.0-cp313-cp313-musllinux_1_2_x86_64.whl", hash = "sha256:4f187a0bb61b35119d1926aee039524d1f93aaf38a9916b8c4b78ac8514a0aaf", size = 5360113, upload-time = "2025-09-14T22:17:48.893Z" },
    { url = "https://files.pythonhosted.org/packages/8e/e0/69a553d2047f9a2c7347caa225bb3a63b6d7704ad74610cb7823baa08ed7/zstandard-0.25.0-cp313-cp313-win32.whl", hash = "sha256:7030defa83eef3e51ff26f0b7bfb229f0204b66fe18e04359ce3474ac33cbc09", size = 436936, upload-time = "2025-09-14T22:17:52.658Z" },
    { url = "https://files.pythonhosted.org/packages/d9/82/b9c06c870f3bd8767c201f1edbdf9e8dc34be5b0fbc5682c4f80fe948475/zstandard-0.25.0-cp313-cp313-win_amd64.whl", hash = "sha256:1f830a0dac88719af0ae43b8b2d6aef487d437036468ef3c2ea59c51f9d55fd5", size = 506232, upload-time = "2025-09-14T22:17:50.402Z" },
    { url = "https://files.pythonhosted.org/packages/d4/57/60c3c01243bb81d381c9916e2a6d9e149ab8627c0c7d7abb2d73384b3c0c/zstandard-0.25.0-cp313-cp313-win_arm64.whl", hash = "sha256:85304a43f4d513f5464ceb938aa02c1e78c2943b29f44a750b48b25ac999a049", size = 462671, upload-time = "2025-09-14T22:17:51.533Z" },
]<|MERGE_RESOLUTION|>--- conflicted
+++ resolved
@@ -279,11 +279,8 @@
     { name = "kghub-downloader" },
     { name = "koza" },
     { name = "mkdocs-minify-plugin" },
-<<<<<<< HEAD
     { name = "psycopg2-binary" },
-=======
     { name = "polars" },
->>>>>>> cc26869d
     { name = "robokop-orion" },
     { name = "uv-dynamic-versioning" },
     { name = "xmltodict" },
@@ -321,13 +318,10 @@
     { name = "kghub-downloader", specifier = ">=0.4.2" },
     { name = "koza", specifier = ">=2.1.1" },
     { name = "mkdocs-minify-plugin", specifier = ">=0.8.0" },
-<<<<<<< HEAD
     { name = "psycopg2-binary", specifier = ">=2.9.0" },
     { name = "robokop-orion", specifier = ">=0.1.12" },
-=======
     { name = "polars", specifier = ">=1.35.2" },
     { name = "robokop-orion", specifier = "==0.1.12" },
->>>>>>> cc26869d
     { name = "uv-dynamic-versioning", specifier = ">=0.11.2" },
     { name = "xmltodict", specifier = ">=1.0.2" },
 ]
