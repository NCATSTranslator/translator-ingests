--- conflicted
+++ resolved
@@ -1,14 +1,6 @@
 from typing import Dict
 
-<<<<<<< HEAD
-# def post_query(url: str, query: Dict, params=None, server: str = "") -> Dict:
-
-from src.translator_ingest.util.query import post_query
-
-=======
-from src.translator_ingest.util.query import post_query
-
->>>>>>> fc2f5f22
+from src.translator_ingest.util.http_utils import post_query
 from orion.normalization import NODE_NORMALIZATION_URL
 
 
