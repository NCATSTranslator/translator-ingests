# Unit tests for normalizations of nodes and edges, based on Pydantic models
"""
TODO - Evan commented this out after implementing normalization through ORION, we need to decide if we want to continue
    to use ORION or to implement specific normalization functionality in translator-ingests. If in ORION these kinds of
    tests should live there, if in translator-ingests we should revive these.

from typing import Optional, Dict

import pytest
from biolink_model.datamodel.pydanticmodel_v2 import KnowledgeLevelEnum, AgentTypeEnum, NamedThing, Association, Gene

from src.translator_ingest.util.normalize import convert_to_preferred, normalize_edge, normalize_node

#################### MOCK Node Normalizer result data ###################

MOCK_NN_GENE_DATA = {
    "equivalent_identifiers": [
        {"identifier": "NCBIGene:7486", "label": "WRN"},
        {"identifier": "ENSEMBL:ENSG00000165392", "label": "WRN (Hsap)"},
        {"identifier": "HGNC:12791", "label": "WRN"},
        {"identifier": "OMIM:604611"},
        {"identifier": "UMLS:C1337007", "label": "WRN gene"},
        {
            "identifier": "UniProtKB:Q14191",
            "label": "WRN_HUMAN Bifunctional 3'-5' exonuclease/ATP-dependent helicase WRN (sprot)",
        },
        {"identifier": "PR:Q14191", "label": "bifunctional 3'-5' exonuclease/ATP-dependent helicase WRN (human)"},
        {"identifier": "ENSEMBL:ENSP00000298139"},
        {"identifier": "ENSEMBL:ENSP00000298139.5"},
        {"identifier": "UMLS:C0388246", "label": "WRN protein, human"},
    ],
    "id": {"identifier": "NCBIGene:7486", "label": "WRN"},
    "information_content": 100,
    "type": [
        "biolink:Gene",
        "biolink:GeneOrGeneProduct",
        "biolink:GenomicEntity",
        "biolink:ChemicalEntityOrGeneOrGeneProduct",
        "biolink:PhysicalEssence",
        "biolink:OntologyClass",
        "biolink:BiologicalEntity",
        "biolink:ThingWithTaxon",
        "biolink:NamedThing",
        "biolink:PhysicalEssenceOrOccurrent",
        "biolink:MacromolecularMachineMixin",
        "biolink:Protein",
        "biolink:GeneProductMixin",
        "biolink:Polypeptide",
        "biolink:ChemicalEntityOrProteinOrPolypeptide",
    ],
}

MOCK_NN_DISEASE_DATA = {
    "equivalent_identifiers": [
        {"identifier": "MONDO:0010196", "label": "Werner syndrome"},
        {"identifier": "DOID:5688", "label": "Werner syndrome"},
        {"identifier": "OMIM:277700"},
        {"identifier": "orphanet:902"},
        {"identifier": "UMLS:C0043119", "label": "Werner Syndrome"},
        {"identifier": "MESH:D014898", "label": "Werner Syndrome"},
        {"identifier": "MEDDRA:10049429"},
        {"identifier": "NCIT:C3447", "label": "Werner Syndrome"},
        {"identifier": "SNOMEDCT:51626007"},
        {"identifier": "medgen:12147"},
        {"identifier": "icd11.foundation:1864550134"},
    ],
    "id": {"identifier": "MONDO:0010196", "label": "Werner syndrome"},
    "information_content": 100,
    "type": [
        "biolink:Disease",
        "biolink:DiseaseOrPhenotypicFeature",
        "biolink:BiologicalEntity",
        "biolink:ThingWithTaxon",
        "biolink:NamedThing",
    ],
}
#################### End of MOCK Node Normalizer result data ###################


@pytest.fixture(scope="module")
def nn_query():
    def mock_node_normalizer_query(query: Dict) -> Optional[Dict]:
        # Fixture sanity check for a well-formed query input
        assert query and "curies" in query
        query_id = query["curies"][0]
        if query_id in ["HGNC:12791", "NCBIGene:7486", "UniProtKB:Q14191"]:
            return {query_id: MOCK_NN_GENE_DATA}
        elif query_id == "DOID:5688":
            return {query_id: MOCK_NN_DISEASE_DATA}
        else:
            return {query_id: None}

    return mock_node_normalizer_query


# def convert_to_preferred(curie, allowed_list, nn_query):
def test_convert_to_preferred(nn_query):
    result: str = convert_to_preferred("HGNC:12791", "UniProtKB", nn_query=nn_query)
    assert result == "UniProtKB:Q14191"


# normalize_node(node: NamedThing, nn_query) -> Optional[NamedThing]
def test_normalize_missing_node(nn_query):
    node = NamedThing(id="foo:bar", category=["biolink:NamedThing"], **{})
    result: Optional[NamedThing] = normalize_node(node, nn_query=nn_query)
    assert result is None


def test_normalize_node(nn_query):
    node = NamedThing(id="HGNC:12791", name="Werner Syndrome Locus", category=["biolink:NamedThing"], **{})
    result: Optional[NamedThing] = normalize_node(node, nn_query=nn_query)
    # Valid input query identifier, so should return a result
    assert result is not None
    # ... should be the canonical identifier and name
    assert result.id == "NCBIGene:7486"
    assert result.name == "WRN"
    # should include additional expected cross-references
    assert "OMIM:604611" in result.xref
    # ... but not the canonical identifier in xrefs (already used in node id)
    assert "NCBIGene:7486" not in result.xref
    # should include the original node name field value as a synonym
    assert "Werner Syndrome Locus" in result.synonym
    # should include additional names as synonyms...
    assert "WRN protein, human" in result.synonym
    # .. but not the canonical name
    assert "WRN" not in result.synonym


def test_normalize_node_already_canonical(nn_query):
    node = NamedThing(id="NCBIGene:7486", category=["biolink:NamedThing"], **{})
    result: Optional[NamedThing] = normalize_node(node, nn_query=nn_query)
    assert result.id == "NCBIGene:7486"


def test_normalize_non_named_thing_node(nn_query):
    node = Gene(id="HGNC:12791", category=["biolink:Gene"], **{})
    result: Optional[NamedThing] = normalize_node(node, nn_query=nn_query)
    assert result.id == "NCBIGene:7486"


def test_normalize_edge(nn_query):
    edge = Association(
        id="ingest:test-association",
        subject="HGNC:12791",
        predicate="causes",
        object="DOID:5688",
        knowledge_level=KnowledgeLevelEnum.not_provided,
        agent_type=AgentTypeEnum.not_provided,
        **{},
    )
    result: Optional[Association] = normalize_edge(edge, nn_query=nn_query)
    assert result.subject == "NCBIGene:7486"
    assert result.object == "MONDO:0010196"


def test_normalize_edge_invalid_subject(nn_query):
    # foo:bar is a nonsense 'subject' curie...
    edge = Association(
        id="ingest:test-association",
        subject="foo:bar",
        predicate="causes",
        object="DOID:5688",
        knowledge_level=KnowledgeLevelEnum.not_provided,
        agent_type=AgentTypeEnum.not_provided,
        **{},
    )
<<<<<<< HEAD
    assert result is None
"""
=======
    result: Optional[Association] = normalize_edge(edge, nn_query=nn_query)
    assert result is None
>>>>>>> 0886f150
<|MERGE_RESOLUTION|>--- conflicted
+++ resolved
@@ -164,10 +164,6 @@
         agent_type=AgentTypeEnum.not_provided,
         **{},
     )
-<<<<<<< HEAD
-    assert result is None
-"""
-=======
     result: Optional[Association] = normalize_edge(edge, nn_query=nn_query)
     assert result is None
->>>>>>> 0886f150
+"""