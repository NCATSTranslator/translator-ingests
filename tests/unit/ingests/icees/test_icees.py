--- conflicted
+++ resolved
@@ -189,7 +189,6 @@
                     "subject_context_qualifier": "AlbuterolRx",
                     "predicate": "biolink:positively_correlated_with",
                     "object": "MONDO:0007079",
-<<<<<<< HEAD
                     "object_context_qualifier": "AlcoholDependenceDx",
                     "has_supporting_studies": [
                         "PCD_UNC_patient_2020_v6_binned_deidentified|pcd|v6|2024_03_20_21_18_22",
@@ -201,13 +200,9 @@
                             "resource_id": "infores:icees-kg"
                         }
                     ],
-=======
-                    "sources": [{"resource_role": "primary_knowledge_source", "resource_id": "infores:icees-kg"}],
-                    # "attributes" later...
->>>>>>> dc88c71d
                     "knowledge_level": KnowledgeLevelEnum.knowledge_assertion,
                     "agent_type": AgentTypeEnum.not_provided
-                },
+                }
         ),
     ],
 )
