"""
Generic utility code for use in the ingest unit tests.

The main function of interest is validate_transform_result(), which is used to test
the output of a single @koza.transform_record() decorated method invocation, looking for the
expected content in node and edge slots, with test expectations defined by constraints
'expected_nodes', 'expected_edge', expected_no_of_edges, 'node_test_slots' and 'association_test_slots'
"""

import pytest
from typing import Optional, Iterable, Any, Iterator

import koza
from koza.transform import Mappings
from koza.io.writer.writer import KozaWriter
from koza.model.graphs import KnowledgeGraph
from koza.transform import Record

from biolink_model.datamodel.pydanticmodel_v2 import NamedThing, Association, RetrievalSource


class MockKozaWriter(KozaWriter):
    """
    Mock "do nothing" implementation of a KozaWriter
    """

    def __init__(self):
        self.items = []

    def write(self, entities: Iterable):
        if isinstance(entities, list):
            self.items.extend(entities)
        else:
            for entity in entities:
                self.items.append(entity)

    def write_nodes(self, nodes: Iterable):
        self.items.extend(nodes)

    def write_edges(self, edges: Iterable):
        self.items.extend(edges)

    def finalize(self):
        pass


class MockKozaTransform(koza.KozaTransform):
    """
    Mock "do nothing" implementation of a KozaTransform
    """

    @property
    def current_reader(self) -> str:
        return ""

    @property
    def data(self) -> Iterator[Record]:
        record: Record = dict()
        yield record


@pytest.fixture(scope="package")
def mock_koza_transform() -> koza.KozaTransform:
    writer: KozaWriter = MockKozaWriter()
    mappings: Mappings = dict()
    return MockKozaTransform(extra_fields=dict(), writer=writer, mappings=mappings)


def flatten_sources(sources: list[RetrievalSource]) -> list[dict[str, str]]:
    flat_sources: list[dict[str, str]] = []
    source: RetrievalSource
    for source in sources:
        flat_sources.append({"resource_id": source.resource_id, "resource_role": source.resource_role})
    return flat_sources


def validate_sources(expected: dict[str, str], returned: list[dict[str, str]]) -> bool:
    """
    Validates selected field content the Association.sources list of RetrievalSource instances.
    :param expected: dict[str, str] of (selective) expected field values
    :param returned: list[dict[str, str]] key fields extracted from sources associated with an edge
    :return: bool, True if validation passed
    """
    return any(
        [
            expected["resource_id"] in entry["resource_id"] and expected["resource_role"] in entry["resource_role"]
            for entry in returned
        ]
    )


def _compare_slot_values(returned_value, expected_value):
    return returned_value == expected_value or (
        isinstance(returned_value, list)
        and isinstance(expected_value, list)
        and set(returned_value) == set(expected_value)
    )


def _match_edge(
        returned_edge: dict,
        expected_edge: dict,
        target_slots: tuple[str,...]
) -> Optional[str]:
    returned_sources: Optional[list[dict[str, str]]]
    # We only bother with a comparison if the slot is included in both the
    # 'returned_edge' datum (as defined by the Biolink Pydantic data model)
    # and in the list of slots in the 'expected_edge' test data.
    for association_slot in target_slots:
        if association_slot in returned_edge and association_slot in expected_edge:

            reasv = returned_edge[association_slot]

            # We only pass things through if *both* of the returned and the
            # expected the lists of slot values are or are not empty (namely not XOR).
            if isinstance(expected_edge[association_slot], list):
                if bool(expected_edge[association_slot]) ^ bool(reasv):
                    return f"Unexpected return values '{reasv}' for slot '{association_slot}' in edge"
                # ...but we only specifically validate non-empty expectations
                if expected_edge[association_slot]:
                    returned_sources = None
                    for entry in expected_edge[association_slot]:
                        if isinstance(entry, str):
                            # Simple Membership value test.
                            if entry not in reasv:
                                return (
                                    f"Value '{entry}' for slot '{association_slot}' "
                                    + f"is missing in returned edge values '{reasv}?'"
                                )
                        elif isinstance(entry, dict):
                            # A more complex validation of field
                            # content, e.g., Association.sources
                            if association_slot == "sources":
                                if returned_sources is None:
                                    returned_sources = flatten_sources(reasv)
                                if not validate_sources(expected=entry, returned=returned_sources):
                                    return f"Invalid returned sources '{returned_sources}'"
                        else:
                            return (
                                "Unexpected value type for "
                                + f"{str(expected_edge[association_slot])} for slot '{association_slot}'"
                            )
            else:
                # Scalar value test
                if reasv != expected_edge[association_slot]:
                    return (
                        f"Value '{expected_edge[association_slot]}' "
                        + f"for slot '{association_slot}' not equal to returned edge value '{reasv}'?"
                    )

    # If we got to here, then success!
    # No errors were reported?
    return None


def _found_edge(
    returned_edge: dict,
        expected_edge_list: list[dict],
        target_slots: tuple[str,...]
) -> tuple[bool, Optional[list[str]]]:
    error_messages: list[str] = list()
    for expected_edge in expected_edge_list:
        error_msg: Optional[str] = _match_edge(returned_edge, expected_edge, target_slots)
        if error_msg is None:
            # Success! We found at least one match with expectation...
            return True, None

        # We track returned error messages indicating possible sources
        # missed edge expectations, but the caller will need to decide
        # for themselves exactly which specific expectation failed.
        # To guide assessment, the full list of error messages is
        # (only) returned when 'returned_edge' matches no expected edge.
        error_messages.append(error_msg)

    return False, error_messages


def validate_transform_result(
    result: KnowledgeGraph | None,
    expected_nodes: Optional[list],
    expected_edges: Optional[dict] | list[dict],
    expected_no_of_edges: int = 1,
<<<<<<< HEAD
    node_test_slots: tuple = tuple("id"),
    association_test_slots: Optional[tuple] = None,
=======
    node_test_slots: Optional[tuple[str,...]] = ("id",),
    edge_test_slots: Optional[tuple[str,...]] = None,
>>>>>>> b9eaaa1f
):
    """
    A generic method for testing the result of a single
    transform_record() method invocation result, against
    test-defined node and edge slot content expectations.

    :param result: The koza.model.graphs.KnowledgeGraph | None from a single invocation of
                   the target **@koza.transform_record**-decorated method to be tested.
    :param expected_nodes: An optional list of expected nodes. The list values can be scalar
                           (node CURIE string identifiers expected) or dictionary of expected node slot values.
    :param expected_edges: An optional argument of either a single expected edge (as a single Python dictionary
                           of field slot names and values) or a list of such edge dictionaries.
                           The expected slot values in the dictionary can be scalars
                           or a list of dictionaries that are edge sources to match.
    :param expected_no_of_edges: The expected number of association edges returned (default: 1).
    :param node_test_slots: String list of node slots to be tested (default: 'id' - only
                            the node 'id' slot is tested; set to 'None' to skip node slot testing)
    :param edge_test_slots: String list of edge slots to be tested (default: None - no edge slots are tested)
    :return: None
    :raises: AssertionError condition with a candidate list of possible errors, if result expectations were not met
    """
    if result is None:
        if expected_nodes is None and expected_edges is None:
            return  # we're good! No result was expected.
        else:
            assert False, "Unexpected null result from the **`@koza.transform_record`** decorated method call!"
    else:
        # but one or the other of nodes and edges could still be empty, but the test would go on
        nodes: Iterable[NamedThing] = result.nodes if result.nodes is not None else []
        assert (nodes and expected_nodes is not None) or (not nodes and expected_nodes is None), \
            "Unexpected number of nodes returned by record transformation!"
        edges: Iterable[Association] = result.edges if result.edges is not None else []
        assert (edges and expected_edges is not None) or (not edges and expected_edges is None), \
            "Unexpected number of edges returned by record transformation!"

    # if we get this far, we're only interested in testing a non-empty list of nodes
    if nodes and node_test_slots is not None:

        # Convert the 'nodes' Iterable NamedThing content into
        # a list of Python dictionaries by comprehension
        node: NamedThing
        transformed_nodes: list[dict[str, Any]] = [dict(node) for node in nodes]

        # if nodes are returned, then are they the expected ones?
        # for uniformity in checking details, we convert the
        # expected_nodes to a list of node content dictionaries
        # if 'node' is not a string, it needs to be a dictionary otherwise this fails!
        expected_nodes_list: list[dict[str, Any]] = list()
        for node in expected_nodes:
            if isinstance(node, str):
                expected_nodes_list.append({"id": node})
            elif isinstance(node, dict):
                expected_nodes_list.append(node)
            else:
                assert False, f"Unexpected value type in the list of expected nodes: '{str(node)}'"

        for node_property in node_test_slots:
            for expected_node in expected_nodes_list:
                if node_property not in expected_node:
                    continue
                expected_node_value = expected_node[node_property]
                assert any(
                    [
                        _compare_slot_values(returned_node[node_property], expected_node_value)
                        for returned_node in transformed_nodes
                        if node_property in returned_node
                    ]
                ), (
                    f"Expected node value '{expected_node_value}' for slot '{node_property}'"
                    f" not returned in transformed list of nodes: '{transformed_nodes}' "
                )

    # if we get this far, we're only interested in testing a non-empty list of edges
    if edges and edge_test_slots is not None:

        # Convert the 'edges' Iterable Association content
        # into a list by comprehension
        transformed_edges = [dict(edge) for edge in edges]

        # Check contents of edge(s) returned.
        # Only 'expected_no_of_edges' is expected to be returned?
        assert len(transformed_edges) == expected_no_of_edges

        expected_edge_list: list[dict] = list()
        if isinstance(expected_edges, list):
            # Blissfully assume that a list of edge slot=value dictionaries was specified
            expected_edge_list.extend(expected_edges)
        else:
            # Blissfully assume just a single edge slot=value dictionary was specified
            expected_edge_list.append(expected_edges)

        for returned_edge in transformed_edges:
            found: bool
            error_messages: Optional[list[str]]
            found, error_messages = _found_edge(returned_edge, expected_edge_list, edge_test_slots)
            assert found, "\n".join(error_messages)<|MERGE_RESOLUTION|>--- conflicted
+++ resolved
@@ -180,13 +180,8 @@
     expected_nodes: Optional[list],
     expected_edges: Optional[dict] | list[dict],
     expected_no_of_edges: int = 1,
-<<<<<<< HEAD
-    node_test_slots: tuple = tuple("id"),
-    association_test_slots: Optional[tuple] = None,
-=======
     node_test_slots: Optional[tuple[str,...]] = ("id",),
     edge_test_slots: Optional[tuple[str,...]] = None,
->>>>>>> b9eaaa1f
 ):
     """
     A generic method for testing the result of a single
